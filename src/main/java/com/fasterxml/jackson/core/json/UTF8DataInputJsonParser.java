package com.fasterxml.jackson.core.json;

import java.io.*;
import java.util.Arrays;

import com.fasterxml.jackson.core.*;
import com.fasterxml.jackson.core.io.CharTypes;
import com.fasterxml.jackson.core.io.IOContext;
import com.fasterxml.jackson.core.sym.ByteQuadsCanonicalizer;
import com.fasterxml.jackson.core.util.*;

import static com.fasterxml.jackson.core.JsonTokenId.*;

/**
 * This is a concrete implementation of {@link JsonParser}, which is
 * based on a {@link java.io.DataInput} as the input source.
 *<p>
 * Due to limitations in look-ahead (basically there's none), as well
 * as overhead of reading content mostly byte-by-byte,
 * there are some
 * minor differences from regular streaming parsing. Specifically:
 *<ul>
 * <li>Input location offsets not being tracked, as offsets would need to
 *   be updated for each read from all over the place. If caller wants
 *   this information, it has to track this with {@link DataInput}.
 *   This also affects column number, so the only location information
 *   available is the row (line) number (but even that is approximate in
 *   case of two-byte linefeeds -- it should work with single CR or LF tho)
 *  </li>
 * <li>No white space validation: 
 *    checks are simplified NOT to check for control characters.
 *  </li>
 * </ul>
<<<<<<< HEAD
=======
 *
 * @since 2.8
>>>>>>> 1ecefd02
 */
public class UTF8DataInputJsonParser
    extends JsonParserBase
{
    final static byte BYTE_LF = (byte) '\n';

    // This is the main input-code lookup table, fetched eagerly
    private final static int[] _icUTF8 = CharTypes.getInputCodeUtf8();

    // Latin1 encoding is not supported, but we do use 8-bit subset for
    // pre-processing task, to simplify first pass, keep it fast.
    protected final static int[] _icLatin1 = CharTypes.getInputCodeLatin1();

    /*
    /**********************************************************
    /* Configuration
    /**********************************************************
     */

    /**
     * Symbol table that contains field names encountered so far
     */
    final protected ByteQuadsCanonicalizer _symbols;

    /*
    /**********************************************************
    /* Parsing state
    /**********************************************************
     */

    /**
     * Temporary buffer used for name parsing.
     */
    protected int[] _quadBuffer = new int[16];

    /**
     * Flag that indicates that the current token has not yet
     * been fully processed, and needs to be finished for
     * some access (or skipped to obtain the next token)
     */
    protected boolean _tokenIncomplete;

    /**
     * Temporary storage for partially parsed name bytes.
     */
    private int _quad1;

    /*
    /**********************************************************
    /* Current input data
    /**********************************************************
     */

    protected DataInput _inputData;

    /**
     * Sometimes we need buffering for just a single byte we read but
     * have to "push back"
     */
    protected int _nextByte = -1;

    /*
    /**********************************************************
    /* Life-cycle
    /**********************************************************
     */

    public UTF8DataInputJsonParser(ObjectReadContext readCtxt, IOContext ctxt,
            int stdFeatures, int formatFeatures, DataInput inputData,
            ByteQuadsCanonicalizer sym,
            int firstByte)
    {
        super(readCtxt, ctxt, stdFeatures, formatFeatures);
        _symbols = sym;
        _inputData = inputData;
        _nextByte = firstByte;
    }

    /*
    /**********************************************************
    /* Overrides for life-cycle
    /**********************************************************
     */

    @Override
    public int releaseBuffered(OutputStream out) throws IOException {
        return 0;
    }

    @Override
    public Object getInputSource() {
        return _inputData;
    }

    /*
    /**********************************************************
    /* Overrides, low-level reading
    /**********************************************************
     */

    @Override
    protected void _closeInput() throws IOException { }

    /**
     * Method called to release internal buffers owned by the base
     * reader. This may be called along with {@link #_closeInput} (for
     * example, when explicitly closing this reader instance), or
     * separately (if need be).
     */
    @Override
    protected void _releaseBuffers() throws IOException
    {
        super._releaseBuffers();
        // Merge found symbols, if any:
        _symbols.release();
    }

    /*
    /**********************************************************
    /* Public API, data access
    /**********************************************************
     */

    @Override
    public String getText() throws IOException
    {
        if (_currToken == JsonToken.VALUE_STRING) {
            if (_tokenIncomplete) {
                _tokenIncomplete = false;
                return _finishAndReturnString(); // only strings can be incomplete
            }
            return _textBuffer.contentsAsString();
        }
        return _getText2(_currToken);
    }

    @Override
    public int getText(Writer writer) throws IOException
    {
        JsonToken t = _currToken;
        if (t == JsonToken.VALUE_STRING) {
            if (_tokenIncomplete) {
                _tokenIncomplete = false;
                _finishString(); // only strings can be incomplete
            }
            return _textBuffer.contentsToWriter(writer);
        }
        if (t == JsonToken.FIELD_NAME) {
            String n = _parsingContext.currentName();
            writer.write(n);
            return n.length();
        }
        if (t != null) {
            if (t.isNumeric()) {
                return _textBuffer.contentsToWriter(writer);
            }
            char[] ch = t.asCharArray();
            writer.write(ch);
            return ch.length;
        }
        return 0;
    }

    // // // Let's override default impls for improved performance
    @Override
    public String getValueAsString() throws IOException
    {
        if (_currToken == JsonToken.VALUE_STRING) {
            if (_tokenIncomplete) {
                _tokenIncomplete = false;
                return _finishAndReturnString(); // only strings can be incomplete
            }
            return _textBuffer.contentsAsString();
        }
        if (_currToken == JsonToken.FIELD_NAME) {
            return currentName();
        }
        return super.getValueAsString(null);
    }

    @Override
    public String getValueAsString(String defValue) throws IOException
    {
        if (_currToken == JsonToken.VALUE_STRING) {
            if (_tokenIncomplete) {
                _tokenIncomplete = false;
                return _finishAndReturnString(); // only strings can be incomplete
            }
            return _textBuffer.contentsAsString();
        }
        if (_currToken == JsonToken.FIELD_NAME) {
            return currentName();
        }
        return super.getValueAsString(defValue);
    }

    @Override
    public int getValueAsInt() throws IOException
    {
        JsonToken t = _currToken;
        if ((t == JsonToken.VALUE_NUMBER_INT) || (t == JsonToken.VALUE_NUMBER_FLOAT)) {
            // inlined 'getIntValue()'
            if ((_numTypesValid & NR_INT) == 0) {
                if (_numTypesValid == NR_UNKNOWN) {
                    return _parseIntValue();
                }
                if ((_numTypesValid & NR_INT) == 0) {
                    convertNumberToInt();
                }
            }
            return _numberInt;
        }
        return super.getValueAsInt(0);
    }

    @Override
    public int getValueAsInt(int defValue) throws IOException
    {
        JsonToken t = _currToken;
        if ((t == JsonToken.VALUE_NUMBER_INT) || (t == JsonToken.VALUE_NUMBER_FLOAT)) {
            // inlined 'getIntValue()'
            if ((_numTypesValid & NR_INT) == 0) {
                if (_numTypesValid == NR_UNKNOWN) {
                    return _parseIntValue();
                }
                if ((_numTypesValid & NR_INT) == 0) {
                    convertNumberToInt();
                }
            }
            return _numberInt;
        }
        return super.getValueAsInt(defValue);
    }
    
    protected final String _getText2(JsonToken t)
    {
        if (t == null) {
            return null;
        }
        switch (t.id()) {
        case ID_FIELD_NAME:
            return _parsingContext.currentName();

        case ID_STRING:
            // fall through
        case ID_NUMBER_INT:
        case ID_NUMBER_FLOAT:
            return _textBuffer.contentsAsString();
        default:
        	return t.asString();
        }
    }

    @Override
    public char[] getTextCharacters() throws IOException
    {
        if (_currToken != null) { // null only before/after document
            switch (_currToken.id()) {
                
            case ID_FIELD_NAME:
                return currentFieldNameInBuffer();
            case ID_STRING:
                if (_tokenIncomplete) {
                    _tokenIncomplete = false;
                    _finishString(); // only strings can be incomplete
                }
                // fall through
            case ID_NUMBER_INT:
            case ID_NUMBER_FLOAT:
                return _textBuffer.getTextBuffer();
                
            default:
                return _currToken.asCharArray();
            }
        }
        return null;
    }

    @Override
    public int getTextLength() throws IOException
    {
        if (_currToken == JsonToken.VALUE_STRING) {
            if (_tokenIncomplete) {
                _tokenIncomplete = false;
                _finishString(); // only strings can be incomplete
            }
            return _textBuffer.size();
        }
        if (_currToken == JsonToken.FIELD_NAME) {
            return _parsingContext.currentName().length();
        }
        if (_currToken != null) { // null only before/after document
            if (_currToken.isNumeric()) {
                return _textBuffer.size();
            }
            return _currToken.asCharArray().length;
        }
        return 0;
    }

    @Override
    public int getTextOffset() throws IOException
    {
        // Most have offset of 0, only some may have other values:
        if (_currToken != null) {
            switch (_currToken.id()) {
            case ID_FIELD_NAME:
                return 0;
            case ID_STRING:
                if (_tokenIncomplete) {
                    _tokenIncomplete = false;
                    _finishString(); // only strings can be incomplete
                }
                // fall through
            case ID_NUMBER_INT:
            case ID_NUMBER_FLOAT:
                return _textBuffer.getTextOffset();
            default:
            }
        }
        return 0;
    }
    
    @Override
    public byte[] getBinaryValue(Base64Variant b64variant) throws IOException
    {
        if (_currToken != JsonToken.VALUE_STRING &&
                (_currToken != JsonToken.VALUE_EMBEDDED_OBJECT || _binaryValue == null)) {
            _reportError("Current token ("+_currToken+") not VALUE_STRING or VALUE_EMBEDDED_OBJECT, can not access as binary");
        }
        /* To ensure that we won't see inconsistent data, better clear up
         * state...
         */
        if (_tokenIncomplete) {
            try {
                _binaryValue = _decodeBase64(b64variant);
            } catch (IllegalArgumentException iae) {
                throw _constructError("Failed to decode VALUE_STRING as base64 ("+b64variant+"): "+iae.getMessage());
            }
            /* let's clear incomplete only now; allows for accessing other
             * textual content in error cases
             */
            _tokenIncomplete = false;
        } else { // may actually require conversion...
            if (_binaryValue == null) {
                @SuppressWarnings("resource")
                ByteArrayBuilder builder = _getByteArrayBuilder();
                _decodeBase64(getText(), builder, b64variant);
                _binaryValue = builder.toByteArray();
            }
        }
        return _binaryValue;
    }

    @Override
    public int readBinaryValue(Base64Variant b64variant, OutputStream out) throws IOException
    {
        // if we have already read the token, just use whatever we may have
        if (!_tokenIncomplete || _currToken != JsonToken.VALUE_STRING) {
            byte[] b = getBinaryValue(b64variant);
            out.write(b);
            return b.length;
        }
        // otherwise do "real" incremental parsing...
        byte[] buf = _ioContext.allocBase64Buffer();
        try {
            return _readBinary(b64variant, out, buf);
        } finally {
            _ioContext.releaseBase64Buffer(buf);
        }
    }

    protected int _readBinary(Base64Variant b64variant, OutputStream out,
                              byte[] buffer) throws IOException
    {
        int outputPtr = 0;
        final int outputEnd = buffer.length - 3;
        int outputCount = 0;

        while (true) {
            // first, we'll skip preceding white space, if any
            int ch;
            do {
                ch = _inputData.readUnsignedByte();
            } while (ch <= INT_SPACE);
            int bits = b64variant.decodeBase64Char(ch);
            if (bits < 0) { // reached the end, fair and square?
                if (ch == INT_QUOTE) {
                    break;
                }
                bits = _decodeBase64Escape(b64variant, ch, 0);
                if (bits < 0) { // white space to skip
                    continue;
                }
            }

            // enough room? If not, flush
            if (outputPtr > outputEnd) {
                outputCount += outputPtr;
                out.write(buffer, 0, outputPtr);
                outputPtr = 0;
            }

            int decodedData = bits;

            // then second base64 char; can't get padding yet, nor ws
            ch = _inputData.readUnsignedByte();
            bits = b64variant.decodeBase64Char(ch);
            if (bits < 0) {
                bits = _decodeBase64Escape(b64variant, ch, 1);
            }
            decodedData = (decodedData << 6) | bits;

            // third base64 char; can be padding, but not ws
            ch = _inputData.readUnsignedByte();
            bits = b64variant.decodeBase64Char(ch);

            // First branch: can get padding (-> 1 byte)
            if (bits < 0) {
                if (bits != Base64Variant.BASE64_VALUE_PADDING) {
                    // could also just be 'missing'  padding
                    if (ch == INT_QUOTE) {
                        decodedData >>= 4;
                        buffer[outputPtr++] = (byte) decodedData;
                        if (b64variant.usesPadding()) {
                            _handleBase64MissingPadding(b64variant);
                        }
                        break;
                    }
                    bits = _decodeBase64Escape(b64variant, ch, 2);
                }
                if (bits == Base64Variant.BASE64_VALUE_PADDING) {
                    // Ok, must get padding
                    ch = _inputData.readUnsignedByte();
                    if (!b64variant.usesPaddingChar(ch)) {
                        if ((ch != INT_BACKSLASH)
                                || _decodeBase64Escape(b64variant, ch, 3) != Base64Variant.BASE64_VALUE_PADDING) {
                            throw reportInvalidBase64Char(b64variant, ch, 3, "expected padding character '"+b64variant.getPaddingChar()+"'");
                        }
                    }
                    // Got 12 bits, only need 8, need to shift
                    decodedData >>= 4;
                    buffer[outputPtr++] = (byte) decodedData;
                    continue;
                }
            }
            // Nope, 2 or 3 bytes
            decodedData = (decodedData << 6) | bits;
            // fourth and last base64 char; can be padding, but not ws
            ch = _inputData.readUnsignedByte();
            bits = b64variant.decodeBase64Char(ch);
            if (bits < 0) {
                if (bits != Base64Variant.BASE64_VALUE_PADDING) {
                    // could also just be 'missing'  padding
                    if (ch == INT_QUOTE) {
                        decodedData >>= 2;
                        buffer[outputPtr++] = (byte) (decodedData >> 8);
                        buffer[outputPtr++] = (byte) decodedData;
                        if (b64variant.usesPadding()) {
                            _handleBase64MissingPadding(b64variant);
                        }
                        break;
                    }
                    bits = _decodeBase64Escape(b64variant, ch, 3);
                }
                if (bits == Base64Variant.BASE64_VALUE_PADDING) {
                    /* With padding we only get 2 bytes; but we have
                     * to shift it a bit so it is identical to triplet
                     * case with partial output.
                     * 3 chars gives 3x6 == 18 bits, of which 2 are
                     * dummies, need to discard:
                     */
                    decodedData >>= 2;
                    buffer[outputPtr++] = (byte) (decodedData >> 8);
                    buffer[outputPtr++] = (byte) decodedData;
                    continue;
                }
            }
            // otherwise, our triplet is now complete
            decodedData = (decodedData << 6) | bits;
            buffer[outputPtr++] = (byte) (decodedData >> 16);
            buffer[outputPtr++] = (byte) (decodedData >> 8);
            buffer[outputPtr++] = (byte) decodedData;
        }
        _tokenIncomplete = false;
        if (outputPtr > 0) {
            outputCount += outputPtr;
            out.write(buffer, 0, outputPtr);
        }
        return outputCount;
    }

    /*
    /**********************************************************
    /* Public API, traversal, basic
    /**********************************************************
     */

    /**
     * @return Next token from the stream, if any found, or null
     *   to indicate end-of-input
     */
    @Override
    public JsonToken nextToken() throws IOException
    {
        if (_closed) {
            return null;
        }
        /* First: field names are special -- we will always tokenize
         * (part of) value along with field name to simplify
         * state handling. If so, can and need to use secondary token:
         */
        if (_currToken == JsonToken.FIELD_NAME) {
            return _nextAfterName();
        }
        // But if we didn't already have a name, and (partially?) decode number,
        // need to ensure no numeric information is leaked
        _numTypesValid = NR_UNKNOWN;
        if (_tokenIncomplete) {
            _skipString(); // only strings can be partial
        }
        int i = _skipWSOrEnd();
        if (i < 0) { // end-of-input
            // Close/release things like input source, symbol table and recyclable buffers
            close();
            return (_currToken = null);
        }
        // clear any data retained so far
        _binaryValue = null;
        _tokenInputRow = _currInputRow;

        // Closing scope?
        if (i == INT_RBRACKET || i == INT_RCURLY) {
            _closeScope(i);
            return _currToken;
        }

        // Nope: do we then expect a comma?
        if (_parsingContext.expectComma()) {
            if (i != INT_COMMA) {
                _reportUnexpectedChar(i, "was expecting comma to separate "+_parsingContext.typeDesc()+" entries");
            }
            i = _skipWS();

            // Was that a trailing comma?
            if (isEnabled(JsonReadFeature.ALLOW_TRAILING_COMMA)) {
                if (i == INT_RBRACKET || i == INT_RCURLY) {
                    _closeScope(i);
                    return _currToken;
                }
            }
        }

        /* And should we now have a name? Always true for
         * Object contexts, since the intermediate 'expect-value'
         * state is never retained.
         */
        if (!_parsingContext.inObject()) {
            return _nextTokenNotInObject(i);
        }
        // So first parse the field name itself:
        String n = _parseName(i);
        _parsingContext.setCurrentName(n);
        _currToken = JsonToken.FIELD_NAME;

        i = _skipColon();

        // Ok: we must have a value... what is it? Strings are very common, check first:
        if (i == INT_QUOTE) {
            _tokenIncomplete = true;
            _nextToken = JsonToken.VALUE_STRING;
            return _currToken;
        }        
        JsonToken t;

        switch (i) {
        case '-':
            t = _parseNegNumber();
            break;

            /* Should we have separate handling for plus? Although
             * it is not allowed per se, it may be erroneously used,
             * and could be indicate by a more specific error message.
             */
        case '0':
        case '1':
        case '2':
        case '3':
        case '4':
        case '5':
        case '6':
        case '7':
        case '8':
        case '9':
            t = _parsePosNumber(i);
            break;
        case 'f':
            _matchToken("false", 1);
             t = JsonToken.VALUE_FALSE;
            break;
        case 'n':
            _matchToken("null", 1);
            t = JsonToken.VALUE_NULL;
            break;
        case 't':
            _matchToken("true", 1);
            t = JsonToken.VALUE_TRUE;
            break;
        case '[':
            t = JsonToken.START_ARRAY;
            break;
        case '{':
            t = JsonToken.START_OBJECT;
            break;

        default:
            t = _handleUnexpectedValue(i);
        }
        _nextToken = t;
        return _currToken;
    }

    private final JsonToken _nextTokenNotInObject(int i) throws IOException
    {
        if (i == INT_QUOTE) {
            _tokenIncomplete = true;
            return (_currToken = JsonToken.VALUE_STRING);
        }
        switch (i) {
        case '[':
            _parsingContext = _parsingContext.createChildArrayContext(_tokenInputRow, _tokenInputCol);
            return (_currToken = JsonToken.START_ARRAY);
        case '{':
            _parsingContext = _parsingContext.createChildObjectContext(_tokenInputRow, _tokenInputCol);
            return (_currToken = JsonToken.START_OBJECT);
        case 't':
            _matchToken("true", 1);
            return (_currToken = JsonToken.VALUE_TRUE);
        case 'f':
            _matchToken("false", 1);
            return (_currToken = JsonToken.VALUE_FALSE);
        case 'n':
            _matchToken("null", 1);
            return (_currToken = JsonToken.VALUE_NULL);
        case '-':
            return (_currToken = _parseNegNumber());
            // Should we have separate handling for plus? Although it is not allowed
            // per se, it may be erroneously used, and could be indicated by a more
            // specific error message.
        case '0':
        case '1':
        case '2':
        case '3':
        case '4':
        case '5':
        case '6':
        case '7':
        case '8':
        case '9':
            return (_currToken = _parsePosNumber(i));
        }
        return (_currToken = _handleUnexpectedValue(i));
    }
    
    private final JsonToken _nextAfterName()
    {
        _nameCopied = false; // need to invalidate if it was copied
        JsonToken t = _nextToken;
        _nextToken = null;
        
        // Also: may need to start new context?
        if (t == JsonToken.START_ARRAY) {
            _parsingContext = _parsingContext.createChildArrayContext(_tokenInputRow, _tokenInputCol);
        } else if (t == JsonToken.START_OBJECT) {
            _parsingContext = _parsingContext.createChildObjectContext(_tokenInputRow, _tokenInputCol);
        }
        return (_currToken = t);
    }

    @Override
    public void finishToken() throws IOException {
        if (_tokenIncomplete) {
            _tokenIncomplete = false;
            _finishString(); // only strings can be incomplete
        }
    }

    /*
    /**********************************************************
    /* Public API, traversal, nextXxxValue/nextFieldName
    /**********************************************************
     */

    // Can not implement without look-ahead...
//    public boolean nextFieldName(SerializableString str) throws IOException

    @Override
    public String nextFieldName() throws IOException
    {
        // // // Note: this is almost a verbatim copy of nextToken()

        _numTypesValid = NR_UNKNOWN;
        if (_currToken == JsonToken.FIELD_NAME) {
            _nextAfterName();
            return null;
        }
        if (_tokenIncomplete) {
            _skipString();
        }
        int i = _skipWS();
        _binaryValue = null;
        _tokenInputRow = _currInputRow;

        if (i == INT_RBRACKET || i == INT_RCURLY) {
            _closeScope(i);
            return null;
        }

        // Nope: do we then expect a comma?
        if (_parsingContext.expectComma()) {
            if (i != INT_COMMA) {
                _reportUnexpectedChar(i, "was expecting comma to separate "+_parsingContext.typeDesc()+" entries");
            }
            i = _skipWS();

            // Was that a trailing comma?
            if (isEnabled(JsonReadFeature.ALLOW_TRAILING_COMMA)) {
                if (i == INT_RBRACKET || i == INT_RCURLY) {
                    _closeScope(i);
                    return null;
                }
            }

        }
        if (!_parsingContext.inObject()) {
            _nextTokenNotInObject(i);
            return null;
        }

        final String nameStr = _parseName(i);
        _parsingContext.setCurrentName(nameStr);
        _currToken = JsonToken.FIELD_NAME;

        i = _skipColon();
        if (i == INT_QUOTE) {
            _tokenIncomplete = true;
            _nextToken = JsonToken.VALUE_STRING;
            return nameStr;
        }
        JsonToken t;
        switch (i) {
        case '-':
            t = _parseNegNumber();
            break;
        case '0':
        case '1':
        case '2':
        case '3':
        case '4':
        case '5':
        case '6':
        case '7':
        case '8':
        case '9':
            t = _parsePosNumber(i);
            break;
        case 'f':
            _matchToken("false", 1);
             t = JsonToken.VALUE_FALSE;
            break;
        case 'n':
            _matchToken("null", 1);
            t = JsonToken.VALUE_NULL;
            break;
        case 't':
            _matchToken("true", 1);
            t = JsonToken.VALUE_TRUE;
            break;
        case '[':
            t = JsonToken.START_ARRAY;
            break;
        case '{':
            t = JsonToken.START_OBJECT;
            break;

        default:
            t = _handleUnexpectedValue(i);
        }
        _nextToken = t;
        return nameStr;
    }

    @Override
    public String nextTextValue() throws IOException
    {
        // two distinct cases; either got name and we know next type, or 'other'
        if (_currToken == JsonToken.FIELD_NAME) { // mostly copied from '_nextAfterName'
            _nameCopied = false;
            JsonToken t = _nextToken;
            _nextToken = null;
            _currToken = t;
            if (t == JsonToken.VALUE_STRING) {
                if (_tokenIncomplete) {
                    _tokenIncomplete = false;
                    return _finishAndReturnString();
                }
                return _textBuffer.contentsAsString();
            }
            if (t == JsonToken.START_ARRAY) {
                _parsingContext = _parsingContext.createChildArrayContext(_tokenInputRow, _tokenInputCol);
            } else if (t == JsonToken.START_OBJECT) {
                _parsingContext = _parsingContext.createChildObjectContext(_tokenInputRow, _tokenInputCol);
            }
            return null;
        }
        return (nextToken() == JsonToken.VALUE_STRING) ? getText() : null;
    }

    @Override
    public int nextIntValue(int defaultValue) throws IOException
    {
        // two distinct cases; either got name and we know next type, or 'other'
        if (_currToken == JsonToken.FIELD_NAME) { // mostly copied from '_nextAfterName'
            _nameCopied = false;
            JsonToken t = _nextToken;
            _nextToken = null;
            _currToken = t;
            if (t == JsonToken.VALUE_NUMBER_INT) {
                return getIntValue();
            }
            if (t == JsonToken.START_ARRAY) {
                _parsingContext = _parsingContext.createChildArrayContext(_tokenInputRow, _tokenInputCol);
            } else if (t == JsonToken.START_OBJECT) {
                _parsingContext = _parsingContext.createChildObjectContext(_tokenInputRow, _tokenInputCol);
            }
            return defaultValue;
        }
        return (nextToken() == JsonToken.VALUE_NUMBER_INT) ? getIntValue() : defaultValue;
    }

    @Override
    public long nextLongValue(long defaultValue) throws IOException
    {
        // two distinct cases; either got name and we know next type, or 'other'
        if (_currToken == JsonToken.FIELD_NAME) { // mostly copied from '_nextAfterName'
            _nameCopied = false;
            JsonToken t = _nextToken;
            _nextToken = null;
            _currToken = t;
            if (t == JsonToken.VALUE_NUMBER_INT) {
                return getLongValue();
            }
            if (t == JsonToken.START_ARRAY) {
                _parsingContext = _parsingContext.createChildArrayContext(_tokenInputRow, _tokenInputCol);
            } else if (t == JsonToken.START_OBJECT) {
                _parsingContext = _parsingContext.createChildObjectContext(_tokenInputRow, _tokenInputCol);
            }
            return defaultValue;
        }
        return (nextToken() == JsonToken.VALUE_NUMBER_INT) ? getLongValue() : defaultValue;
    }

    @Override
    public Boolean nextBooleanValue() throws IOException
    {
        // two distinct cases; either got name and we know next type, or 'other'
        if (_currToken == JsonToken.FIELD_NAME) { // mostly copied from '_nextAfterName'
            _nameCopied = false;
            JsonToken t = _nextToken;
            _nextToken = null;
            _currToken = t;
            if (t == JsonToken.VALUE_TRUE) {
                return Boolean.TRUE;
            }
            if (t == JsonToken.VALUE_FALSE) {
                return Boolean.FALSE;
            }
            if (t == JsonToken.START_ARRAY) {
                _parsingContext = _parsingContext.createChildArrayContext(_tokenInputRow, _tokenInputCol);
            } else if (t == JsonToken.START_OBJECT) {
                _parsingContext = _parsingContext.createChildObjectContext(_tokenInputRow, _tokenInputCol);
            }
            return null;
        }

        JsonToken t = nextToken();
        if (t == JsonToken.VALUE_TRUE) {
            return Boolean.TRUE;
        }
        if (t == JsonToken.VALUE_FALSE) {
            return Boolean.FALSE;
        }
        return null;
    }

    /*
    /**********************************************************
    /* Internal methods, number parsing
    /**********************************************************
     */

    /**
     * Initial parsing method for number values. It needs to be able
     * to parse enough input to be able to determine whether the
     * value is to be considered a simple integer value, or a more
     * generic decimal value: latter of which needs to be expressed
     * as a floating point number. The basic rule is that if the number
     * has no fractional or exponential part, it is an integer; otherwise
     * a floating point number.
     *<p>
     * Because much of input has to be processed in any case, no partial
     * parsing is done: all input text will be stored for further
     * processing. However, actual numeric value conversion will be
     * deferred, since it is usually the most complicated and costliest
     * part of processing.
     */
    protected JsonToken _parsePosNumber(int c) throws IOException
    {
        char[] outBuf = _textBuffer.emptyAndGetCurrentSegment();
        int outPtr;

        // One special case: if first char is 0, must not be followed by a digit.
        // Gets bit tricky as we only want to retain 0 if it's the full value
        if (c == INT_0) {
            c = _handleLeadingZeroes();
            if (c <= INT_9 && c >= INT_0) { // skip if followed by digit
                outPtr = 0;
            } else {
                outBuf[0] = '0';
                outPtr = 1;
            }
        } else {
            outBuf[0] = (char) c;
            c = _inputData.readUnsignedByte();
            outPtr = 1;
        }
        int intLen = outPtr;

        // With this, we have a nice and tight loop:
        while (c <= INT_9 && c >= INT_0) {
            ++intLen;
            outBuf[outPtr++] = (char) c;
            c = _inputData.readUnsignedByte();
        }
        if (c == '.' || c == 'e' || c == 'E') {
            return _parseFloat(outBuf, outPtr, c, false, intLen);
        }
        _textBuffer.setCurrentLength(outPtr);
        // As per [core#105], need separating space between root values; check here
        if (_parsingContext.inRoot()) {
            _verifyRootSpace();
        } else {
            _nextByte = c;
        }
        // And there we have it!
        return resetInt(false, intLen);
    }
    
    protected JsonToken _parseNegNumber() throws IOException
    {
        char[] outBuf = _textBuffer.emptyAndGetCurrentSegment();
        int outPtr = 0;

        // Need to prepend sign?
        outBuf[outPtr++] = '-';
        int c = _inputData.readUnsignedByte();
        outBuf[outPtr++] = (char) c;
        // Note: must be followed by a digit
        if (c <= INT_0) {
            // One special case: if first char is 0 need to check no leading zeroes
            if (c == INT_0) {
                c = _handleLeadingZeroes();
            } else {
                return _handleInvalidNumberStart(c, true);
            }
        } else {
            if (c > INT_9) {
                return _handleInvalidNumberStart(c, true);
            }
            c = _inputData.readUnsignedByte();
        }
        // Ok: we can first just add digit we saw first:
        int intLen = 1;

        // With this, we have a nice and tight loop:
        while (c <= INT_9 && c >= INT_0) {
            ++intLen;
            outBuf[outPtr++] = (char) c;
            c = _inputData.readUnsignedByte();
        }
        if (c == '.' || c == 'e' || c == 'E') {
            return _parseFloat(outBuf, outPtr, c, true, intLen);
        }
        _textBuffer.setCurrentLength(outPtr);
        // As per [core#105], need separating space between root values; check here
        _nextByte = c;
        if (_parsingContext.inRoot()) {
            _verifyRootSpace();
        }
        // And there we have it!
        return resetInt(true, intLen);
    }

    /**
     * Method called when we have seen one zero, and want to ensure
     * it is not followed by another, or, if leading zeroes allowed,
     * skipped redundant ones.
     *
     * @return Character immediately following zeroes
     */
    private final int _handleLeadingZeroes() throws IOException
    {
        int ch = _inputData.readUnsignedByte();
        // if not followed by a number (probably '.'); return zero as is, to be included
        if (ch < INT_0 || ch > INT_9) {
            return ch;
        }
        // we may want to allow leading zeroes them, after all...
        if (!isEnabled(JsonReadFeature.ALLOW_LEADING_ZEROS_FOR_NUMBERS)) {
            reportInvalidNumber("Leading zeroes not allowed");
        }
        // if so, just need to skip either all zeroes (if followed by number); or all but one (if non-number)
        while (ch == INT_0) {
            ch = _inputData.readUnsignedByte();
        }
        return ch;
    }

    private final JsonToken _parseFloat(char[] outBuf, int outPtr, int c,
            boolean negative, int integerPartLength) throws IOException
    {
        int fractLen = 0;

        // And then see if we get other parts
        if (c == INT_PERIOD) { // yes, fraction
            outBuf[outPtr++] = (char) c;

            fract_loop:
            while (true) {
                c = _inputData.readUnsignedByte();
                if (c < INT_0 || c > INT_9) {
                    break fract_loop;
                }
                ++fractLen;
                if (outPtr >= outBuf.length) {
                    outBuf = _textBuffer.finishCurrentSegment();
                    outPtr = 0;
                }
                outBuf[outPtr++] = (char) c;
            }
            // must be followed by sequence of ints, one minimum
            if (fractLen == 0) {
                reportUnexpectedNumberChar(c, "Decimal point not followed by a digit");
            }
        }

        int expLen = 0;
        if (c == INT_e || c == INT_E) { // exponent?
            if (outPtr >= outBuf.length) {
                outBuf = _textBuffer.finishCurrentSegment();
                outPtr = 0;
            }
            outBuf[outPtr++] = (char) c;
            c = _inputData.readUnsignedByte();
            // Sign indicator?
            if (c == '-' || c == '+') {
                if (outPtr >= outBuf.length) {
                    outBuf = _textBuffer.finishCurrentSegment();
                    outPtr = 0;
                }
                outBuf[outPtr++] = (char) c;
                c = _inputData.readUnsignedByte();
            }
            while (c <= INT_9 && c >= INT_0) {
                ++expLen;
                if (outPtr >= outBuf.length) {
                    outBuf = _textBuffer.finishCurrentSegment();
                    outPtr = 0;
                }
                outBuf[outPtr++] = (char) c;
                c = _inputData.readUnsignedByte();
            }
            // must be followed by sequence of ints, one minimum
            if (expLen == 0) {
                reportUnexpectedNumberChar(c, "Exponent indicator not followed by a digit");
            }
        }

        // Ok; unless we hit end-of-input, need to push last char read back
        // As per #105, need separating space between root values; check here
        _nextByte = c;
        if (_parsingContext.inRoot()) {
            _verifyRootSpace();
        }
        _textBuffer.setCurrentLength(outPtr);

        // And there we have it!
        return resetFloat(negative, integerPartLength, fractLen, expLen);
    }

    /**
     * Method called to ensure that a root-value is followed by a space token,
     * if possible.
     *<p>
     * NOTE: with {@link DataInput} source, not really feasible, up-front.
     * If we did want, we could rearrange things to require space before
     * next read, but initially let's just do nothing.
     */
    private final void _verifyRootSpace() throws IOException
    {
        int ch = _nextByte;
        if (ch <= INT_SPACE) {
            _nextByte = -1;
            if (ch == INT_CR || ch == INT_LF) {
                ++_currInputRow;
            }
            return;
        }
        _reportMissingRootWS(ch);
    }

    /*
    /**********************************************************
    /* Internal methods, secondary parsing
    /**********************************************************
     */
    
    protected final String _parseName(int i) throws IOException
    {
        if (i != INT_QUOTE) {
            return _handleOddName(i);
        }
        // If so, can also unroll loops nicely
        /* 25-Nov-2008, tatu: This may seem weird, but here we do
         *   NOT want to worry about UTF-8 decoding. Rather, we'll
         *   assume that part is ok (if not it will get caught
         *   later on), and just handle quotes and backslashes here.
         */
        final int[] codes = _icLatin1;

        int q = _inputData.readUnsignedByte();

        if (codes[q] == 0) {
            i = _inputData.readUnsignedByte();
            if (codes[i] == 0) {
                q = (q << 8) | i;
                i = _inputData.readUnsignedByte();
                if (codes[i] == 0) {
                    q = (q << 8) | i;
                    i = _inputData.readUnsignedByte();
                    if (codes[i] == 0) {
                        q = (q << 8) | i;
                        i = _inputData.readUnsignedByte();
                        if (codes[i] == 0) {
                            _quad1 = q;
                            return _parseMediumName(i);
                        }
                        if (i == INT_QUOTE) { // 4 byte/char case or broken
                            return findName(q, 4);
                        }
                        return parseName(q, i, 4);
                    }
                    if (i == INT_QUOTE) { // 3 byte/char case or broken
                        return findName(q, 3);
                    }
                    return parseName(q, i, 3);
                }                
                if (i == INT_QUOTE) { // 2 byte/char case or broken
                    return findName(q, 2);
                }
                return parseName(q, i, 2);
            }
            if (i == INT_QUOTE) { // one byte/char case or broken
                return findName(q, 1);
            }
            return parseName(q, i, 1);
        }     
        if (q == INT_QUOTE) { // special case, ""
            return "";
        }
        return parseName(0, q, 0); // quoting or invalid char
    }

    private final String _parseMediumName(int q2) throws IOException
    {
        final int[] codes = _icLatin1;

        // Ok, got 5 name bytes so far
        int i = _inputData.readUnsignedByte();
        if (codes[i] != 0) {
            if (i == INT_QUOTE) { // 5 bytes
                return findName(_quad1, q2, 1);
            }
            return parseName(_quad1, q2, i, 1); // quoting or invalid char
        }
        q2 = (q2 << 8) | i;
        i = _inputData.readUnsignedByte();
        if (codes[i] != 0) {
            if (i == INT_QUOTE) { // 6 bytes
                return findName(_quad1, q2, 2);
            }
            return parseName(_quad1, q2, i, 2);
        }
        q2 = (q2 << 8) | i;
        i = _inputData.readUnsignedByte();
        if (codes[i] != 0) {
            if (i == INT_QUOTE) { // 7 bytes
                return findName(_quad1, q2, 3);
            }
            return parseName(_quad1, q2, i, 3);
        }
        q2 = (q2 << 8) | i;
        i = _inputData.readUnsignedByte();
        if (codes[i] != 0) {
            if (i == INT_QUOTE) { // 8 bytes
                return findName(_quad1, q2, 4);
            }
            return parseName(_quad1, q2, i, 4);
        }
        return _parseMediumName2(i, q2);
    }

    private final String _parseMediumName2(int q3, final int q2) throws IOException
    {
        final int[] codes = _icLatin1;

        // Got 9 name bytes so far
        int i = _inputData.readUnsignedByte();
        if (codes[i] != 0) {
            if (i == INT_QUOTE) { // 9 bytes
                return findName(_quad1, q2, q3, 1);
            }
            return parseName(_quad1, q2, q3, i, 1);
        }
        q3 = (q3 << 8) | i;
        i = _inputData.readUnsignedByte();
        if (codes[i] != 0) {
            if (i == INT_QUOTE) { // 10 bytes
                return findName(_quad1, q2, q3, 2);
            }
            return parseName(_quad1, q2, q3, i, 2);
        }
        q3 = (q3 << 8) | i;
        i = _inputData.readUnsignedByte();
        if (codes[i] != 0) {
            if (i == INT_QUOTE) { // 11 bytes
                return findName(_quad1, q2, q3, 3);
            }
            return parseName(_quad1, q2, q3, i, 3);
        }
        q3 = (q3 << 8) | i;
        i = _inputData.readUnsignedByte();
        if (codes[i] != 0) {
            if (i == INT_QUOTE) { // 12 bytes
                return findName(_quad1, q2, q3, 4);
            }
            return parseName(_quad1, q2, q3, i, 4);
        }
        return _parseLongName(i, q2, q3);
    }
    
    private final String _parseLongName(int q, final int q2, int q3) throws IOException
    {
        _quadBuffer[0] = _quad1;
        _quadBuffer[1] = q2;
        _quadBuffer[2] = q3;

        // As explained above, will ignore UTF-8 encoding at this point
        final int[] codes = _icLatin1;
        int qlen = 3;

        while (true) {
            int i = _inputData.readUnsignedByte();
            if (codes[i] != 0) {
                if (i == INT_QUOTE) {
                    return findName(_quadBuffer, qlen, q, 1);
                }
                return parseEscapedName(_quadBuffer, qlen, q, i, 1);
            }

            q = (q << 8) | i;
            i = _inputData.readUnsignedByte();
            if (codes[i] != 0) {
                if (i == INT_QUOTE) {
                    return findName(_quadBuffer, qlen, q, 2);
                }
                return parseEscapedName(_quadBuffer, qlen, q, i, 2);
            }

            q = (q << 8) | i;
            i = _inputData.readUnsignedByte();
            if (codes[i] != 0) {
                if (i == INT_QUOTE) {
                    return findName(_quadBuffer, qlen, q, 3);
                }
                return parseEscapedName(_quadBuffer, qlen, q, i, 3);
            }

            q = (q << 8) | i;
            i = _inputData.readUnsignedByte();
            if (codes[i] != 0) {
                if (i == INT_QUOTE) {
                    return findName(_quadBuffer, qlen, q, 4);
                }
                return parseEscapedName(_quadBuffer, qlen, q, i, 4);
            }

            // Nope, no end in sight. Need to grow quad array etc
            if (qlen >= _quadBuffer.length) {
                _quadBuffer = _growArrayBy(_quadBuffer, qlen);
            }
            _quadBuffer[qlen++] = q;
            q = i;
        }
    }

    private final String parseName(int q1, int ch, int lastQuadBytes) throws IOException {
        return parseEscapedName(_quadBuffer, 0, q1, ch, lastQuadBytes);
    }

    private final String parseName(int q1, int q2, int ch, int lastQuadBytes) throws IOException {
        _quadBuffer[0] = q1;
        return parseEscapedName(_quadBuffer, 1, q2, ch, lastQuadBytes);
    }

    private final String parseName(int q1, int q2, int q3, int ch, int lastQuadBytes) throws IOException {
        _quadBuffer[0] = q1;
        _quadBuffer[1] = q2;
        return parseEscapedName(_quadBuffer, 2, q3, ch, lastQuadBytes);
    }
    
    /**
     * Slower parsing method which is generally branched to when
     * an escape sequence is detected (or alternatively for long
     * names, one crossing input buffer boundary).
     * Needs to be able to handle more exceptional cases, gets slower,
     * and hance is offlined to a separate method.
     */
    protected final String parseEscapedName(int[] quads, int qlen, int currQuad, int ch,
            int currQuadBytes) throws IOException
    {
        /* 25-Nov-2008, tatu: This may seem weird, but here we do not want to worry about
         *   UTF-8 decoding yet. Rather, we'll assume that part is ok (if not it will get
         *   caught later on), and just handle quotes and backslashes here.
         */
        final int[] codes = _icLatin1;

        while (true) {
            if (codes[ch] != 0) {
                if (ch == INT_QUOTE) { // we are done
                    break;
                }
                // Unquoted white space?
                if (ch != INT_BACKSLASH) {
                    // As per [JACKSON-208], call can now return:
                    _throwUnquotedSpace(ch, "name");
                } else {
                    // Nope, escape sequence
                    ch = _decodeEscaped();
                }
                /* Oh crap. May need to UTF-8 (re-)encode it, if it's
                 * beyond 7-bit ascii. Gets pretty messy.
                 * If this happens often, may want to use different name
                 * canonicalization to avoid these hits.
                 */
                if (ch > 127) {
                    // Ok, we'll need room for first byte right away
                    if (currQuadBytes >= 4) {
                        if (qlen >= quads.length) {
                            _quadBuffer = quads = _growArrayBy(quads, quads.length);
                        }
                        quads[qlen++] = currQuad;
                        currQuad = 0;
                        currQuadBytes = 0;
                    }
                    if (ch < 0x800) { // 2-byte
                        currQuad = (currQuad << 8) | (0xc0 | (ch >> 6));
                        ++currQuadBytes;
                        // Second byte gets output below:
                    } else { // 3 bytes; no need to worry about surrogates here
                        currQuad = (currQuad << 8) | (0xe0 | (ch >> 12));
                        ++currQuadBytes;
                        // need room for middle byte?
                        if (currQuadBytes >= 4) {
                            if (qlen >= quads.length) {
                                _quadBuffer = quads = _growArrayBy(quads, quads.length);
                            }
                            quads[qlen++] = currQuad;
                            currQuad = 0;
                            currQuadBytes = 0;
                        }
                        currQuad = (currQuad << 8) | (0x80 | ((ch >> 6) & 0x3f));
                        ++currQuadBytes;
                    }
                    // And same last byte in both cases, gets output below:
                    ch = 0x80 | (ch & 0x3f);
                }
            }
            // Ok, we have one more byte to add at any rate:
            if (currQuadBytes < 4) {
                ++currQuadBytes;
                currQuad = (currQuad << 8) | ch;
            } else {
                if (qlen >= quads.length) {
                    _quadBuffer = quads = _growArrayBy(quads, quads.length);
                }
                quads[qlen++] = currQuad;
                currQuad = ch;
                currQuadBytes = 1;
            }
            ch = _inputData.readUnsignedByte();
        }

        if (currQuadBytes > 0) {
            if (qlen >= quads.length) {
                _quadBuffer = quads = _growArrayBy(quads, quads.length);
            }
            quads[qlen++] = pad(currQuad, currQuadBytes);
        }
        String name = _symbols.findName(quads, qlen);
        if (name == null) {
            name = addName(quads, qlen, currQuadBytes);
        }
        return name;
    }

    /**
     * Method called when we see non-white space character other
     * than double quote, when expecting a field name.
     * In standard mode will just throw an exception; but
     * in non-standard modes may be able to parse name.
     */
    protected String _handleOddName(int ch) throws IOException
    {
        if (ch == '\'' && isEnabled(JsonReadFeature.ALLOW_SINGLE_QUOTES)) {
            return _parseAposName();
        }
        if (!isEnabled(JsonReadFeature.ALLOW_UNQUOTED_FIELD_NAMES)) {
            char c = (char) _decodeCharForError(ch);
            _reportUnexpectedChar(c, "was expecting double-quote to start field name");
        }
        /* Also: note that although we use a different table here,
         * it does NOT handle UTF-8 decoding. It'll just pass those
         * high-bit codes as acceptable for later decoding.
         */
        final int[] codes = CharTypes.getInputCodeUtf8JsNames();
        // Also: must start with a valid character...
        if (codes[ch] != 0) {
            _reportUnexpectedChar(ch, "was expecting either valid name character (for unquoted name) or double-quote (for quoted) to start field name");
        }

        /* Ok, now; instead of ultra-optimizing parsing here (as with
         * regular JSON names), let's just use the generic "slow"
         * variant. Can measure its impact later on if need be
         */
        int[] quads = _quadBuffer;
        int qlen = 0;
        int currQuad = 0;
        int currQuadBytes = 0;

        while (true) {
            // Ok, we have one more byte to add at any rate:
            if (currQuadBytes < 4) {
                ++currQuadBytes;
                currQuad = (currQuad << 8) | ch;
            } else {
                if (qlen >= quads.length) {
                    _quadBuffer = quads = _growArrayBy(quads, quads.length);
                }
                quads[qlen++] = currQuad;
                currQuad = ch;
                currQuadBytes = 1;
            }
            ch = _inputData.readUnsignedByte();
            if (codes[ch] != 0) {
                break;
            }
        }
        // Note: we must "push back" character read here for future consumption
        _nextByte = ch;
        if (currQuadBytes > 0) {
            if (qlen >= quads.length) {
                _quadBuffer = quads = _growArrayBy(quads, quads.length);
            }
            quads[qlen++] = currQuad;
        }
        String name = _symbols.findName(quads, qlen);
        if (name == null) {
            name = addName(quads, qlen, currQuadBytes);
        }
        return name;
    }

    /* Parsing to allow optional use of non-standard single quotes.
     * Plenty of duplicated code;
     * main reason being to try to avoid slowing down fast path
     * for valid JSON -- more alternatives, more code, generally
     * bit slower execution.
     */
    protected String _parseAposName() throws IOException
    {
        int ch = _inputData.readUnsignedByte();
        if (ch == '\'') { // special case, ''
            return "";
        }
        int[] quads = _quadBuffer;
        int qlen = 0;
        int currQuad = 0;
        int currQuadBytes = 0;

        // Copied from parseEscapedFieldName, with minor mods:

        final int[] codes = _icLatin1;

        while (true) {
            if (ch == '\'') {
                break;
            }
            // additional check to skip handling of double-quotes
            if (ch != '"' && codes[ch] != 0) {
                if (ch != '\\') {
                    // Unquoted white space?
                    // As per [JACKSON-208], call can now return:
                    _throwUnquotedSpace(ch, "name");
                } else {
                    // Nope, escape sequence
                    ch = _decodeEscaped();
                }
                /* Oh crap. May need to UTF-8 (re-)encode it, if it's  beyond
                 * 7-bit ASCII. Gets pretty messy. If this happens often, may want
                 * to use different name canonicalization to avoid these hits.
                 */
                if (ch > 127) {
                    // Ok, we'll need room for first byte right away
                    if (currQuadBytes >= 4) {
                        if (qlen >= quads.length) {
                            _quadBuffer = quads = _growArrayBy(quads, quads.length);
                        }
                        quads[qlen++] = currQuad;
                        currQuad = 0;
                        currQuadBytes = 0;
                    }
                    if (ch < 0x800) { // 2-byte
                        currQuad = (currQuad << 8) | (0xc0 | (ch >> 6));
                        ++currQuadBytes;
                        // Second byte gets output below:
                    } else { // 3 bytes; no need to worry about surrogates here
                        currQuad = (currQuad << 8) | (0xe0 | (ch >> 12));
                        ++currQuadBytes;
                        // need room for middle byte?
                        if (currQuadBytes >= 4) {
                            if (qlen >= quads.length) {
                                _quadBuffer = quads = _growArrayBy(quads, quads.length);
                            }
                            quads[qlen++] = currQuad;
                            currQuad = 0;
                            currQuadBytes = 0;
                        }
                        currQuad = (currQuad << 8) | (0x80 | ((ch >> 6) & 0x3f));
                        ++currQuadBytes;
                    }
                    // And same last byte in both cases, gets output below:
                    ch = 0x80 | (ch & 0x3f);
                }
            }
            // Ok, we have one more byte to add at any rate:
            if (currQuadBytes < 4) {
                ++currQuadBytes;
                currQuad = (currQuad << 8) | ch;
            } else {
                if (qlen >= quads.length) {
                    _quadBuffer = quads = _growArrayBy(quads, quads.length);
                }
                quads[qlen++] = currQuad;
                currQuad = ch;
                currQuadBytes = 1;
            }
            ch = _inputData.readUnsignedByte();
        }

        if (currQuadBytes > 0) {
            if (qlen >= quads.length) {
                _quadBuffer = quads = _growArrayBy(quads, quads.length);
            }
            quads[qlen++] = pad(currQuad, currQuadBytes);
        }
        String name = _symbols.findName(quads, qlen);
        if (name == null) {
            name = addName(quads, qlen, currQuadBytes);
        }
        return name;
    }

    /*
    /**********************************************************
    /* Internal methods, symbol (name) handling
    /**********************************************************
     */

    private final String findName(int q1, int lastQuadBytes) throws JsonParseException
    {
        q1 = pad(q1, lastQuadBytes);
        // Usually we'll find it from the canonical symbol table already
        String name = _symbols.findName(q1);
        if (name != null) {
            return name;
        }
        // If not, more work. We'll need add stuff to buffer
        _quadBuffer[0] = q1;
        return addName(_quadBuffer, 1, lastQuadBytes);
    }

    private final String findName(int q1, int q2, int lastQuadBytes) throws JsonParseException
    {
        q2 = pad(q2, lastQuadBytes);
        // Usually we'll find it from the canonical symbol table already
        String name = _symbols.findName(q1, q2);
        if (name != null) {
            return name;
        }
        // If not, more work. We'll need add stuff to buffer
        _quadBuffer[0] = q1;
        _quadBuffer[1] = q2;
        return addName(_quadBuffer, 2, lastQuadBytes);
    }

    private final String findName(int q1, int q2, int q3, int lastQuadBytes) throws JsonParseException
    {
        q3 = pad(q3, lastQuadBytes);
        String name = _symbols.findName(q1, q2, q3);
        if (name != null) {
            return name;
        }
        int[] quads = _quadBuffer;
        quads[0] = q1;
        quads[1] = q2;
        quads[2] = pad(q3, lastQuadBytes);
        return addName(quads, 3, lastQuadBytes);
    }
    
    private final String findName(int[] quads, int qlen, int lastQuad, int lastQuadBytes) throws JsonParseException
    {
        if (qlen >= quads.length) {
            _quadBuffer = quads = _growArrayBy(quads, quads.length);
        }
        quads[qlen++] = pad(lastQuad, lastQuadBytes);
        String name = _symbols.findName(quads, qlen);
        if (name == null) {
            return addName(quads, qlen, lastQuadBytes);
        }
        return name;
    }

    /**
     * This is the main workhorse method used when we take a symbol
     * table miss. It needs to demultiplex individual bytes, decode
     * multi-byte chars (if any), and then construct Name instance
     * and add it to the symbol table.
     */
    private final String addName(int[] quads, int qlen, int lastQuadBytes) throws JsonParseException
    {
        /* Ok: must decode UTF-8 chars. No other validation is
         * needed, since unescaping has been done earlier as necessary
         * (as well as error reporting for unescaped control chars)
         */
        // 4 bytes per quad, except last one maybe less
        int byteLen = (qlen << 2) - 4 + lastQuadBytes;

        /* And last one is not correctly aligned (leading zero bytes instead
         * need to shift a bit, instead of trailing). Only need to shift it
         * for UTF-8 decoding; need revert for storage (since key will not
         * be aligned, to optimize lookup speed)
         */
        int lastQuad;

        if (lastQuadBytes < 4) {
            lastQuad = quads[qlen-1];
            // 8/16/24 bit left shift
            quads[qlen-1] = (lastQuad << ((4 - lastQuadBytes) << 3));
        } else {
            lastQuad = 0;
        }

        // Need some working space, TextBuffer works well:
        char[] cbuf = _textBuffer.emptyAndGetCurrentSegment();
        int cix = 0;

        for (int ix = 0; ix < byteLen; ) {
            int ch = quads[ix >> 2]; // current quad, need to shift+mask
            int byteIx = (ix & 3);
            ch = (ch >> ((3 - byteIx) << 3)) & 0xFF;
            ++ix;

            if (ch > 127) { // multi-byte
                int needed;
                if ((ch & 0xE0) == 0xC0) { // 2 bytes (0x0080 - 0x07FF)
                    ch &= 0x1F;
                    needed = 1;
                } else if ((ch & 0xF0) == 0xE0) { // 3 bytes (0x0800 - 0xFFFF)
                    ch &= 0x0F;
                    needed = 2;
                } else if ((ch & 0xF8) == 0xF0) { // 4 bytes; double-char with surrogates and all...
                    ch &= 0x07;
                    needed = 3;
                } else { // 5- and 6-byte chars not valid xml chars
                    _reportInvalidInitial(ch);
                    needed = ch = 1; // never really gets this far
                }
                if ((ix + needed) > byteLen) {
                    _reportInvalidEOF(" in field name", JsonToken.FIELD_NAME);
                }
                
                // Ok, always need at least one more:
                int ch2 = quads[ix >> 2]; // current quad, need to shift+mask
                byteIx = (ix & 3);
                ch2 = (ch2 >> ((3 - byteIx) << 3));
                ++ix;
                
                if ((ch2 & 0xC0) != 0x080) {
                    _reportInvalidOther(ch2);
                }
                ch = (ch << 6) | (ch2 & 0x3F);
                if (needed > 1) {
                    ch2 = quads[ix >> 2];
                    byteIx = (ix & 3);
                    ch2 = (ch2 >> ((3 - byteIx) << 3));
                    ++ix;
                    
                    if ((ch2 & 0xC0) != 0x080) {
                        _reportInvalidOther(ch2);
                    }
                    ch = (ch << 6) | (ch2 & 0x3F);
                    if (needed > 2) { // 4 bytes? (need surrogates on output)
                        ch2 = quads[ix >> 2];
                        byteIx = (ix & 3);
                        ch2 = (ch2 >> ((3 - byteIx) << 3));
                        ++ix;
                        if ((ch2 & 0xC0) != 0x080) {
                            _reportInvalidOther(ch2 & 0xFF);
                        }
                        ch = (ch << 6) | (ch2 & 0x3F);
                    }
                }
                if (needed > 2) { // surrogate pair? once again, let's output one here, one later on
                    ch -= 0x10000; // to normalize it starting with 0x0
                    if (cix >= cbuf.length) {
                        cbuf = _textBuffer.expandCurrentSegment();
                    }
                    cbuf[cix++] = (char) (0xD800 + (ch >> 10));
                    ch = 0xDC00 | (ch & 0x03FF);
                }
            }
            if (cix >= cbuf.length) {
                cbuf = _textBuffer.expandCurrentSegment();
            }
            cbuf[cix++] = (char) ch;
        }

        // Ok. Now we have the character array, and can construct the String
        String baseName = new String(cbuf, 0, cix);
        // And finally, un-align if necessary
        if (lastQuadBytes < 4) {
            quads[qlen-1] = lastQuad;
        }
        return _symbols.addName(baseName, quads, qlen);
    }

    /*
    /**********************************************************
    /* Internal methods, String value parsing
    /**********************************************************
     */

    protected void _finishString() throws IOException
    {
        int outPtr = 0;
        char[] outBuf = _textBuffer.emptyAndGetCurrentSegment();
        final int[] codes = _icUTF8;
        final int outEnd = outBuf.length;

        do {
            int c = _inputData.readUnsignedByte();
            if (codes[c] != 0) {
                if (c == INT_QUOTE) {
                    _textBuffer.setCurrentLength(outPtr);
                    return;
                }
                _finishString2(outBuf, outPtr, c);
                return;
            }
            outBuf[outPtr++] = (char) c;
        } while (outPtr < outEnd);
        _finishString2(outBuf, outPtr, _inputData.readUnsignedByte());
    }

    private String _finishAndReturnString() throws IOException
    {
        int outPtr = 0;
        char[] outBuf = _textBuffer.emptyAndGetCurrentSegment();
        final int[] codes = _icUTF8;
        final int outEnd = outBuf.length;

        do {
            int c = _inputData.readUnsignedByte();
            if (codes[c] != 0) {
                if (c == INT_QUOTE) {
                    return _textBuffer.setCurrentAndReturn(outPtr);
                }
                _finishString2(outBuf, outPtr, c);
                return _textBuffer.contentsAsString();
            }
            outBuf[outPtr++] = (char) c;
        } while (outPtr < outEnd);
        _finishString2(outBuf, outPtr, _inputData.readUnsignedByte());
        return _textBuffer.contentsAsString();
    }
    
    private final void _finishString2(char[] outBuf, int outPtr, int c)
        throws IOException
    {
        // Here we do want to do full decoding, hence:
        final int[] codes = _icUTF8;
        int outEnd = outBuf.length;

        main_loop:
        for (;; c = _inputData.readUnsignedByte()) {
            // Then the tight ASCII non-funny-char loop:
            while (codes[c] == 0) {
                if (outPtr >= outEnd) {
                    outBuf = _textBuffer.finishCurrentSegment();
                    outPtr = 0;
                    outEnd = outBuf.length;
                }
                outBuf[outPtr++] = (char) c;
                c = _inputData.readUnsignedByte();
            }
            // Ok: end marker, escape or multi-byte?
            if (c == INT_QUOTE) {
                break main_loop;
            }
            switch (codes[c]) {
            case 1: // backslash
                c = _decodeEscaped();
                break;
            case 2: // 2-byte UTF
                c = _decodeUtf8_2(c);
                break;
            case 3: // 3-byte UTF
                c = _decodeUtf8_3(c);
                break;
            case 4: // 4-byte UTF
                c = _decodeUtf8_4(c);
                // Let's add first part right away:
                if (outPtr >= outBuf.length) {
                    outBuf = _textBuffer.finishCurrentSegment();
                    outPtr = 0;
                    outEnd = outBuf.length;
                }
                outBuf[outPtr++] = (char) (0xD800 | (c >> 10));
                c = 0xDC00 | (c & 0x3FF);
                // And let the other char output down below
                break;
            default:
                if (c < INT_SPACE) {
                    _throwUnquotedSpace(c, "string value");
                } else {
                    // Is this good enough error message?
                    _reportInvalidChar(c);
                }
            }
            // Need more room?
            if (outPtr >= outBuf.length) {
                outBuf = _textBuffer.finishCurrentSegment();
                outPtr = 0;
                outEnd = outBuf.length;
            }
            // Ok, let's add char to output:
            outBuf[outPtr++] = (char) c;
        }
        _textBuffer.setCurrentLength(outPtr);
    }

    /**
     * Method called to skim through rest of unparsed String value,
     * if it is not needed. This can be done bit faster if contents
     * need not be stored for future access.
     */
    protected void _skipString() throws IOException
    {
        _tokenIncomplete = false;

        // Need to be fully UTF-8 aware here:
        final int[] codes = _icUTF8;

        main_loop:
        while (true) {
            int c;

            ascii_loop:
            while (true) {
                c = _inputData.readUnsignedByte();
                if (codes[c] != 0) {
                    break ascii_loop;
                }
            }
            // Ok: end marker, escape or multi-byte?
            if (c == INT_QUOTE) {
                break main_loop;
            }
            
            switch (codes[c]) {
            case 1: // backslash
                _decodeEscaped();
                break;
            case 2: // 2-byte UTF
                _skipUtf8_2();
                break;
            case 3: // 3-byte UTF
                _skipUtf8_3();
                break;
            case 4: // 4-byte UTF
                _skipUtf8_4();
                break;
            default:
                if (c < INT_SPACE) {
                    _throwUnquotedSpace(c, "string value");
                } else {
                    // Is this good enough error message?
                    _reportInvalidChar(c);
                }
            }
        }
    }

    /**
     * Method for handling cases where first non-space character
     * of an expected value token is not legal for standard JSON content.
     */
    protected JsonToken _handleUnexpectedValue(int c)
        throws IOException
    {
        // Most likely an error, unless we are to allow single-quote-strings
        switch (c) {
        case ']':
            if (!_parsingContext.inArray()) {
                break;
            }
            // fall through
        case ',':
            if (isEnabled(JsonReadFeature.ALLOW_MISSING_VALUES)) {
//               _inputPtr--;
                _nextByte = c;
               return JsonToken.VALUE_NULL;
            }
            // fall through
        case '}':
            // Error: neither is valid at this point; valid closers have
            // been handled earlier
            _reportUnexpectedChar(c, "expected a value");
        case '\'':
            if (isEnabled(JsonReadFeature.ALLOW_SINGLE_QUOTES)) {
                return _handleApos();
            }
            break;
        case 'N':
            _matchToken("NaN", 1);
            if (isEnabled(JsonReadFeature.ALLOW_NON_NUMERIC_NUMBERS)) {
                return resetAsNaN("NaN", Double.NaN);
            }
            _reportError("Non-standard token 'NaN': enable JsonParser.Feature.ALLOW_NON_NUMERIC_NUMBERS to allow");
            break;
        case 'I':
            _matchToken("Infinity", 1);
            if (isEnabled(JsonReadFeature.ALLOW_NON_NUMERIC_NUMBERS)) {
                return resetAsNaN("Infinity", Double.POSITIVE_INFINITY);
            }
            _reportError("Non-standard token 'Infinity': enable JsonParser.Feature.ALLOW_NON_NUMERIC_NUMBERS to allow");
            break;
        case '+': // note: '-' is taken as number
            return _handleInvalidNumberStart(_inputData.readUnsignedByte(), false);
        }
        // [core#77] Try to decode most likely token
        if (Character.isJavaIdentifierStart(c)) {
            _reportInvalidToken(c, ""+((char) c), _validJsonTokenList());
        }
        // but if it doesn't look like a token:
        _reportUnexpectedChar(c, "expected a valid value "+_validJsonValueList());
        return null;
    }

    protected JsonToken _handleApos() throws IOException
    {
        int c = 0;
        // Otherwise almost verbatim copy of _finishString()
        int outPtr = 0;
        char[] outBuf = _textBuffer.emptyAndGetCurrentSegment();

        // Here we do want to do full decoding, hence:
        final int[] codes = _icUTF8;

        main_loop:
        while (true) {
            // Then the tight ascii non-funny-char loop:
            ascii_loop:
            while (true) {
                int outEnd = outBuf.length;
                if (outPtr >= outBuf.length) {
                    outBuf = _textBuffer.finishCurrentSegment();
                    outPtr = 0;
                    outEnd = outBuf.length;
                }
                do {
                    c = _inputData.readUnsignedByte();
                    if (c == '\'') {
                        break main_loop;
                    }
                    if (codes[c] != 0) {
                        break ascii_loop;
                    }
                    outBuf[outPtr++] = (char) c;
                } while (outPtr < outEnd);
            }
            switch (codes[c]) {
            case 1: // backslash
                c = _decodeEscaped();
                break;
            case 2: // 2-byte UTF
                c = _decodeUtf8_2(c);
                break;
            case 3: // 3-byte UTF
                c = _decodeUtf8_3(c);
                break;
            case 4: // 4-byte UTF
                c = _decodeUtf8_4(c);
                // Let's add first part right away:
                outBuf[outPtr++] = (char) (0xD800 | (c >> 10));
                if (outPtr >= outBuf.length) {
                    outBuf = _textBuffer.finishCurrentSegment();
                    outPtr = 0;
                }
                c = 0xDC00 | (c & 0x3FF);
                // And let the other char output down below
                break;
            default:
                if (c < INT_SPACE) {
                    _throwUnquotedSpace(c, "string value");
                }
                // Is this good enough error message?
                _reportInvalidChar(c);
            }
            // Need more room?
            if (outPtr >= outBuf.length) {
                outBuf = _textBuffer.finishCurrentSegment();
                outPtr = 0;
            }
            // Ok, let's add char to output:
            outBuf[outPtr++] = (char) c;
        }
        _textBuffer.setCurrentLength(outPtr);

        return JsonToken.VALUE_STRING;
    }
    
    /**
     * Method called if expected numeric value (due to leading sign) does not
     * look like a number
     */
    protected JsonToken _handleInvalidNumberStart(int ch, boolean neg)
        throws IOException
    {
        while (ch == 'I') {
            ch = _inputData.readUnsignedByte();
            String match;
            if (ch == 'N') {
                match = neg ? "-INF" :"+INF";
            } else if (ch == 'n') {
                match = neg ? "-Infinity" :"+Infinity";
            } else {
                break;
            }
            _matchToken(match, 3);
            if (isEnabled(JsonReadFeature.ALLOW_NON_NUMERIC_NUMBERS)) {
                return resetAsNaN(match, neg ? Double.NEGATIVE_INFINITY : Double.POSITIVE_INFINITY);
            }
            _reportError("Non-standard token '"+match+"': enable JsonParser.Feature.ALLOW_NON_NUMERIC_NUMBERS to allow");
        }
        reportUnexpectedNumberChar(ch, "expected digit (0-9) to follow minus sign, for valid numeric value");
        return null;
    }

    protected final void _matchToken(String matchStr, int i) throws IOException
    {
        final int len = matchStr.length();
        do {
            int ch = _inputData.readUnsignedByte();
            if (ch != matchStr.charAt(i)) {
                _reportInvalidToken(ch, matchStr.substring(0, i));
            }
        } while (++i < len);

        int ch = _inputData.readUnsignedByte();
        if (ch >= '0' && ch != ']' && ch != '}') { // expected/allowed chars
            _checkMatchEnd(matchStr, i, ch);
        }
        _nextByte = ch;
    }

    private final void _checkMatchEnd(String matchStr, int i, int ch) throws IOException {
        // but actually only alphanums are problematic
        char c = (char) _decodeCharForError(ch);
        if (Character.isJavaIdentifierPart(c)) {
            _reportInvalidToken(c, matchStr.substring(0, i));
        }
    }

    /*
    /**********************************************************
    /* Internal methods, ws skipping, escape/unescape
    /**********************************************************
     */

    private final int _skipWS() throws IOException
    {
        int i = _nextByte;
        if (i < 0) {
            i = _inputData.readUnsignedByte();
        } else {
            _nextByte = -1;
        }
        while (true) {
            if (i > INT_SPACE) {
                if (i == INT_SLASH || i == INT_HASH) {
                    return _skipWSComment(i);
                }
                return i;
            } else {
                // 06-May-2016, tatu: Could verify validity of WS, but for now why bother.
                //   ... but line number is useful thingy
                if (i == INT_CR || i == INT_LF) {
                    ++_currInputRow;
                }
            }
            i = _inputData.readUnsignedByte();
        }
    }

    /**
     * Alternative to {@link #_skipWS} that handles possible {@link EOFException}
     * caused by trying to read past the end of {@link InputData}.
     *
     * @since 2.9
     */
    private final int _skipWSOrEnd() throws IOException
    {
        int i = _nextByte;
        if (i < 0) {
            try {
                i = _inputData.readUnsignedByte();
            } catch (EOFException e) {
                return _eofAsNextChar();
            }
        } else {
            _nextByte = -1;
        }
        while (true) {
            if (i > INT_SPACE) {
                if (i == INT_SLASH || i == INT_HASH) {
                    return _skipWSComment(i);
                }
                return i;
            } else {
                // 06-May-2016, tatu: Could verify validity of WS, but for now why bother.
                //   ... but line number is useful thingy
                if (i == INT_CR || i == INT_LF) {
                    ++_currInputRow;
                }
            }
            try {
                i = _inputData.readUnsignedByte();
            } catch (EOFException e) {
                return _eofAsNextChar();
            }
        }
    }
    
    private final int _skipWSComment(int i) throws IOException
    {
        while (true) {
            if (i > INT_SPACE) {
                if (i == INT_SLASH) {
                    _skipComment();
                } else if (i == INT_HASH) {
                    if (!_skipYAMLComment()) {
                        return i;
                    }
                } else {
                    return i;
                }
            } else {
                // 06-May-2016, tatu: Could verify validity of WS, but for now why bother.
                //   ... but line number is useful thingy
                if (i == INT_CR || i == INT_LF) {
                    ++_currInputRow;
                }
                /*
                if ((i != INT_SPACE) && (i != INT_LF) && (i != INT_CR)) {
                    _throwInvalidSpace(i);
                }
                */
            }
            i = _inputData.readUnsignedByte();
        }        
    }

    private final int _skipColon() throws IOException
    {
        int i = _nextByte;
        if (i < 0) {
            i = _inputData.readUnsignedByte();
        } else {
            _nextByte = -1;
        }
        // Fast path: colon with optional single-space/tab before and/or after:
        if (i == INT_COLON) { // common case, no leading space
            i = _inputData.readUnsignedByte();
            if (i > INT_SPACE) { // nor trailing
                if (i == INT_SLASH || i == INT_HASH) {
                    return _skipColon2(i, true);
                }
                return i;
            }
            if (i == INT_SPACE || i == INT_TAB) {
                i = _inputData.readUnsignedByte();
                if (i > INT_SPACE) {
                    if (i == INT_SLASH || i == INT_HASH) {
                        return _skipColon2(i, true);
                    }
                    return i;
                }
            }
            return _skipColon2(i, true); // true -> skipped colon
        }
        if (i == INT_SPACE || i == INT_TAB) {
            i = _inputData.readUnsignedByte();
        }
        if (i == INT_COLON) {
            i = _inputData.readUnsignedByte();
            if (i > INT_SPACE) {
                if (i == INT_SLASH || i == INT_HASH) {
                    return _skipColon2(i, true);
                }
                return i;
            }
            if (i == INT_SPACE || i == INT_TAB) {
                i = _inputData.readUnsignedByte();
                if (i > INT_SPACE) {
                    if (i == INT_SLASH || i == INT_HASH) {
                        return _skipColon2(i, true);
                    }
                    return i;
                }
            }
            return _skipColon2(i, true);
        }
        return _skipColon2(i, false);
    }

    private final int _skipColon2(int i, boolean gotColon) throws IOException
    {
        for (;; i = _inputData.readUnsignedByte()) {
            if (i > INT_SPACE) {
                if (i == INT_SLASH) {
                    _skipComment();
                    continue;
                }
                if (i == INT_HASH) {
                    if (_skipYAMLComment()) {
                        continue;
                    }
                }
                if (gotColon) {
                    return i;
                }
                if (i != INT_COLON) {
                    _reportUnexpectedChar(i, "was expecting a colon to separate field name and value");
                }
                gotColon = true;
            } else {
                // 06-May-2016, tatu: Could verify validity of WS, but for now why bother.
                //   ... but line number is useful thingy
                if (i == INT_CR || i == INT_LF) {
                    ++_currInputRow;
                }
            }
        }
    }

    private final void _skipComment() throws IOException
    {
        if (!isEnabled(JsonReadFeature.ALLOW_JAVA_COMMENTS)) {
            _reportUnexpectedChar('/', "maybe a (non-standard) comment? (not recognized as one since Feature 'ALLOW_COMMENTS' not enabled for parser)");
        }
        int c = _inputData.readUnsignedByte();
        if (c == '/') {
            _skipLine();
        } else if (c == '*') {
            _skipCComment();
        } else {
            _reportUnexpectedChar(c, "was expecting either '*' or '/' for a comment");
        }
    }

    private final void _skipCComment() throws IOException
    {
        // Need to be UTF-8 aware here to decode content (for skipping)
        final int[] codes = CharTypes.getInputCodeComment();
        int i = _inputData.readUnsignedByte();

        // Ok: need the matching '*/'
        main_loop:
        while (true) {
            int code = codes[i];
            if (code != 0) {
                switch (code) {
                case '*':
                    i = _inputData.readUnsignedByte();
                    if (i == INT_SLASH) {
                        return;
                    }
                    continue main_loop;
                case INT_LF:
                case INT_CR:
                    ++_currInputRow;
                    break;
                case 2: // 2-byte UTF
                    _skipUtf8_2();
                    break;
                case 3: // 3-byte UTF
                    _skipUtf8_3();
                    break;
                case 4: // 4-byte UTF
                    _skipUtf8_4();
                    break;
                default: // e.g. -1
                    // Is this good enough error message?
                    _reportInvalidChar(i);
                }
            }
            i = _inputData.readUnsignedByte();
        }
    }

    private final boolean _skipYAMLComment() throws IOException
    {
        if (!isEnabled(JsonReadFeature.ALLOW_YAML_COMMENTS)) {
            return false;
        }
        _skipLine();
        return true;
    }

    /**
     * Method for skipping contents of an input line; usually for CPP
     * and YAML style comments.
     */
    private final void _skipLine() throws IOException
    {
        // Ok: need to find EOF or linefeed
        final int[] codes = CharTypes.getInputCodeComment();
        while (true) {
            int i = _inputData.readUnsignedByte();
            int code = codes[i];
            if (code != 0) {
                switch (code) {
                case INT_LF:
                case INT_CR:
                    ++_currInputRow;
                    return;
                case '*': // nop for these comments
                    break;
                case 2: // 2-byte UTF
                    _skipUtf8_2();
                    break;
                case 3: // 3-byte UTF
                    _skipUtf8_3();
                    break;
                case 4: // 4-byte UTF
                    _skipUtf8_4();
                    break;
                default: // e.g. -1
                    if (code < 0) {
                        // Is this good enough error message?
                        _reportInvalidChar(i);
                    }
                }
            }
        }
    }
    
    @Override
    protected char _decodeEscaped() throws IOException
    {
        int c = _inputData.readUnsignedByte();

        switch (c) {
            // First, ones that are mapped
        case 'b':
            return '\b';
        case 't':
            return '\t';
        case 'n':
            return '\n';
        case 'f':
            return '\f';
        case 'r':
            return '\r';

            // And these are to be returned as they are
        case '"':
        case '/':
        case '\\':
            return (char) c;

        case 'u': // and finally hex-escaped
            break;

        default:
            return _handleUnrecognizedCharacterEscape((char) _decodeCharForError(c));
        }

        // Ok, a hex escape. Need 4 characters
        int value = 0;
        for (int i = 0; i < 4; ++i) {
            int ch = _inputData.readUnsignedByte();
            int digit = CharTypes.charToHex(ch);
            if (digit < 0) {
                _reportUnexpectedChar(ch, "expected a hex-digit for character escape sequence");
            }
            value = (value << 4) | digit;
        }
        return (char) value;
    }

    protected int _decodeCharForError(int firstByte) throws IOException
    {
        int c = firstByte & 0xFF;
        if (c > 0x7F) { // if >= 0, is ascii and fine as is
            int needed;
            
            // Ok; if we end here, we got multi-byte combination
            if ((c & 0xE0) == 0xC0) { // 2 bytes (0x0080 - 0x07FF)
                c &= 0x1F;
                needed = 1;
            } else if ((c & 0xF0) == 0xE0) { // 3 bytes (0x0800 - 0xFFFF)
                c &= 0x0F;
                needed = 2;
            } else if ((c & 0xF8) == 0xF0) {
                // 4 bytes; double-char with surrogates and all...
                c &= 0x07;
                needed = 3;
            } else {
                _reportInvalidInitial(c & 0xFF);
                needed = 1; // never gets here
            }

            int d = _inputData.readUnsignedByte();
            if ((d & 0xC0) != 0x080) {
                _reportInvalidOther(d & 0xFF);
            }
            c = (c << 6) | (d & 0x3F);
            
            if (needed > 1) { // needed == 1 means 2 bytes total
                d = _inputData.readUnsignedByte(); // 3rd byte
                if ((d & 0xC0) != 0x080) {
                    _reportInvalidOther(d & 0xFF);
                }
                c = (c << 6) | (d & 0x3F);
                if (needed > 2) { // 4 bytes? (need surrogates)
                    d = _inputData.readUnsignedByte();
                    if ((d & 0xC0) != 0x080) {
                        _reportInvalidOther(d & 0xFF);
                    }
                    c = (c << 6) | (d & 0x3F);
                }
            }
        }
        return c;
    }

    /*
    /**********************************************************
    /* Internal methods,UTF8 decoding
    /**********************************************************
     */

    private final int _decodeUtf8_2(int c) throws IOException
    {
        int d = _inputData.readUnsignedByte();
        if ((d & 0xC0) != 0x080) {
            _reportInvalidOther(d & 0xFF);
        }
        return ((c & 0x1F) << 6) | (d & 0x3F);
    }

    private final int _decodeUtf8_3(int c1) throws IOException
    {
        c1 &= 0x0F;
        int d = _inputData.readUnsignedByte();
        if ((d & 0xC0) != 0x080) {
            _reportInvalidOther(d & 0xFF);
        }
        int c = (c1 << 6) | (d & 0x3F);
        d = _inputData.readUnsignedByte();
        if ((d & 0xC0) != 0x080) {
            _reportInvalidOther(d & 0xFF);
        }
        c = (c << 6) | (d & 0x3F);
        return c;
    }

    /**
     * @return Character value <b>minus 0x10000</c>; this so that caller
     *    can readily expand it to actual surrogates
     */
    private final int _decodeUtf8_4(int c) throws IOException
    {
        int d = _inputData.readUnsignedByte();
        if ((d & 0xC0) != 0x080) {
            _reportInvalidOther(d & 0xFF);
        }
        c = ((c & 0x07) << 6) | (d & 0x3F);
        d = _inputData.readUnsignedByte();
        if ((d & 0xC0) != 0x080) {
            _reportInvalidOther(d & 0xFF);
        }
        c = (c << 6) | (d & 0x3F);
        d = _inputData.readUnsignedByte();
        if ((d & 0xC0) != 0x080) {
            _reportInvalidOther(d & 0xFF);
        }

        /* note: won't change it to negative here, since caller
         * already knows it'll need a surrogate
         */
        return ((c << 6) | (d & 0x3F)) - 0x10000;
    }

    private final void _skipUtf8_2() throws IOException
    {
        int c = _inputData.readUnsignedByte();
        if ((c & 0xC0) != 0x080) {
            _reportInvalidOther(c & 0xFF);
        }
    }

    /* Alas, can't heavily optimize skipping, since we still have to
     * do validity checks...
     */
    private final void _skipUtf8_3() throws IOException
    {
        //c &= 0x0F;
        int c = _inputData.readUnsignedByte();
        if ((c & 0xC0) != 0x080) {
            _reportInvalidOther(c & 0xFF);
        }
        c = _inputData.readUnsignedByte();
        if ((c & 0xC0) != 0x080) {
            _reportInvalidOther(c & 0xFF);
        }
    }

    private final void _skipUtf8_4() throws IOException
    {
        int d = _inputData.readUnsignedByte();
        if ((d & 0xC0) != 0x080) {
            _reportInvalidOther(d & 0xFF);
        }
        d = _inputData.readUnsignedByte();
        if ((d & 0xC0) != 0x080) {
            _reportInvalidOther(d & 0xFF);
        }
        d = _inputData.readUnsignedByte();
        if ((d & 0xC0) != 0x080) {
            _reportInvalidOther(d & 0xFF);
        }
    }

    /*
    /**********************************************************
    /* Internal methods, error reporting
    /**********************************************************
     */

    protected void _reportInvalidToken(int ch, String matchedPart) throws IOException
     {
         _reportInvalidToken(ch, matchedPart, _validJsonTokenList());
     }

    protected void _reportInvalidToken(int ch, String matchedPart, String msg)
        throws IOException
     {
         StringBuilder sb = new StringBuilder(matchedPart);

         /* Let's just try to find what appears to be the token, using
          * regular Java identifier character rules. It's just a heuristic,
          * nothing fancy here (nor fast).
          */
         while (true) {
             char c = (char) _decodeCharForError(ch);
             if (!Character.isJavaIdentifierPart(c)) {
                 break;
             }
             sb.append(c);
             ch = _inputData.readUnsignedByte();
         }
         _reportError("Unrecognized token '"+sb.toString()+"': was expecting "+msg);
     }
        
    protected void _reportInvalidChar(int c)
        throws JsonParseException
    {
        // Either invalid WS or illegal UTF-8 start char
        if (c < INT_SPACE) {
            _throwInvalidSpace(c);
        }
        _reportInvalidInitial(c);
    }

    protected void _reportInvalidInitial(int mask)
        throws JsonParseException
    {
        _reportError("Invalid UTF-8 start byte 0x"+Integer.toHexString(mask));
    }

    private void _reportInvalidOther(int mask)
        throws JsonParseException
    {
        _reportError("Invalid UTF-8 middle byte 0x"+Integer.toHexString(mask));
    }

    private static int[] _growArrayBy(int[] arr, int more)
    {
        if (arr == null) {
            return new int[more];
        }
        return Arrays.copyOf(arr, arr.length + more);
    }

    /*
    /**********************************************************
    /* Internal methods, binary access
    /**********************************************************
     */

    /**
     * Efficient handling for incremental parsing of base64-encoded
     * textual content.
     */
    @SuppressWarnings("resource")
    protected final byte[] _decodeBase64(Base64Variant b64variant) throws IOException
    {
        ByteArrayBuilder builder = _getByteArrayBuilder();

        //main_loop:
        while (true) {
            // first, we'll skip preceding white space, if any
            int ch;
            do {
                ch = _inputData.readUnsignedByte();
            } while (ch <= INT_SPACE);
            int bits = b64variant.decodeBase64Char(ch);
            if (bits < 0) { // reached the end, fair and square?
                if (ch == INT_QUOTE) {
                    return builder.toByteArray();
                }
                bits = _decodeBase64Escape(b64variant, ch, 0);
                if (bits < 0) { // white space to skip
                    continue;
                }
            }
            int decodedData = bits;
            
            // then second base64 char; can't get padding yet, nor ws
            ch = _inputData.readUnsignedByte();
            bits = b64variant.decodeBase64Char(ch);
            if (bits < 0) {
                bits = _decodeBase64Escape(b64variant, ch, 1);
            }
            decodedData = (decodedData << 6) | bits;
            // third base64 char; can be padding, but not ws
            ch = _inputData.readUnsignedByte();
            bits = b64variant.decodeBase64Char(ch);

            // First branch: can get padding (-> 1 byte)
            if (bits < 0) {
                if (bits != Base64Variant.BASE64_VALUE_PADDING) {
                    // could also just be 'missing'  padding
                    if (ch == INT_QUOTE) {
                        decodedData >>= 4;
                        builder.append(decodedData);
                        if (b64variant.usesPadding()) {
                            _handleBase64MissingPadding(b64variant);
                        }
                        return builder.toByteArray();
                    }
                    bits = _decodeBase64Escape(b64variant, ch, 2);
                }
                if (bits == Base64Variant.BASE64_VALUE_PADDING) {
                    ch = _inputData.readUnsignedByte();
                    if (!b64variant.usesPaddingChar(ch)) {
                        if ((ch != INT_BACKSLASH)
                                || _decodeBase64Escape(b64variant, ch, 3) != Base64Variant.BASE64_VALUE_PADDING) {
                            throw reportInvalidBase64Char(b64variant, ch, 3, "expected padding character '"+b64variant.getPaddingChar()+"'");
                        }
                    }
                    // Got 12 bits, only need 8, need to shift
                    decodedData >>= 4;
                    builder.append(decodedData);
                    continue;
                }
            }
            // Nope, 2 or 3 bytes
            decodedData = (decodedData << 6) | bits;
            // fourth and last base64 char; can be padding, but not ws
            ch = _inputData.readUnsignedByte();
            bits = b64variant.decodeBase64Char(ch);
            if (bits < 0) {
                if (bits != Base64Variant.BASE64_VALUE_PADDING) {
                    // could also just be 'missing'  padding
                    if (ch == INT_QUOTE) {
                        decodedData >>= 2;
                        builder.appendTwoBytes(decodedData);
                        if (b64variant.usesPadding()) {
                            _handleBase64MissingPadding(b64variant);
                        }
                        return builder.toByteArray();
                    }
                    bits = _decodeBase64Escape(b64variant, ch, 3);
                }
                if (bits == Base64Variant.BASE64_VALUE_PADDING) {
                    /* With padding we only get 2 bytes; but we have
                     * to shift it a bit so it is identical to triplet
                     * case with partial output.
                     * 3 chars gives 3x6 == 18 bits, of which 2 are
                     * dummies, need to discard:
                     */
                    decodedData >>= 2;
                    builder.appendTwoBytes(decodedData);
                    continue;
                }
            }
            // otherwise, our triplet is now complete
            decodedData = (decodedData << 6) | bits;
            builder.appendThreeBytes(decodedData);
        }
    }

    /*
    /**********************************************************
    /* Improved location updating (refactored in 2.7)
    /**********************************************************
     */

    @Override
    public JsonLocation getTokenLocation() {
        // 03-Jan-2020, tatu: Should probably track this, similar to how
        //   streaming parsers do it, but... not done yet

//        if (_currToken == JsonToken.FIELD_NAME) {
//           return new JsonLocation(_getSourceReference(),
//                    -1L, -1L, _nameStartRow, _nameStartCol);
//        }

        // No column tracking since we do not have pointers, DataInput has no offset
        
        return new JsonLocation(_getSourceReference(), -1L, -1L, _tokenInputRow, -1);
    }

    @Override
    public JsonLocation getCurrentLocation() {
        // No column tracking since we do not have pointers, DataInput has no offset
        final int col = -1;
        return new JsonLocation(_getSourceReference(), -1L, -1L,
                _currInputRow, col);
    }

    /*
    /**********************************************************
    /* Internal methods, other
    /**********************************************************
     */

    private void _closeScope(int i) throws JsonParseException {
        if (i == INT_RBRACKET) {
            if (!_parsingContext.inArray()) {
                _reportMismatchedEndMarker(i, '}');
            }
            _parsingContext = _parsingContext.clearAndGetParent();
            _currToken = JsonToken.END_ARRAY;
        }
        if (i == INT_RCURLY) {
            if (!_parsingContext.inObject()) {
                _reportMismatchedEndMarker(i, ']');
            }
            _parsingContext = _parsingContext.clearAndGetParent();
            _currToken = JsonToken.END_OBJECT;
        }
    }

    /**
     * Helper method needed to fix [Issue#148], masking of 0x00 character
     */
    private final static int pad(int q, int bytes) {
        return (bytes == 4) ? q : (q | (-1 << (bytes << 3)));
    }
}<|MERGE_RESOLUTION|>--- conflicted
+++ resolved
@@ -31,11 +31,6 @@
  *    checks are simplified NOT to check for control characters.
  *  </li>
  * </ul>
-<<<<<<< HEAD
-=======
- *
- * @since 2.8
->>>>>>> 1ecefd02
  */
 public class UTF8DataInputJsonParser
     extends JsonParserBase
