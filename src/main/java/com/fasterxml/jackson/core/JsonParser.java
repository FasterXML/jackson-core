--- conflicted
+++ resolved
@@ -1034,19 +1034,8 @@
      *
      * @since 3.0
      */
-<<<<<<< HEAD
     public abstract String currentName() throws IOException;
-    
-=======
-    public abstract String getCurrentName() throws IOException;
-
-    // 15-Dec-2017, tatu: Forward-looking, added in 2.9.4 (and officially in 3.0)
-    //   to smooth upgrading
-    public String currentName() throws IOException {
-        return getCurrentName();
-    }
-
->>>>>>> 0ba228a0
+
     /**
      * @deprecated Since 3.0 use {@link #currentName} instead
      */
