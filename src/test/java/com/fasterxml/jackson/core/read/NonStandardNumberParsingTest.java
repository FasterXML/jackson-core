--- conflicted
+++ resolved
@@ -74,11 +74,7 @@
         }
     }
 
-<<<<<<< HEAD
-    public void testLeadingDotInDecimalAllowedAsync() {
-=======
-    public void testLeadingDotInDecimalAllowedDataInput() throws Exception {
->>>>>>> d0ef6655
+    public void testLeadingDotInDecimalAllowedDataInput() {
         _testLeadingDotInDecimalAllowed(jsonFactory(), MODE_DATA_INPUT);
     }
 
@@ -87,20 +83,12 @@
         _testLeadingDotInDecimalAllowed(JSON_F, MODE_INPUT_STREAM_THROTTLED);
     }
 
-<<<<<<< HEAD
     public void testLeadingDotInDecimalAllowedReader() {
         _testLeadingDotInDecimalAllowed(JSON_F, MODE_READER);
+//      _testLeadingDotInDecimalAllowed(jsonFactory(), MODE_READER_THROTTLED);
     }
 
-    public void testTrailingDotInDecimalAllowedAsync() {
-=======
-    public void testLeadingDotInDecimalAllowedReader() throws Exception {
-        _testLeadingDotInDecimalAllowed(jsonFactory(), MODE_READER);
-//        _testLeadingDotInDecimalAllowed(jsonFactory(), MODE_READER_THROTTLED);
-    }
-
-    public void testTrailingDotInDecimalAllowedDataInput() throws Exception {
->>>>>>> d0ef6655
+    public void testTrailingDotInDecimalAllowedDataInput() {
         _testTrailingDotInDecimalAllowed(jsonFactory(), MODE_DATA_INPUT);
     }
 
