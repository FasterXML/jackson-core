Project: jackson-core

Contains core streaming reader (`JsonParser`) and writer (`JsonGenerator`) abstractions,
factory for constructing readers/writers (JsonFactory), as well as a minimal set
of interfaces needed for streaming level to make callbacks and call-throughs,
via `ObjectCodec` and `TreeNode`.

Also includes implementation of this API for JSON.
Forms the base for other data formats as well despite naming suggesting
JSON-specificity: naming is due to history, as Jackson started out as
a pure JSON library.

------------------------------------------------------------------------
=== Releases ===
------------------------------------------------------------------------

<<<<<<< HEAD
2.19.0 (not yet released)

-
=======
2.18.1 (not yet released)

#1353: Use fastdoubleparser 1.0.90
 (fixed by @pjfanning)
>>>>>>> 79ecea43

2.18.0 (26-Sep-2024)

#223: `UTF8JsonGenerator` writes supplementary characters as a surrogate pair:
  should use 4-byte encoding
 (reported by Ian R)
 (fix contributed by Radovan N)
#1230: Improve performance of `float` and `double` parsing from `TextBuffer`
 (implemented by @pjfanning)
#1251: `InternCache` replace synchronized with `ReentrantLock` - the cache
  size limit is no longer strictly enforced for performance reasons but
  we should never go far about the limit
 (implemented by @pjfanning)
#1252: `ThreadLocalBufferManager` replace synchronized with `ReentrantLock`
 (implemented by @pjfanning)
#1257: Increase InternCache default max size from 100 to 200
#1262: Add diagnostic method `pooledCount()` in `RecyclerPool`
#1264: Rename shaded `ch.randelshofer:fastdoubleparser` classes
  to prevent use by downstream consumers
 (requested by @seadbrane)
#1271: Deprecate `LockFreePool` implementation in 2.18 (remove from 3.0)
#1274: `NUL`-corrupted keys, values on JSON serialization
 (reported, fix contributed by Jared S)
#1277: Add back Java 22 optimisation in FastDoubleParser
#1284: Optimize `JsonParser.getDoubleValue()/getFloatValue()/getDecimalValue()`
  to avoid String allocation
#1305: Make helper methods of `WriterBasedJsonGenerator` non-final to allow overriding
  (contributed by @zhangOranges)
#1310: Add new `StreamReadConstraints` (`maxTokenCount`) to limit maximum number
  of Tokens allowed per document#
#1331: Update to FastDoubleParser v1.0.1 to fix `BigDecimal` decoding proble
 (fixed by @pjfanning)

2.17.3 (not yet released):

#1331: Update to FastDoubleParser v1.0.1 to fix `BigDecimal` decoding problem
 (contributed by @pjfanning)
#1340: Missing `JsonFactory` "provides" SPI with JPMS in `jackson-core` module
 (contributed by @sdyura)
#1352: Fix infinite loop due to integer overflow when reading large strings
 (reported by Adam J.S)
 (fix contributed by @pjfanning)
 

2.17.2 (05-Jul-2024)

#1308: Relax validation by `NumberInput.looksLikeValidNumber()` to allow
  trailing dot (like `3.`)

2.17.1 (04-May-2024)

#1241: Fix `NumberInput.looksLikeValidNumber()` implementation
 (contributed by @pjfanning)
#1256: Revert #1117: change default recycler pool back to `threadLocalPool()`
  for 2.17.1

2.17.0 (12-Mar-2024)

#507: Add `JsonWriteFeature.ESCAPE_FORWARD_SLASHES` to allow escaping of '/' for
  String values
 (contributed by Joo-Hyuk K)
#1117: Change default `RecylerPool` implementation to `newLockFreePool` (from
  `threadLocalPool`)
#1137: Improve detection of "is a NaN" to only consider explicit cases,
  not `double` overflow/underflow
#1145: `JsonPointer.appendProperty(String)` does not escape the property name
 (reported by Robert E)
#1149: Add `JsonParser.getNumberTypeFP()`
#1157: Use fast parser (FDP) for large `BigDecimal`s (500+ chars)
 (contributed by @pjfanning)
#1169: `ArrayIndexOutOfBoundsException` for specific invalid content,
  with Reader-based parser
#1173: `JsonLocation` consistently off by one character for many
  invalid JSON parsing cases
 (reported by Paul B)
#1179: Allow configuring `DefaultPrettyPrinter` separators for empty
  Arrays and Objects
 (contributed by Guillaume L)
#1186: `BufferRecycler` should avoid setting replacement if one already returned, bigger
 (suggested by @kkkkkhhhh)
#1195: Use `BufferRecycler` provided by output (`OutputStream`, `Writer`) object if available
 (contributed by Mario F)
#1202: Add `RecyclerPool.clear()` method for dropping all pooled Objects
#1203: Faster division by 1000
 (contributed by @xtonik)
#1205: JsonFactory.setStreamReadConstraints(StreamReadConstraints) fails to
  update "maxNameLength" for symbol tables
 (reported by @denizk)
#1217: Optimize char comparison using bitwise OR
 (contributed by @xtonik)
#1218: Simplify Unicode surrogate pair conversion for generation
 (contributed by @xtonik)

2.16.2 (09-Mar-2024)

No changes since 2.16.1

2.16.1 (24-Dec-2023)

#1141: NPE in `Version.equals()` if snapshot-info `null`
 (reported by @TimSchweers)
#1161: NPE in "FastDoubleParser", method "JavaBigDecimalParser.parseBigDecimal()"
 (contributed by @pjfanning)
#1168: `JsonPointer.append(JsonPointer.tail())` includes the original pointer
 (contributed by Robert E)

2.16.0 (15-Nov-2023)

#991: Change `StreamReadFeature.INCLUDE_SOURCE_IN_LOCATION` default to `false`
  in Jackson 2.16
 (suggested by @quinlam)
#1007: Improve error message for `StreamReadConstraints` violations
#1015: `JsonFactory` implementations should respect `CANONICALIZE_FIELD_NAMES`
 (contributed by Carter K)
#1035: Root cause for failing test for `testMangledIntsBytes()` in `ParserErrorHandlingTest`
 (reported by @harsha-99)
#1036: Allow all array elements in `JsonPointerBasedFilter`
 (contributed by Markus S)
#1039: Indicate explicitly blocked sources as "REDACTED" instead of
  "UNKNOWN" in `JsonLocation`
#1041: Start using AssertJ in unit tests
#1042: Allow configuring spaces before and/or after the colon in `DefaultPrettyPrinter`
 (contributed by @digulla)
#1046: Add configurable limit for the maximum number of bytes/chars
  of content to parse before failing
#1047: Add configurable limit for the maximum length of Object property names
  to parse before failing (default max: 50,000 chars)
 (contributed by @pjfanning)
#1048: Add configurable processing limits for JSON generator (`StreamWriteConstraints`)
 (contributed by @pjfanning)
#1050: Compare `_snapshotInfo` in `Version`
 (contributed by @artoonie)
#1051: Add `JsonGeneratorDecorator` to allow decorating `JsonGenerator`s
 (contributed by @digulla)
#1064: Add full set of `BufferRecyclerPool` implementations
 (contributed by Mario F)
#1066: Add configurable error report behavior via `ErrorReportConfiguration`
 (contributed by Joo-Hyuk K)
#1081: Make `ByteSourceJsonBootstrapper` use `StringReader` for < 8KiB byte[] inputs
 (contributed by @schlosna)
#1089: Allow pluggable buffer recycling via new `BufferRecyclerPool` extension point
#1136: Change parsing error message to mention `-INF`
- Make `JacksonFeatureSet` serializable

2.15.4 (15-Feb-2024)

#1146: `JsonParserDelegate` missing overrides for `canParseAsync()`,
  `getNonBlockingInputFeeder()`
  (reported by Simon B)
#1161: NPE in "FastDoubleParser", method "JavaBigDecimalParser.parseBigDecimal()"
  (contributed by @pjfanning)

2.15.3 (12-Oct-2023)

#1111: Call the right `filterFinishArray()`/`filterFinishObject()`
  from `FilteringParserDelegate`
 (fix contributed by Dai M)

2.15.2 (30-May-2023)

#1019: Allow override of `StreamReadContraints` default with
  `overrideDefaultStreamReadConstraints()`
#1027: Extra module-info.class in 2.15.1
 (reported by @tbnguyen1407)
#1028: Wrong checksums in `module.json` (2.15.0, 2.15.1)
 (reported by @hboutemy)
#1032: `LICENSE` missing from 2.15.1 jar

2.15.1 (16-May-2023))

#999: Gradle metadata for `jackson-core` `2.15.0` adds dependency on
   `ch.randelshofer:fastdoubleparser`
  (reported by Chris R)
#1003: Add FastDoubleParser section to `NOTICE`
#1014: Increase default max allowed String value length from 5 megs to 20 megs
#1023: Problem with `FilteringGeneratorDelegate` wrt `TokenFilter.Inclusion.INCLUDE_NON_NULL`
  (reported by @honhimW)

2.15.0 (23-Apr-2023)

#815: Add maximum numeric value length limits via `StreamReadConstraints` (fixes
  `sonatype-2022-6438`)
 (contributed by @pjfanning)
#844: Add SLSA provenance via build script
 (contributed by Pedro N)
#851: Add `StreamReadFeature.USE_FAST_BIG_DECIMAL_PARSER` to enable
  faster `BigDecimal`, `BigInteger` parsing
 (contributed by @pjfanning)
#863: Add `StreamReadConstraints` limit for longest textual value to
  allow (default: 5M)
 (contributed by @pjfanning)
#865: Optimize parsing 19 digit longs
 (contributed by Phillipe M)
#897: Note that jackson-core 2.15 is now a multi-release jar
  (for more optimized number parsing for JDKs beyond 8)
#898: Possible flaw in `TokenFilterContext#skipParentChecks()`
 (reported by @robotmrv)
#902: Add `Object JsonParser.getNumberValueDeferred()` method to
  allow for deferred decoding in some cases
#921: Add `JsonFactory.Feature.CHARSET_DETECTION` to disable charset detection
 (contributed by @yawkat) 
#943: Add `StreamReadConstraints.maxNestingDepth()` to constraint max nesting
  depth (default: 1000)
#948: Use `StreamConstraintsException` in name canonicalizers
 (contributed by @pjfanning)
#962: Offer a way to directly set `StreamReadConstraints` via `JsonFactory` (not just Builder)
#968: Prevent inefficient internal conversion from `BigDecimal` to `BigInteger`
  wrt ultra-large scale
#984: Add `JsonGenerator.copyCurrentEventExact` as alternative to `copyCurrentEvent()`
- Build uses package type "jar" but still produces valid OSGi bundle
 (changed needed to keep class timestamps with Reproducible Build)

2.14.3 (05-May-2023)

#909: Revert schubfach changes in #854
 (contributed by @pjfanning)
#912: Optional padding Base64Variant still throws exception on missing
  padding character
 (reported by @Vity01)
#967: Address performance issue with `BigDecimalParser`
#990: Backport removal of BigDecimal to BigInt conversion (#987)
 (contributed by @pjfanning)
#1004: FastDoubleParser license
#1012: Got `NegativeArraySizeException` when calling `writeValueAsString()`
 (reported by @klettier)
 (fix contributed by @pjfanning)

2.14.2 (28-Jan-2023)

#854: Backport schubfach changes from v2.15#8
 (contributed by @pjfanning)
#882: Allow TokenFIlter to skip last elements in arrays
 (contributed by Przemyslaw G)
#886: Avoid instance creations in fast parser code
 (contributed by @pjfanning)
#890: `FilteringGeneratorDelegate` does not create new `filterContext`
  if `tokenFilter` is null
 (contributed by @DemonicTutor)

2.14.1 (21-Nov-2022)

No changes since 2.14.0

2.14.0 (05-Nov-2022)

#478: Provide implementation of async JSON parser fed by `ByteBufferFeeder`
 (requested by Arjen P)
 (contributed by @pjfanning)
#577: Allow use of faster floating-point number parsing with
  `StreamReadFeature.USE_FAST_DOUBLE_PARSER`
 (contributed by @wrandelshofer and @pjfanning)
#684: Add "JsonPointer#appendProperty" and "JsonPointer#appendIndex"
 (contributed by Ilya G)
#715: Allow TokenFilters to keep empty arrays and objects
 (contributed by Nik E)
#717: Hex capitalization for JsonWriter should be configurable (add
  `JsonWriteFeature.WRITE_HEX_UPPER_CASE`)
 (contributed by Richard K)
#733: Add `StreamReadCapability.EXACT_FLOATS` to indicate whether parser reports exact
  floating-point values or not
 (contributed Doug R)
#736: `JsonPointer` quadratic memory use: OOME on deep inputs
 (reported by Doug R)
#745: Change minimum Java version to 8
#749: Allow use of faster floating-point number serialization
  (`StreamWriteFeature.USE_FAST_DOUBLE_WRITER`)
 (contributed by @rgiulietti and @pjfanning)
#751: Remove workaround for old issue with a particular double
 (contributed by @pjfanning)
#753: Add `NumberInput.parseFloat()`
 (contributed by @pjfanning)
#757: Update ParserBase to support floats directly
 (contributed by @pjfanning)
#759: JsonGenerator to provide current value to the context before starting objects
 (reported by Illia O)
#762: Make `JsonPointer` `java.io.Serializable`
 (contributed by Evan G)
#763: `JsonFactory.createParser()` with `File` may leak `InputStream`s
#764: `JsonFactory.createGenerator()` with `File` may leak `OutputStream`s
#773: Add option to accept non-standard trailing decimal point
  (`JsonReadFeature.ALLOW_TRAILING_DECIMAL_POINT_FOR_NUMBERS`)
 (contributed by @pjfanning)
#774: Add a feature to allow leading plus sign
  (`JsonReadFeature.ALLOW_LEADING_PLUS_SIGN_FOR_NUMBERS`)
 (contributed by @pjfanning)
#788: `JsonPointer.empty()` should NOT indicate match of a property
  with key of ""
#798: Avoid copy when parsing `BigDecimal`
 (contributed by Philippe M)
#811: Add explicit bounds checks for `JsonGenerator` methods that take
  `byte[]`/`char[]`/String-with-offsets input
#812: Add explicit bounds checks for `JsonFactory.createParser()` methods
  that take `byte[]`/`char[]`-with-offsets input
#814: Use `BigDecimalParser` for BigInteger parsing very long numbers
 (contributed by @pjfanning)
#818: Calling `JsonPointer.compile(...)` on very deeply nested expression
  throws `StackOverflowError`
#828: Make `BigInteger` parsing lazy
 (contributed by @pjfanning)
#830: Make `BigDecimal` parsing lazy
 (contributed by @pjfanning)
#834: ReaderBaseJsonParser._verifyRootSpace() can cause buffer boundary failure

2.13.5 (23-Jan-2023)
2.13.4 (03-Sep-2022)

No changes since 2.13.3

2.13.3 (14-May-2022)

#744: Limit size of exception message in BigDecimalParser
 (contributed by @pjfanning))

2.13.2 (06-Mar-2022)

0#732: Update Maven wrapper
 (contributed by Andrey S)
#739: `JsonLocation` in 2.13 only uses identity comparison for "content reference"
 (reported by Vlad T)

2.13.1 (19-Dec-2021)

#713: Incorrect parsing of single-quoted surrounded String values containing double quotes
 (reported by wcarmon@github)

2.13.0 (30-Sep-2021)

#652: Misleading exception for input source when processing byte buffer
  with start offset
 (reported by Greg W)
#658: Escape contents of source document snippet for `JsonLocation._appendSourceDesc()`
#664: Add `StreamWriteException` type to eventually replace `JsonGenerationException`
#671: Replace `getCurrentLocation()`/`getTokenLocation()` with
  `currentLocation()`/`currentTokenLocation()` in `JsonParser`
#673: Replace `JsonGenerator.writeObject()` (and related) with `writePOJO()`
#674: Replace `getCurrentValue()`/`setCurrentValue()` with
  `currentValue()`/`assignCurrentValue()` in `JsonParser`/`JsonGenerator
#677: Introduce O(n^1.5) BigDecimal parser implementation
 (contributed by Ferenc C)
#687:  ByteQuadsCanonicalizer.addName(String, int, int) has incorrect handling
  for case of q2 == null
#692: UTF32Reader ArrayIndexOutOfBoundsException
 (reported by Fabian M)
#694: Improve exception/JsonLocation handling for binary content: don't
  show content, include byte offset
#700: Unable to ignore properties when deserializing. TokenFilter seems broken
 (reported by xiazuojie@github)
#712: Optimize array allocation by `JsonStringEncoder`
- Add `mvnw` wrapper

2.12.7 (26-May-2022)
2.12.6 (15-Dec-2021)

No changes since 2.12.5

2.12.5 (27-Aug-2021)

#712: (partial) Optimize array allocation by `JsonStringEncoder`
#713: Add back accidentally removed `JsonStringEncoder` related methods in
  `BufferRecyclers` (like `getJsonStringEncoder()`)

2.12.4 (06-Jul-2021)

#702: `ArrayOutOfBoundException` at `WriterBasedJsonGenerator.writeString(Reader, int)`
 (reported by Jeffrey Y)

2.12.3 (12-Apr-2021)
2.12.2 (03-Mar-2021)
2.12.1 (08-Jan-2021)

No changes since 2.12.0

2.12.0 (29-Nov-2020)

#500: Allow "optional-padding" for `Base64Variant`
 (contributed by Pavan K)
#573: More customizable TokenFilter inclusion (using `Tokenfilter.Inclusion`)
 (contributed by Jonathan H)
#618: Publish Gradle Module Metadata
 (contributed by Jendrik J)
#619: Add `StreamReadCapability` for further format-based/format-agnostic
  handling improvements
#627: Add `JsonParser.isExpectedNumberIntToken()` convenience method
#630: Add `StreamWriteCapability` for further format-based/format-agnostic
  handling improvements
#631: Add `JsonParser.getNumberValueExact()` to allow precision-retaining buffering
#639: Limit initial allocated block size by `ByteArrayBuilder` to max block size
#640: Add `JacksonException` as parent class of `JsonProcessingException`
#653: Make `JsonWriteContext.reset()` and `JsonReadContext.reset()` methods public
- Deprecate `JsonParser.getCurrentTokenId()` (use `#currentTokenId()` instead)
- Full "LICENSE" included in jar for easier access by compliancy tools

2.11.4 (12-Dec-2020)

#647: Fix NPE in `writeNumber(String)` method of `UTF8JsonGenerator`,
  `WriterBasedJsonGenerator`
 (contributed by Pavel K)

2.11.3 (02-Oct-2020)
2.11.2 (02-Aug-2020)
2.11.1 (25-Jun-2020)

No changes since 2.11.0

2.11.0 (26-Apr-2020)

#504: Add a String Array write method in the Streaming API
 (requested by Michel F, impl contributed by Oleksandr P)
#565: Synchronize variants of `JsonGenerator#writeNumberField` with `JsonGenerator#writeNumber`
 (contributed by valery1707@github)
#587: Add JsonGenerator#writeNumber(char[], int, int) method
 (contributed by Volkan Y)
#606: Do not clear aggregated contents of `TextBuffer` when `releaseBuffers()` called
#609: `FilteringGeneratorDelegate` does not handle `writeString(Reader, int)`
 (reported by Volkan Y)
#611: Optionally allow leading decimal in float tokens
 (contributed by James A)

2.10.5 (21-Jul-2020)

#616: Parsing JSON with `ALLOW_MISSING_VALUE` enabled results in endless stream
  of `VALUE_NULL` tokens
 (reported by Justin L)

2.10.4 (03-May-2020)

#605: Handle case when system property access is restricted
 (reported by rhernandez35@github)

2.10.3 (03-Mar-2020)

#592: DataFormatMatcher#getMatchedFormatName throws NPE when no match exists
 (reported by Scott L)
#603: 'JsonParser.getCurrentLocation()` byte/char offset update incorrectly for big payloads
 (reported, fix contributed by Fabien R)

2.10.2 (05-Jan-2020)

#580: FilteringGeneratorDelegate writeRawValue delegate to `writeRaw()`
  instead of `writeRawValue()`
 (reported by Arnaud R)
#582: `FilteringGeneratorDelegate` bug when filtering arrays (in 2.10.1)
 (reported by alarribeau@github)

2.10.1 (09-Nov-2019)

#455: Jackson reports wrong locations for JsonEOFException
 (reported by wastevenson@github, fix contributed by Todd O'B
#567: Add `uses` for `ObjectCodec` in module-info
 (reported by Marc M)
#578: Array index out of bounds in hex lookup
 (reported by Emily S)

2.10.0 (26-Sep-2019)

#433: Add Builder pattern for creating configured Stream factories
#464: Add "maximum unescaped char" configuration option for `JsonFactory` via builder
#467: Create `JsonReadFeature` to move JSON-specific `JsonParser.Feature`s to
#479: Improve thread-safety of buffer recycling
#480: `SerializableString` value can not directly render to Writer
 (requested by Philippe M)
#481: Create `JsonWriteFeature` to move JSON-specific `JsonGenerator.Feature`s to
#484: Implement `UTF8JsonGenerator.writeRawValue(SerializableString)` (and
  `writeRaw(..)`) more efficiently
#495: Create `StreamReadFeature` to move non-json specific `JsonParser.Feature`s to
#496: Create `StreamWriteFeature` to take over non-json-specific `JsonGenerator.Feature`s
#502: Make `DefaultPrettyPrinter.createInstance()` to fail for sub-classes
#506: Add missing type parameter for `TypeReference` in `ObjectCodec`
#508: Add new exception type `InputCoercionException` to be used for failed coercions
  like overflow for `int`
#517: Add `JsonGenerator.writeStartObject(Object, int)` (needed by CBOR, maybe Avro)
#527: Add simple module-info for JDK9+, using Moditect
#533: UTF-8 BOM not accounted for in JsonLocation.getByteOffset()
 (contributed by Fabien R)
#539: Reduce max size of recycled byte[]/char[] blocks by `TextBuffer`, `ByteArrayBuilder`
#547: `CharsToNameCanonicalizer`: Internal error on `SymbolTable.rehash()` with high
  number of hash collisions
 (reported by Alex R)
#548: ByteQuadsCanonicalizer: ArrayIndexOutOfBoundsException in addName
 (reported by Alex R)
#549: Add configurability of "quote character" for JSON factory
#561: Misleading exception for unquoted String parsing
#563: Async parser does not keep track of Array context properly
 (reported by Doug R)
- Rewrite `JsonGenerator.copyCurrentStructure()` to remove recursion)
- Add `missingNode()`, `nullNode()` in `TreeCodec`
- Add `JsonParserDelegate.delegate()` methods

2.9.10 (21-Sep-2019)

#540: UTF8StreamJsonParser: fix byte to int conversion for malformed escapes
 (reported by Alex R and Sam S)
#556: 'IndexOutOfBoundsException' in UTF8JsonGenerator.writeString(Reader, len)
  when using a negative length
 (reported by jacob-alan-ward@github)

2.9.9 (16-May-2019)

#516: _inputPtr off-by-one in UTF8StreamJsonParser._parseNumber2()
 (reported by Henrik G)
#531: Non-blocking parser reports incorrect locations when fed with non-zero offset
 (reported by David N)

2.9.8 (15-Dec-2018)

#488: Fail earlier on coercions from "too big" `BigInteger` into
  fixed-size types (`int`, `long`, `short`)
#510: Fix ArrayIndexOutofBoundsException found by LGTM.com
 (reported by Alexander E-T)
- Improve exception message for missing Base64 padding (see databind#2183)

2.9.7 (19-Sep-2018)

#476: Problem with `BufferRecycler` via async parser (or when sharing parser
 across threads)
#477: Exception while decoding Base64 value with escaped `=` character
#488: Fail earlier on coercions from "too big" `BigInteger` into
  fixed-size types (`int`, `long`, `short`)

2.9.6 (12-Jun-2018)

#400: Add mechanism for forcing `BufferRecycler` released (to call on shutdown)
 (contributed by Jeroen B)
#460: Failing to link `ObjectCodec` with `JsonFactory` copy constructor
#463: Ensure that `skipChildren()` of non-blocking `JsonParser` will throw
   exception if not enough input
  (requested by Doug R)

2.9.5 (26-Mar-2018)

No changes since 2.9.4

2.9.4 (24-Jan-2018)

#414: Base64 MIME variant does not ignore white space chars as per RFC2045
 (reported by tmoschou@github)
#437: `ArrayIndexOutOfBoundsException` in `UTF8StreamJsonParser`
 (reported by Igor A)

2.9.3 (09-Dec-2017)

#419: `ArrayIndexOutOfBoundsException` from `UTF32Reader.read()` on invalid input

2.9.2 (13-Oct-2017)

- New parent pom (`jackson-base`)

2.9.1 (07-Sep-2017)

#397: Add `Automatic-Module-Name` ("com.fasterxml.jackson.core") for JDK 9 module system

2.9.0 (30-Jul-2017))

#17: Add 'JsonGenerator.writeString(Reader r, int charLength)'
 (constributed by Logan W)
#57: Add support for non-blocking ("async") JSON parsing
#208: Make use of `_matchCount` in `FilteringParserDelegate`
 (contributed by Rafal F)
#242: Add new write methods in `JsonGenerator` for writing type id containers
#304: Optimize `NumberOutput.outputLong()` method
#306: Add new method in `JsonStreamContext` to construct `JsonPointer`
#312: Add `JsonProcessingException.clearLocation()` to allow clearing
  possibly security-sensitive information
 (contributed by Alex Y)
#314: Add a method in `JsonParser` to allow checking for "NaN" values
#323: Add `JsonParser.ALLOW_TRAILING_COMMA` to work for Arrays and Objects
 (contributed by Brad H)
#325: `DataInput` backed parser should handle `EOFException` at end of doc
 (reported by Brad H)
#330: `FilteringParserDelegate` seems to miss last closing `END_OBJECT`
 (contributed by Rafal F)
#340: Making `WriterBasedJsonGenerator` non-final
 (requested by rfoltyns@github)
#356: Improve indication of "source reference" in `JsonLocation` wrt `byte[]`,`char[]`
#372: JsonParserSequence#skipChildren() throws exception when current delegate is
  TokenBuffer.Parser with "incomplete" JSON
 (contributed by Michael S)
#374: Minimal and DefaultPrettyPrinter with configurable separators 
 (contributed by Rafal F)

2.8.11 (23-Dec-2017)

#418: ArrayIndexOutOfBoundsException from UTF32Reader.read on invalid input
 (reported, contributed fix for by pfitzsimons-r7@github)

2.8.10 (24-Aug-2017)

No changes since 2.8.9

2.8.9 (12-Jun-2017)

#382: ArrayIndexOutOfBoundsException from UTF32Reader.read on invalid input
 (reported by Wil S)

2.8.8 (05-Apr-2017)

#359: FilteringGeneratorDelegate does not override writeStartObject(Object forValue)
 (contributed by Arnaud R)
#362: Use correct length variable for UTF-8 surrogate writing

2.8.7 (21-Feb-2017)

#349: CharsToNameCanonicalizer performance bottleneck 
 (reported by Nuno D, nmldiegues@github)
#351: `java.lang.NegativeArraySizeException` at `ByteArrayBuilder.toByteArray()`
#354: Buffer size dependency in UTF8JsonGenerator writeRaw
 (reported by Chistopher C)

2.8.6 (12-Jan-2017)

#322: Trim tokens in error messages to 256 byte to prevent attacks
 (contributed by Alessio S)
#335: Missing exception for invalid last character of base64 string to decode
 using `Base64Variant.decode()`

2.8.5 (14-Nov-2016)
2.8.4 (14-Oct-2016)

No changes since 2.8.3

2.8.3 (17-Sep-2016)

#318: Add support for writing `byte[]` via `JsonGenerator.writeEmbeddedObject()`

2.8.2 (30-Aug-2016)
2.8.1 (20-Jul-2016)

No changes since 2.8.0

2.8.0 (04-Jul-2016)

#86: Allow inclusion of request body for `JsonParseException`
 (contributed by LokeshN)
#117: Add `JsonParser.Feature.ALLOW_MISSING_VALUES` to support for missing values
 (contributed by LokeshN)
#136: Add `JsonpCharacterEscapes` for easier handling of potential problems
 with JSONP and rare but technically allowed \u2028 and \u2029 linefeed characters
#253: Add `JsonGenerator. writeEmbeddedObject()` to allow writes of opaque native types
 (suggested by Gregoire C)
#255: Relax ownership checks for buffers not to require increase in size
#257: Add `writeStartObject(Object pojo)` to streamline assignment of current value
#265: `JsonStringEncoder` should allow passing `CharSequence`
 (contributed by Mikael S)
#276: Add support for serializing using `java.io.DataOutput`
#277: Add new scalar-array write methods for `int`/`long`/`double` cases
#279: Support `DataInput` for parsing
#280: Add `JsonParser.finishToken()` to force full, non-lazy reading of current token
#281: Add `JsonEOFException` as sub-class of `JsonParseException`
#282: Fail to report error for trying to write field name outside Object (root level)
#285: Add `JsonParser.getText(Writer)`
 (contributed by LokesN)
#290: Add `JsonGenerator.canWriteFormattedNumbers()` for introspection
#294: Add `JsonGenerator.writeFieldId(long)` method to support binary formats
 with non-String keys
#296: `JsonParserSequence` skips a token on a switched Parser
 (reported by Kevin G)
- Add `JsonParser.currentToken()` and `JsonParser.currentTokenId()` as replacements
  for `getCurrentToken()` and `getCurrentTokenId()`, respectively. Existing methods
  will likely be deprecated in 2.9.

2.7.9.3:

#1872: NullPointerException in SubTypeValidator.validateSubType when
  validating Spring interface
#1931: Two more c3p0 gadgets to exploit default typing issue

2.7.9.2 (20-Dec-2017)

#1607: `@JsonIdentityReference` not used when setup on class only
#1628: Don't print to error stream about failure to load JDK 7 types
#1680: Blacklist couple more types for deserialization
#1737: Block more JDK types from polymorphic deserialization
#1855: Blacklist for more serialization gadgets (dbcp/tomcat, spring)

2.7.9.1 (18-Apr-2017)

#1599: Jackson Deserializer security vulnerability

2.7.9 (04-Feb-2017)

No changes since 2.7.8

2.7.8 (26-Sep-2016)

#317: ArrayIndexOutOfBoundsException: 200 on floating point number with exactly
  200-length decimal part
 (reported by Allar H)

2.7.7 (27-Aug-2016)

#307: JsonGenerationException: Split surrogate on writeRaw() input thrown for
  input of a certain size
 (reported by Mike N)
#315: `OutOfMemoryError` when writing BigDecimal
 (reported by gmethwin@github)

2.7.6 (23-Jul-2016)

- Clean up of FindBugs reported possible issues.

2.7.5 (11-Jun-2016)
 
#280: FilteringGeneratorDelegate.writeUTF8String() should delegate to writeUTF8String()
 (reported by Tanguy L)

2.7.4 (29-Apr-2016)

#209: Make use of `_allowMultipleMatches` in `FilteringParserDelegate`
 (contributed by Lokesh N)
- Make `processor` transient in `JsonParseException`, `JsonGenerationException`
  to keep both Serializable

2.7.3 (16-Mar-2016)

No changes since 2.7.2.

2.7.2 (26-Feb-2016)

#246: Fix UTF8JsonGenerator to allow QUOTE_FIELD_NAMES to be toggled
 (suggested by philipa@github)

2.7.1 (02-Feb-2016)

No changes since 2.7.0.

2.7.0 (10-Jun-2016)

#37: JsonParser.getTokenLocation() doesn't update after field names
 (reported by Michael L)
#198: Add back-references to `JsonParser` / `JsonGenerator` for low-level parsing issues
 (via `JsonParseException`, `JsonGenerationException`)
#211: Typo of function name com.fasterxml.jackson.core.Version.isUknownVersion()
 (reported by timray@github)
#229: Array element and field token spans include previous comma.
- Implemented `ReaderBasedJsonParser.nextFieldName(SerializableString)`
  (to improved Afterburner performance over String/char[] sources)

2.6.6 (05-Apr-2016)

#248: VersionUtil.versionFor() unexpectedly return null instead of Version.unknownVersion()
 (reported by sammyhk@github)

2.6.5 (19-Jan-2016)
2.6.4 (07-Dec-2015)

No changes since 2.6.3.

2.6.3 (12-Oct-2015)

#220: Problem with `JsonParser.nextFieldName(SerializableString)` for byte-backed parser

2.6.2 (14-Sep-2015)

#213: Parser is sometimes wrong when using CANONICALIZE_FIELD_NAMES
 (reported by ichernev@github)
#216: ArrayIndexOutOfBoundsException: 128 when repeatedly serializing to a byte array
 (reported by geekbeast@github)

2.6.1 (09-Aug-2015)

#207: `ArrayIndexOutOfBoundsException` in `ByteQuadsCanonicalizer`
 (reported by Florian S, fschopp@github)

2.6.0 (17-Jul-2015)

#137: Allow filtering content read via `JsonParser` by specifying `JsonPointer`;
  uses new class `com.fasterxml.jackson.core.filter.FilteringParserDelegate`
  (and related, `TokenFilter`)
#177: Add a check so `JsonGenerator.writeString()` won't work if `writeFieldName()` expected.
#182: Inconsistent TextBuffer#getTextBuffer behavior
 (contributed by Masaru H)
#185: Allow filtering content written via `JsonGenerator` by specifying `JsonPointer`;
  uses new class `com.fasterxml.jackson.core.filter.FilteringGeneratorDelegate`
  (and related, `TokenFilter`)
#188: `JsonParser.getValueAsString()` should return field name for `JsonToken.FIELD_NAME`, not `null`
#189: Add `JsonFactory.Feature.USE_THREAD_LOCAL_FOR_BUFFER_RECYCLING` (default: true), which may
  be disabled to prevent use of ThreadLocal-based buffer recycling.
 (suggested by soldierkam@github)
#195: Add `JsonGenerator.getOutputBuffered()` to find out amount of content buffered,
  not yet flushed.
 (requested by Ruediger M)
#196: Add support for `FormatFeature` extension, for format-specifc Enum-backed
  parser/generator options
- Minor improvement to construction of "default PrettyPrinter": now overridable by data format
  modules
- Implement a new yet more optimized symbol table for byte-backed parsers
- Add `JsonParser.Feature.IGNORE_UNDEFINED`, useful for data formats like protobuf
- Optimize writing of String names (remove intermediate copy; with JDK7 no speed benefit)

2.5.5 (07-Dec-2015)

#220: Problem with `JsonParser.nextFieldName(SerializableString)` for byte-backed parser
#221: Fixed ArrayIndexOutOfBounds exception for character-based `JsonGenerator`
 (reported by a-lerion@github)

2.5.4 (09-Jun-2015)

No changes.

2.5.3 (24-Apr-2015)

#191: Longest collision chain in symbol table now exceeds maximum -- suspect a DoS attack
 (reported by Paul D)

2.5.2 (29-Mar-2015)

#181: Failure parsing -Infinity on buffer boundary
 (reported by brharrington@github)
#187: Longest collision chain in symbol table exceeds maximum length routinely
  in non-malicious code
 (reported by mazzaferri@github)

2.5.1 (06-Feb-2015)

#178: Add `Lf2SpacesIndenter.withLinefeed` back to keep binary-compatibility with 2.4.x
 (reported by ansell@github)
- Minor fix to alignment of null bytes in the last 4 bytes of name, in case where name
  may cross the input boundary

2.5.0 (01-Jan-2015)

#148: BytesToNameCanonicalizer can mishandle leading null byte(s).
 (reported by rjmac@github)
#164: Add `JsonGenerator.Feature.IGNORE_UNKNOWN` (but support via individual
  data format modules)
#166: Allow to configure line endings and indentation
 (contributed by Aaron D)
#167: `JsonGenerator` not catching problem of writing field name twice in a row
#168: Add methods in `JsonStreamContext` for keeping track of "current value"
#169: Add `JsonPointer.head()`
 (contributed by Alex S, lordofthejars@github)
- Added `ResolvedType.getParameterSource()` to support better resolution
 of generic types.
- Added `JsonGenerator.writeRawValue(SerializableString)`
- Added `JsonParser.hasExpectedStartObjectToken()` convenience method
- Added `JsonParser.hasTokenId(id)` convenience method
- Added `JsonParser.nextFieldName()` (no args)

2.4.6 (23-Apr-2015)

#184: WRITE_NUMBERS_AS_STRINGS disables WRITE_BIGDECIMAL_AS_PLAIN
 (reported by Derek C)

2.4.5 (13-Jan-2015)

No changes since 2.4.4.

2.4.4 (24-Nov-2014)

#157: ArrayIndexOutOfBoundsException: 200 on numbers with more than 200 digits.
 (reported by Lars P, larsp@github)
#173: An exception is thrown for a valid JsonPointer expression
 (reported by Alex S)
#176: `JsonPointer` should not consider "00" to be valid index
 (reported by fge@gitub)
- Fix `JsonGenerator.setFeatureMask()` to better handle dynamic changes.

2.4.3 (02-Oct-2014)

#152: Exception for property names longer than 256k
 (reported by CrendKing@github)

2.4.2 (13-Aug-2014)

#145: NPE at BytesToNameCanonicalizer
 (reported by Shay B)
#146: Error while parsing negative floats at the end of the input buffer
 (reported by rjmac@github)

2.4.1 (16-Jun-2014)

#143: Flaw in `BufferRecycler.allocByteBuffer(int,int)` that results in
 performance regression

2.4.0 (29-May-2014)

#121: Increase size of low-level byte[]/char[] input/output buffers
 (from 4k->8k for bytes, 2k->4k for chars)
#127: Add `JsonGenerator.writeStartArray(int size)` for binary formats
#138: Add support for using `char[]` as input source; optimize handling
  of `String` input as well.
- Refactor `BufferRecycler` to eliminate helper enums

2.3.5 (13-Jan-2015)

#152: Exception for property names longer than 256k
#173: An exception is thrown for a valid JsonPointer expression
#176: `JsonPointer` should not consider "00" to be valid index

2.3.4 (17-Jul-2014)
2.3.3 (10-Apr-2014)

No changes since 2.3.2.

2.3.2 (01-Mar-2014)

#126: Revert some 1.6 back to make core lib work with Android 2.2 (FroYo)
 (contributed by Goncalo S)
#129: Missing delegation method, `JsonParserDelegate.isExpectedStartArrayToken()`
 (Pascal G)
#133: Prevent error on JsonPointer expressions for properties that have numeric
  ids above 32-bit range
 (reported by mrstlee@github)

2.3.1 (28-Dec-2013)

No functional changes.

2.3.0 (13-Nov-2013)

#8: Add methods in `JsonParser`/`JsonGenerator` for reading/writing Object Ids
#47: Support YAML-style comments with `JsonParser.Feature.ALLOW_YAML_COMMENTS`
#60: Add a feature (`JsonParser.Feature.STRICT_DUPLICATE_DETECTION`) to verify
  that input does not contain duplicate filed names
#77: Improve error reporting for unrecognized tokens
 (requested by cowwoc@github)
#85: Add `JsonGenerator.Feature.WRITE_BIGDECIMAL_AS_PLAIN`
#91: Add methods in `JsonGenerator` for writing native Type Ids
#92: Add methods in `JsonParser` for reading native Type Ids
#93: Add `getFeatureMask()`, `setFeatureMask()` in `JsonGenerator`/`JsonParser`
#94: Allow coercion of String value "null" (similar to handling of null token)
#96: Add `JsonFactory.requiresPropertyOrdering()` introspection method
#97: JsonGenerator's `JsonWriteContext` not maintained properly, loses
  current field name
 (reported by Sam R)
#98: Improve handling of failures for `BigDecimal`, for "NaN" (and infinity)
#102: Unquoted field names can not start with a digit
#103: Add `JsonFactory.canHandleBinaryNatively`, `JsonGenerator.canWriteBinaryNatively`
 to let databind module detect level of support for binary data.
#105: Parser parsers numbers eagerly; does not report error with missing space
#106: Add `JsonGenerator.Feature.STRICT_DUPLICATE_DETECTION` for preventing dup names
#110: Improve overridability of `JsonGeneratorDelegate`
 (suggested by qpliu@github)
#111: _currInputRowStart isn't initialized in UTF8StreamJsonParser() constructor
 (reported by dreamershl@github)
#115: JsonGenerator writeRawValue problem with surrogate UTF-8 characters
 (reported by Marcin Z)
#116: WriterBasedJsonGenerator produces truncated Unicode escape sequences
 (reported by Steve L-S)
- Improve `DefaultPrettyPrinter`, `Lf2SpacesIndenter` (from databind #276)
- Add `JsonGenerator.canOmitFields()` method to support discovery of
  positional formats, needed for handling of filtering for CSV
- Rewrite `InternCache` to use `ConcurrentHashMap`, to work more efficiently both
  for common case of few misses (no block on access), and slowest cases (lots of
  misses).
- Add `JsonPointer` implementation, to be used by tree model, streaming
- Make `UTF8StreamJsonParser` non-final, for potential sub-classing

2.2.3 (23-Aug-2013)

#78: ArrayIndexOutOfBoundsException for very long numbers (>500 digits)
 (reported by boothen@github)
#81: CharTypes.appendQuoted misencodes first 32 Unicode values as '\0000'
 (reported by githubaff0@github)
#84: Support for parsing 'Infinity' when feature ALLOW_NON_NUMERIC_NUMBERS is on
 (contributed by ebrevdo@github)
- Add `Base64Variant.decode()` convenience methods

2.2.2 (26-May-2013)

No changes since previous version.

2.2.1 (03-May-2013)

#72: JsonFactory.copy() was not copying settings properly
 (reported by Christian S (squiddle@github))
- Moved VERSION/LICENSE contained in jars under META-INF/, to resolve
  Android packaging (APK) issues

2.2.0 (22-Apr-2013)

Fixes:

#51: JsonLocation had non-serializable field, mark as transient

Improvements

#46, #49: Improve VersionUtil to generate PackageVersion, instead of
  reading VERSION.txt from jar -- improves startup perf on Android significantly
 (contributed by Ben G)
#59: Add more functionality in `TreeNode` interface, to allow some
 level of traversal over any and all Tree Model implementations
#69: Add support for writing `short` values in JsonGenerator

2.1.3 (19-Jan-2013)

* [JACKSON-884]: JsonStringEncoder.quoteAsStringValue() fails to encode 
  ctrl chars correctly.
* [Issue#48] Problems with spaces in URLs
 (reported by KlausBrunner)

2.1.2 (04-Dec-2012)

* [Issue#42] Problems with UTF32Reader
 (reported by James R [jroper@github])
* Added missing methods (like 'setPrettyPrinter()' in JsonGeneratorDelegate

2.1.1 (11-Nov-2012)

* [Issue#34] `JsonParser.nextFieldName()` fails on buffer boundary
 (reported by gsson@github)
* [Issue#38] `JsonParser.nextFieldName()` problems when handling
 names with trailing spaces
 (reported by matjazs@github)

2.1.0 (08-Oct-2012)

A new minor version for 2.x.

New features:

* [Issue#14]: add 'readBinaryValue(...)' method in JsonParser
* [Issue#16]: add 'writeBinary(InputStream, int)' method in JsonGenerator
  (and implement for JSON backend)
* [Issue#26]: Allow overriding "root value separator"
 (suggested by Henning S)

Improvements:

* [JACKSON-837]: Made JsonGenerator implement Flushable.
 (suggested by Matt G)
* [Issue#10]: add 'JsonProcessingException.getOriginalMessage()' for accessing
  message without location info
* [Issue#31]: make `JsonFactory` java.io.Serializable (via JDK)

Other:

* [Issue-25]: Add 'createParser' and 'createGenerator' (as eventual replacements
  for 'createJsonParser'/'createJsonGenerator') in 'JsonFactory'
* Try to improve locking aspects of symbol tables, by reducing scope of
  synchronized sections when creating, merging table contents.
* Added 'JsonFactory.copy()' method to support databinding's 'ObjectMapper.copy()'
* Added method 'requiresCustomCodec()' for JsonFactory and JsonParser
* Added 'JsonParser.getValueAsString()' method (to support flexible conversions)
* Added META-INF/services/com.fasterxml.jackson.core.JsonFactory SPI to register
  `JsonFactory` for even more automatic format discovery in future.

2.0.4 (26-Jun-2012)

Fixes:

* [Issue-6] PrettyPrinter, count wrong for end-object case
* 1.9.x fixes up to 1.9.8

2.0.3: skipped;	 only some modules use this version

2.0.2 (14-May-2012)

* 1.9.x fixes up to 1.9.7

2.0.1 (22-Apr-2012)

Fixes:

* [JACKSON-827] Fix incompatibilities with JDK 1.5 (2.0.0 accidentally
  required 1.6)
 (reported Pascal G)

2.0.0 (25-Mar-2012)

Fixes:

(all fixes up until 1.9.6)

Improvements

* [JACKSON-730]: Add checks to ensure that Features are applicable for
  instances (parsers, generators), or if not, throw IllegalArgumentException
* [JACKSON-742]: Add append-methods in SerializableString

New features:

* [JACKSON-782]: Add 'JsonParser.overrideCurrentName()', needed as a workaround
  for some exotic data binding cases (and/or formats)

[entries for versions 1.x and earlier not retained; refer to earlier releases)<|MERGE_RESOLUTION|>--- conflicted
+++ resolved
@@ -14,16 +14,14 @@
 === Releases ===
 ------------------------------------------------------------------------
 
-<<<<<<< HEAD
 2.19.0 (not yet released)
 
 -
-=======
+
 2.18.1 (not yet released)
 
 #1353: Use fastdoubleparser 1.0.90
  (fixed by @pjfanning)
->>>>>>> 79ecea43
 
 2.18.0 (26-Sep-2024)
 
