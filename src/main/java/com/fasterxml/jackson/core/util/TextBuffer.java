package com.fasterxml.jackson.core.util;

import java.io.*;
import java.math.BigDecimal;
import java.util.*;

import com.fasterxml.jackson.core.JsonParseException;
import com.fasterxml.jackson.core.io.NumberInput;

/**
 * TextBuffer is a class similar to {@link java.lang.StringBuffer}, with
 * following differences:
 *<ul>
 *  <li>TextBuffer uses segments character arrays, to avoid having
 *     to do additional array copies when array is not big enough.
 *     This means that only reallocating that is necessary is done only once:
 *     if and when caller
 *     wants to access contents in a linear array (char[], String).
 *    </li>
*  <li>TextBuffer can also be initialized in "shared mode", in which
*     it will just act as a wrapper to a single char array managed
*     by another object (like parser that owns it)
 *    </li>
 *  <li>TextBuffer is not synchronized.
 *    </li>
 * </ul>
 */
public class TextBuffer
{
    final static char[] NO_CHARS = new char[0];

    /**
     * Let's start with sizable but not huge buffer, will grow as necessary
     *<p>
     * Reduced from 1000 down to 500 in 2.10.
     */
    final static int MIN_SEGMENT_LEN = 500;

    /**
     * Let's limit maximum segment length to something sensible.
     * For 2.10, let's limit to using 64kc chunks (128 kB) -- was 256kC/512kB up to 2.9
     */
    final static int MAX_SEGMENT_LEN = 0x10000;

    /*
    /**********************************************************
    /* Configuration:
    /**********************************************************
     */

    private final BufferRecycler _allocator;

    /*
    /**********************************************************
    /* Shared input buffers
    /**********************************************************
     */

    /**
     * Shared input buffer; stored here in case some input can be returned
     * as is, without being copied to collector's own buffers. Note that
     * this is read-only for this Object.
     */
    private char[] _inputBuffer;

    /**
     * Character offset of first char in input buffer; -1 to indicate
     * that input buffer currently does not contain any useful char data
     */
    private int _inputStart;

    private int _inputLen;

    /*
    /**********************************************************
    /* Aggregation segments (when not using input buf)
    /**********************************************************
     */

    /**
     * List of segments prior to currently active segment.
     */
    private ArrayList<char[]> _segments;

    /**
     * Flag that indicates whether _seqments is non-empty
     */
    private boolean _hasSegments;

    // // // Currently used segment; not (yet) contained in _seqments

    /**
     * Amount of characters in segments in {@link #_segments}
     */
    private int _segmentSize;

    private char[] _currentSegment;

    /**
     * Number of characters in currently active (last) segment
     */
    private int _currentSize;

    /*
    /**********************************************************
    /* Caching of results
    /**********************************************************
     */

    /**
     * String that will be constructed when the whole contents are
     * needed; will be temporarily stored in case asked for again.
     */
    private String _resultString;

    private char[] _resultArray;

    /*
    /**********************************************************
    /* Life-cycle
    /**********************************************************
     */

    public TextBuffer( BufferRecycler allocator) {
        _allocator = allocator;
    }

    // @since 2.10
    protected TextBuffer(BufferRecycler allocator, char[] initialSegment) {
        this(allocator);
        _currentSegment = initialSegment;
        _currentSize = initialSegment.length;
        _inputStart = -1;
    }

    /**
     * Factory method for constructing an instance with no allocator, and
     * with initial full segment.
     *
     * @param initialSegment Initial, full segment to use for creating buffer (buffer
     *   {@link #size()} would return length of {@code initialSegment})
     *
     * @return TextBuffer constructed
     *
     * @since 2.10
     */
    public static TextBuffer fromInitial(char[] initialSegment) {
        return new TextBuffer(null, initialSegment);
    }

    /**
     * Method called to indicate that the underlying buffers should now
     * be recycled if they haven't yet been recycled. Although caller
     * can still use this text buffer, it is not advisable to call this
     * method if that is likely, since next time a buffer is needed,
     * buffers need to reallocated.
     *<p>
     * Note: since Jackson 2.11, calling this method will NOT clear already
     * aggregated contents (that is, {@code _currentSegment}, to retain
     * current token text if (but only if!) already aggregated.
     */
    public void releaseBuffers()
    {
        // inlined `resetWithEmpty()` (except leaving `_resultString` as-is
        {
            _inputStart = -1;
            _currentSize = 0;
            _inputLen = 0;

            _inputBuffer = null;
            // note: _resultString retained (see https://github.com/FasterXML/jackson-databind/issues/2635
            // for reason)
            _resultArray = null; // should this be retained too?

            if (_hasSegments) {
                clearSegments();
            }
        }

        if (_allocator != null) {
            if (_currentSegment != null) {
                // And then return that array
                char[] buf = _currentSegment;
                _currentSegment = null;
                _allocator.releaseCharBuffer(BufferRecycler.CHAR_TEXT_BUFFER, buf);
            }
        }
    }

    /**
     * Method called to clear out any content text buffer may have, and
     * initializes buffer to use non-shared data.
     */
    public void resetWithEmpty()
    {
        _inputStart = -1; // indicates shared buffer not used
        _currentSize = 0;
        _inputLen = 0;

        _inputBuffer = null;
        _resultString = null;
        _resultArray = null;

        // And then reset internal input buffers, if necessary:
        if (_hasSegments) {
            clearSegments();
        }
    }

    /**
     * Method for clearing out possibly existing content, and replacing them with
     * a single-character content (so {@link #size()} would return {@code 1})
     *
     * @param ch Character to set as the buffer contents
     *
     * @since 2.9
     */
    public void resetWith(char ch)
    {
        _inputStart = -1;
        _inputLen = 0;

        _resultString = null;
        _resultArray = null;

        if (_hasSegments) {
            clearSegments();
        } else if (_currentSegment == null) {
            _currentSegment = buf(1);
        }
        _currentSegment[0] = ch; // lgtm [java/dereferenced-value-may-be-null]
        _currentSize = _segmentSize = 1;
    }

    /**
     * Method called to initialize the buffer with a shared copy of data;
     * this means that buffer will just have pointers to actual data. It
     * also means that if anything is to be appended to the buffer, it
     * will first have to unshare it (make a local copy).
     *
     * @param buf Buffer that contains shared contents
     * @param offset Offset of the first content character in {@code buf}
     * @param len Length of content in {@code buf}
     */
    public void resetWithShared(char[] buf, int offset, int len)
    {
        // First, let's clear intermediate values, if any:
        _resultString = null;
        _resultArray = null;

        // Then let's mark things we need about input buffer
        _inputBuffer = buf;
        _inputStart = offset;
        _inputLen = len;

        // And then reset internal input buffers, if necessary:
        if (_hasSegments) {
            clearSegments();
        }
    }

    /**
     * @param buf Buffer that contains new contents
     * @param offset Offset of the first content character in {@code buf}
     * @param len Length of content in {@code buf}
     * @throws IOException if the buffer has grown too large, see {@link com.fasterxml.jackson.core.StreamReadConstraints.Builder#maxStringLength(int)}
     */
    public void resetWithCopy(char[] buf, int offset, int len) throws IOException
    {
        _inputBuffer = null;
        _inputStart = -1; // indicates shared buffer not used
        _inputLen = 0;

        _resultString = null;
        _resultArray = null;

        // And then reset internal input buffers, if necessary:
        if (_hasSegments) {
            clearSegments();
        } else if (_currentSegment == null) {
            _currentSegment = buf(len);
        }
        _currentSize = _segmentSize = 0;
        append(buf, offset, len);
    }

    /**
     * @param text String that contains new contents
     * @param start Offset of the first content character in {@code text}
     * @param len Length of content in {@code text}
     * @throws IOException if the buffer has grown too large, see {@link com.fasterxml.jackson.core.StreamReadConstraints.Builder#maxStringLength(int)}
     * @since 2.9
     */
    public void resetWithCopy(String text, int start, int len) throws IOException
    {
        _inputBuffer = null;
        _inputStart = -1;
        _inputLen = 0;

        _resultString = null;
        _resultArray = null;

        if (_hasSegments) {
            clearSegments();
        } else if (_currentSegment == null) {
            _currentSegment = buf(len);
        }
        _currentSize = _segmentSize = 0;
        append(text, start, len);
    }

    /**
     * @param value to replace existing buffer
     * @throws IOException if the value is too large, see {@link com.fasterxml.jackson.core.StreamReadConstraints.Builder#maxStringLength(int)}
     */
    public void resetWithString(String value) throws IOException
    {
        _inputBuffer = null;
        _inputStart = -1;
        _inputLen = 0;

        validateStringLength(value.length());
        _resultString = value;
        _resultArray = null;

        if (_hasSegments) {
            clearSegments();
        }
        _currentSize = 0;

    }

    /**
     * Method for accessing the currently active (last) content segment
     * without changing state of the buffer
     *
     * @return Currently active (last) content segment
     *
     * @since 2.9
     */
    public char[] getBufferWithoutReset() {
        return _currentSegment;
    }

    // Helper method used to find a buffer to use, ideally one
    // recycled earlier.
    private char[] buf(int needed)
    {
        if (_allocator != null) {
            return _allocator.allocCharBuffer(BufferRecycler.CHAR_TEXT_BUFFER, needed);
        }
        return new char[Math.max(needed, MIN_SEGMENT_LEN)];
    }

    private void clearSegments()
    {
        _hasSegments = false;
        /* Let's start using _last_ segment from list; for one, it's
         * the biggest one, and it's also most likely to be cached
         */
        /* 28-Aug-2009, tatu: Actually, the current segment should
         *   be the biggest one, already
         */
        //_currentSegment = _segments.get(_segments.size() - 1);
        _segments.clear();
        _currentSize = _segmentSize = 0;
    }

    /*
    /**********************************************************
    /* Accessors for implementing public interface
    /**********************************************************
     */

    /**
     * @return Number of characters currently stored in this buffer
     */
    public int size() {
        if (_inputStart >= 0) { // shared copy from input buf
            return _inputLen;
        }
        if (_resultArray != null) {
            return _resultArray.length;
        }
        if (_resultString != null) {
            return _resultString.length();
        }
        // local segmented buffers
        return _segmentSize + _currentSize;
    }

    public int getTextOffset() {
        /* Only shared input buffer can have non-zero offset; buffer
         * segments start at 0, and if we have to create a combo buffer,
         * that too will start from beginning of the buffer
         */
        return (_inputStart >= 0) ? _inputStart : 0;
    }

    /**
     * Method that can be used to check whether textual contents can
     * be efficiently accessed using {@link #getTextBuffer}.
     *
     * @return {@code True} if access via {@link #getTextBuffer()} would be efficient
     *   (that is, content already available as aggregated {@code char[]})
     */
    public boolean hasTextAsCharacters()
    {
        // if we have array in some form, sure
        if (_inputStart >= 0 || _resultArray != null)  return true;
        // not if we have String as value
        if (_resultString != null) return false;
        return true;
    }

    /**
     * Accessor that may be used to get the contents of this buffer as a single
     * {@code char[]} regardless of whether they were collected in a segmented
     * fashion or not: this typically require allocation of the result buffer.
     *
     * @return Aggregated {@code char[]} that contains all buffered content
     * @throws IOException if the text is too large, see {@link com.fasterxml.jackson.core.StreamReadConstraints.Builder#maxStringLength(int)}
     */
    public char[] getTextBuffer() throws IOException
    {
        // Are we just using shared input buffer?
        if (_inputStart >= 0) return _inputBuffer;
        if (_resultArray != null)  return _resultArray;
        if (_resultString != null) {
            return (_resultArray = _resultString.toCharArray());
        }
        // Nope; but does it fit in just one segment?
        if (!_hasSegments) {
            return (_currentSegment == null) ? NO_CHARS : _currentSegment;
        }
        // Nope, need to have/create a non-segmented array and return it
        return contentsAsArray();
    }

    /*
    /**********************************************************
    /* Other accessors:
    /**********************************************************
     */

    /**
     * Accessor that may be used to get the contents of this buffer as a single
     * {@code String} regardless of whether they were collected in a segmented
     * fashion or not: this typically require construction of the result String.
     *
     * @return Aggregated buffered contents as a {@link java.lang.String}
     * @throws IOException if the contents are too large, see {@link com.fasterxml.jackson.core.StreamReadConstraints.Builder#maxStringLength(int)}
     */
    public String contentsAsString() throws IOException
    {
        if (_resultString == null) {
            // Has array been requested? Can make a shortcut, if so:
            if (_resultArray != null) {
                // _resultArray length should already be validated, no need to check again
                _resultString = new String(_resultArray);
            } else {
                // Do we use shared array?
                if (_inputStart >= 0) {
                    if (_inputLen < 1) {
                        return (_resultString = "");
                    }
                    validateStringLength(_inputLen);
                    _resultString = new String(_inputBuffer, _inputStart, _inputLen);
                } else { // nope... need to copy
                    // But first, let's see if we have just one buffer
                    int segLen = _segmentSize;
                    int currLen = _currentSize;

                    if (segLen == 0) { // yup
                        if (currLen == 0) {
                            _resultString = "";
                        } else {
                            validateStringLength(currLen);
                            _resultString = new String(_currentSegment, 0, currLen);
                        }
                    } else { // no, need to combine
<<<<<<< HEAD
                        validateStringLength(segLen + currLen);
                        StringBuilder sb = new StringBuilder(segLen + currLen);
=======
                        final int builderLen = segLen + currLen;
                        if (builderLen < 0) {
                            _reportBufferOverflow(segLen, currLen);
                        }
                        StringBuilder sb = new StringBuilder(builderLen);
>>>>>>> 3aa1ef04
                        // First stored segments
                        if (_segments != null) {
                            for (int i = 0, len = _segments.size(); i < len; ++i) {
                                char[] curr = _segments.get(i);
                                sb.append(curr, 0, curr.length);
                            }
                        }
                        // And finally, current segment:
                        sb.append(_currentSegment, 0, _currentSize);
                        _resultString = sb.toString();
                    }
                }
            }
        }

        return _resultString;
    }

    /**
     * @return char array
     * @throws IOException if the text is too large, see {@link com.fasterxml.jackson.core.StreamReadConstraints.Builder#maxStringLength(int)}
     */
    public char[] contentsAsArray() throws IOException {
        char[] result = _resultArray;
        if (result == null) {
            _resultArray = result = resultArray();
        }
        return result;
    }

    /**
     * Convenience method for converting contents of the buffer
     * into a Double value.
     *
     * @param useFastParser whether to use {@code FastDoubleParser}
     * @return Buffered text value parsed as a {@link Double}, if possible
     *
     * @throws NumberFormatException if contents are not a valid Java number
     *
     * @since 2.14
     */
    public double contentsAsDouble(final boolean useFastParser) throws NumberFormatException {
        try {
            return NumberInput.parseDouble(contentsAsString(), useFastParser);
        } catch (IOException e) {
            // JsonParseException is used to denote a string that is too long
            throw new NumberFormatException(e.getMessage());
        }
    }

    /**
     * Convenience method for converting contents of the buffer
     * into a Double value.
     *
     * @return Buffered text value parsed as a {@link Double}, if possible
     *
     * @throws NumberFormatException if contents are not a valid Java number
     *
     * @deprecated use {@link #contentsAsDouble(boolean)}
     */
    @Deprecated // @since 2.14
    public double contentsAsDouble() throws NumberFormatException {
        return contentsAsDouble(false);
    }

    /**
     * Convenience method for converting contents of the buffer
     * into a Float value.
     *
     * @return Buffered text value parsed as a {@link Float}, if possible
     *
     * @throws NumberFormatException if contents are not a valid Java number
     * @deprecated use {@link #contentsAsFloat(boolean)}
     */
    @Deprecated // @since 2.14
    public float contentsAsFloat() throws NumberFormatException {
        return contentsAsFloat(false);
    }

    /**
     * Convenience method for converting contents of the buffer
     * into a Float value.
     *
     * @param useFastParser whether to use {@code FastDoubleParser}
     * @return Buffered text value parsed as a {@link Float}, if possible
     *
     * @throws NumberFormatException if contents are not a valid Java number
     * @since 2.14
     */
    public float contentsAsFloat(final boolean useFastParser) throws NumberFormatException {
        try {
            return NumberInput.parseFloat(contentsAsString(), useFastParser);
        } catch (IOException e) {
            // JsonParseException is used to denote a string that is too long
            throw new NumberFormatException(e.getMessage());
        }
    }

    /**
     * @return Buffered text value parsed as a {@link BigDecimal}, if possible
     * @throws NumberFormatException if contents are not a valid Java number
     *
     * @deprecated Since 2.15 just access String contents if necessary, call
     *   {@link NumberInput#parseBigDecimal(String, boolean)} (or other overloads)
     *   directly instead
     */
    @Deprecated
    public BigDecimal contentsAsDecimal() throws NumberFormatException {
        // Was more optimized earlier, removing special handling due to deprecation
        try {
            return NumberInput.parseBigDecimal(contentsAsArray());
        } catch (IOException e) {
            // JsonParseException is used to denote a string that is too long
            throw new NumberFormatException(e.getMessage());
        }
    }

    /**
     * Specialized convenience method that will decode a 32-bit int,
     * of at most 9 digits (and possible leading minus sign).
     *<p>
     * NOTE: method DOES NOT verify that the contents actually are a valid
     * Java {@code int} value (either regarding format, or value range): caller
     * MUST validate that.
     *
     * @param neg Whether contents start with a minus sign
     *
     * @return Buffered text value parsed as an {@code int} using
     *   {@link NumberInput#parseInt(String)} method (which does NOT validate input)
     *
     * @since 2.9
     */
    public int contentsAsInt(boolean neg) {
        if ((_inputStart >= 0) && (_inputBuffer != null)) {
            if (neg) {
                return -NumberInput.parseInt(_inputBuffer, _inputStart+1, _inputLen-1);
            }
            return NumberInput.parseInt(_inputBuffer, _inputStart, _inputLen);
        }
        if (neg) {
            return -NumberInput.parseInt(_currentSegment, 1, _currentSize-1);
        }
        return NumberInput.parseInt(_currentSegment, 0, _currentSize);
    }

    /**
     * Specialized convenience method that will decode a 64-bit int,
     * of at most 18 digits (and possible leading minus sign).
     *<p>
     * NOTE: method DOES NOT verify that the contents actually are a valid
     * Java {@code long} value (either regarding format, or value range): caller
     * MUST validate that.
     *
     * @param neg Whether contents start with a minus sign
     *
     * @return Buffered text value parsed as an {@code long} using
     *   {@link NumberInput#parseLong(String)} method (which does NOT validate input)
     *
     * @since 2.9
     */
    public long contentsAsLong(boolean neg) {
        if ((_inputStart >= 0) && (_inputBuffer != null)) {
            if (neg) {
                return -NumberInput.parseLong(_inputBuffer, _inputStart+1, _inputLen-1);
            }
            return NumberInput.parseLong(_inputBuffer, _inputStart, _inputLen);
        }
        if (neg) {
            return -NumberInput.parseLong(_currentSegment, 1, _currentSize-1);
        }
        return NumberInput.parseLong(_currentSegment, 0, _currentSize);
    }

    /**
     * Accessor that will write buffered contents using given {@link Writer}.
     *
     * @param w Writer to use for writing out buffered content
     *
     * @return Number of characters written (same as {@link #size()})
     *
     * @throws IOException If write using {@link Writer} parameter fails
     *
     * @since 2.8
     */
    public int contentsToWriter(Writer w) throws IOException
    {
        if (_resultArray != null) {
            w.write(_resultArray);
            return _resultArray.length;
        }
        if (_resultString != null) { // Can take a shortcut...
            w.write(_resultString);
            return _resultString.length();
        }
        // Do we use shared array?
        if (_inputStart >= 0) {
            final int len = _inputLen;
            if (len > 0) {
                w.write(_inputBuffer, _inputStart, len);
            }
            return len;
        }
        // nope, not shared
        int total = 0;
        if (_segments != null) {
            for (int i = 0, end = _segments.size(); i < end; ++i) {
                char[] curr = _segments.get(i);
                int currLen = curr.length;
                total += currLen;
                w.write(curr, 0, currLen);
            }
        }
        int len = _currentSize;
        if (len > 0) {
            total += len;
            w.write(_currentSegment, 0, len);
        }
        return total;
    }

    /*
    /**********************************************************
    /* Public mutators:
    /**********************************************************
     */

    /**
     * Method called to make sure that buffer is not using shared input
     * buffer; if it is, it will copy such contents to private buffer.
     */
    public void ensureNotShared() {
        if (_inputStart >= 0) {
            unshare(16);
        }
    }

    /**
     * @param c char to append
     * @throws IOException if the buffer has grown too large, see {@link com.fasterxml.jackson.core.StreamReadConstraints.Builder#maxStringLength(int)}
     */
    public void append(char c) throws IOException {
        // Using shared buffer so far?
        if (_inputStart >= 0) {
            unshare(16);
        }
        _resultString = null;
        _resultArray = null;

        // Room in current segment?
        char[] curr = _currentSegment;
        if (_currentSize >= curr.length) {
            validateAppend(1);
            expand();
            curr = _currentSegment;
        }
        curr[_currentSize++] = c;
    }

    /**
     * @param c char array to append
     * @param start the start index within the array (from which we read chars to append)
     * @param len number of chars to take from the array
     * @throws IOException if the buffer has grown too large, see {@link com.fasterxml.jackson.core.StreamReadConstraints.Builder#maxStringLength(int)}
     */
    public void append(char[] c, int start, int len) throws IOException
    {
        // Can't append to shared buf (sanity check)
        if (_inputStart >= 0) {
            unshare(len);
        }
        _resultString = null;
        _resultArray = null;

        // Room in current segment?
        char[] curr = _currentSegment;
        int max = curr.length - _currentSize;

        if (max >= len) {
            System.arraycopy(c, start, curr, _currentSize, len);
            _currentSize += len;
            return;
        }

        validateAppend(len);

        // No room for all, need to copy part(s):
        if (max > 0) {
            System.arraycopy(c, start, curr, _currentSize, max);
            start += max;
            len -= max;
        }
        // And then allocate new segment; we are guaranteed to now
        // have enough room in segment.
        do {
            expand();
            int amount = Math.min(_currentSegment.length, len);
            System.arraycopy(c, start, _currentSegment, 0, amount);
            _currentSize += amount;
            start += amount;
            len -= amount;
        } while (len > 0);
    }

    /**
     * @param str string to append
     * @param offset the start index within the string (from which we read chars to append)
     * @param len number of chars to take from the string
     * @throws IOException if the buffer has grown too large, see {@link com.fasterxml.jackson.core.StreamReadConstraints.Builder#maxStringLength(int)}
     */
    public void append(String str, int offset, int len) throws IOException
    {
        // Can't append to shared buf (sanity check)
        if (_inputStart >= 0) {
            unshare(len);
        }
        _resultString = null;
        _resultArray = null;

        // Room in current segment?
        char[] curr = _currentSegment;
        int max = curr.length - _currentSize;
        if (max >= len) {
            str.getChars(offset, offset+len, curr, _currentSize);
            _currentSize += len;
            return;
        }

        validateAppend(len);

        // No room for all, need to copy part(s):
        if (max > 0) {
            str.getChars(offset, offset+max, curr, _currentSize);
            len -= max;
            offset += max;
        }
        // And then allocate new segment; we are guaranteed to now
        // have enough room in segment.
        do {
            expand();
            int amount = Math.min(_currentSegment.length, len);
            str.getChars(offset, offset+amount, _currentSegment, 0);
            _currentSize += amount;
            offset += amount;
            len -= amount;
        } while (len > 0);
    }

    private void validateAppend(int toAppend) throws IOException {
        int newTotalLength = _segmentSize + _currentSize + toAppend;
        // guard against overflow
        if (newTotalLength < 0) {
            newTotalLength = Integer.MAX_VALUE;
        }
        validateStringLength(newTotalLength);
    }

    /*
    /**********************************************************
    /* Raw access, for high-performance use:
    /**********************************************************
     */

    public char[] getCurrentSegment()
    {
        /* Since the intention of the caller is to directly add stuff into
         * buffers, we should NOT have anything in shared buffer... ie. may
         * need to unshare contents.
         */
        if (_inputStart >= 0) {
            unshare(1);
        } else {
            char[] curr = _currentSegment;
            if (curr == null) {
                _currentSegment = buf(0);
            } else if (_currentSize >= curr.length) {
                // Plus, we better have room for at least one more char
                expand();
            }
        }
        return _currentSegment;
    }

    public char[] emptyAndGetCurrentSegment()
    {
        // inlined 'resetWithEmpty()'
        _inputStart = -1; // indicates shared buffer not used
        _currentSize = 0;
        _inputLen = 0;

        _inputBuffer = null;
        _resultString = null;
        _resultArray = null;

        // And then reset internal input buffers, if necessary:
        if (_hasSegments) {
            clearSegments();
        }
        char[] curr = _currentSegment;
        if (curr == null) {
            _currentSegment = curr = buf(0);
        }
        return curr;
    }

    public int getCurrentSegmentSize() { return _currentSize; }
    public void setCurrentLength(int len) { _currentSize = len; }

    /**
     * Convenience method that finishes the current active content segment
     * (by specifying how many characters within consists of valid content)
     * and aggregates and returns resulting contents (similar to a call
     * to {@link #contentsAsString()}).
     *
     * @param len Length of content (in characters) of the current active segment
     *
     * @return String that contains all buffered content
     * @throws IOException if the text is too large, see {@link com.fasterxml.jackson.core.StreamReadConstraints.Builder#maxStringLength(int)}
     *
     * @since 2.6
     */
    public String setCurrentAndReturn(int len) throws IOException {
        _currentSize = len;
        // We can simplify handling here compared to full `contentsAsString()`:
        if (_segmentSize > 0) { // longer text; call main method
            return contentsAsString();
        }
        // more common case: single segment
        int currLen = _currentSize;
        validateStringLength(currLen);
        String str = (currLen == 0) ? "" : new String(_currentSegment, 0, currLen);
        _resultString = str;
        return str;
    }

    /**
     * @return char array
     * @throws IOException if the text is too large, see {@link com.fasterxml.jackson.core.StreamReadConstraints.Builder#maxStringLength(int)}
     */
    public char[] finishCurrentSegment() throws IOException {
        if (_segments == null) {
            _segments = new ArrayList<char[]>();
        }
        _hasSegments = true;
        _segments.add(_currentSegment);
        int oldLen = _currentSegment.length;
        _segmentSize += oldLen;
        if (_segmentSize < 0) {
            _reportBufferOverflow(_segmentSize, oldLen);
        }
        _currentSize = 0;
        validateStringLength(_segmentSize);

        // Let's grow segments by 50%
        int newLen = oldLen + (oldLen >> 1);
        if (newLen < MIN_SEGMENT_LEN) {
            newLen = MIN_SEGMENT_LEN;
        } else if (newLen > MAX_SEGMENT_LEN) {
            newLen = MAX_SEGMENT_LEN;
        }
        char[] curr = carr(newLen);
        _currentSegment = curr;
        return curr;
    }

    /**
     * @param lastSegmentEnd End offset in the currently active segment,
     *    could be 0 in the case of first character is
     *    delimiter or end-of-line
     * @param trimTrailingSpaces Whether trailing spaces should be trimmed or not
     * @return token as text
     * @since 2.15
     */
    public String finishAndReturn(int lastSegmentEnd, boolean trimTrailingSpaces) throws IOException
    {
        if (trimTrailingSpaces) {
            // First, see if it's enough to trim end of current segment:
            int ptr = lastSegmentEnd - 1;
            if (ptr < 0 || _currentSegment[ptr] <= 0x0020) {
                return _doTrim(ptr);
            }
        }
        _currentSize = lastSegmentEnd;
        return contentsAsString();
    }

    // @since 2.15
    private String _doTrim(int ptr) throws IOException
    {
        while (true) {
            final char[] curr = _currentSegment;
            while (--ptr >= 0) {
                if (curr[ptr] > 0x0020) { // found the ending non-space char, all done:
                    _currentSize = ptr+1;
                    return contentsAsString();
                }
            }
            // nope: need to handle previous segment; if there is one:
            if (_segments == null || _segments.isEmpty()) {
                break;
            }
            _currentSegment = _segments.remove(_segments.size() - 1);
            ptr = _currentSegment.length;
        }
        // we get here if everything was trimmed, so:
        _currentSize = 0;
        _hasSegments = false;
        return contentsAsString();
    }

    /**
     * Method called to expand size of the current segment, to
     * accommodate for more contiguous content. Usually only
     * used when parsing tokens like names if even then.
     * Method will both expand the segment and return it
     *
     * @return Expanded current segment
     */
    public char[] expandCurrentSegment()
    {
        final char[] curr = _currentSegment;
        // Let's grow by 50% by default
        final int len = curr.length;
        int newLen = len + (len >> 1);
        // but above intended maximum, slow to increase by 25%
        if (newLen > MAX_SEGMENT_LEN) {
            newLen = len + (len >> 2);
        }
        return (_currentSegment = Arrays.copyOf(curr, newLen));
    }

    /**
     * Method called to expand size of the current segment, to
     * accommodate for more contiguous content. Usually only
     * used when parsing tokens like names if even then.
     *
     * @param minSize Required minimum strength of the current segment
     *
     * @return Expanded current segment
     *
     * @since 2.4
     */
    public char[] expandCurrentSegment(int minSize) {
        char[] curr = _currentSegment;
        if (curr.length >= minSize) return curr;
        _currentSegment = curr = Arrays.copyOf(curr, minSize);
        return curr;
    }

    /*
    /**********************************************************
    /* Standard methods:
    /**********************************************************
     */

    /**
     * Note: calling this method may not be as efficient as calling
     * {@link #contentsAsString}, since it's not guaranteed that resulting
     * String is cached.
     */
    @Override public String toString() {
        try {
            return contentsAsString();
        } catch (IOException e) {
            return "TextBuffer: Exception when reading contents";
        }
    }

    /*
    /**********************************************************
    /* Internal methods:
    /**********************************************************
     */

    /**
     * Method called if/when we need to append content when we have been
     * initialized to use shared buffer.
     */
    private void unshare(int needExtra)
    {
        int sharedLen = _inputLen;
        _inputLen = 0;
        char[] inputBuf = _inputBuffer;
        _inputBuffer = null;
        int start = _inputStart;
        _inputStart = -1;

        // Is buffer big enough, or do we need to reallocate?
        int needed = sharedLen+needExtra;
        if (_currentSegment == null || needed > _currentSegment.length) {
            _currentSegment = buf(needed);
        }
        if (sharedLen > 0) {
            System.arraycopy(inputBuf, start, _currentSegment, 0, sharedLen);
        }
        _segmentSize = 0;
        _currentSize = sharedLen;
    }

    // Method called when current segment is full, to allocate new segment.
    private void expand()
    {
        // First, let's move current segment to segment list:
        if (_segments == null) {
            _segments = new ArrayList<char[]>();
        }
        char[] curr = _currentSegment;
        _hasSegments = true;
        _segments.add(curr);
        _segmentSize += curr.length;
        if (_segmentSize < 0) {
            _reportBufferOverflow(_segmentSize - curr.length, curr.length);
        }
        _currentSize = 0;
        int oldLen = curr.length;

        // Let's grow segments by 50% minimum
        int newLen = oldLen + (oldLen >> 1);
        if (newLen < MIN_SEGMENT_LEN) {
            newLen = MIN_SEGMENT_LEN;
        } else if (newLen > MAX_SEGMENT_LEN) {
            newLen = MAX_SEGMENT_LEN;
        }
        _currentSegment = carr(newLen);
    }

    private char[] resultArray() throws IOException
    {
        if (_resultString != null) { // Can take a shortcut...
            return _resultString.toCharArray();
        }
        // Do we use shared array?
        if (_inputStart >= 0) {
            final int len = _inputLen;
            if (len < 1) {
                return NO_CHARS;
            }
            validateStringLength(len);
            final int start = _inputStart;
            if (start == 0) {
                return Arrays.copyOf(_inputBuffer, len);
            }
            return Arrays.copyOfRange(_inputBuffer, start, start+len);
        }
        // nope, not shared
        int size = size();
        if (size < 1) {
            if (size < 0) {
                _reportBufferOverflow(_segmentSize, _currentSize);
            }
            return NO_CHARS;
        }
        validateStringLength(size);
        int offset = 0;
        final char[] result = carr(size);
        if (_segments != null) {
            for (int i = 0, len = _segments.size(); i < len; ++i) {
                char[] curr = _segments.get(i);
                int currLen = curr.length;
                System.arraycopy(curr, 0, result, offset, currLen);
                offset += currLen;
            }
        }
        System.arraycopy(_currentSegment, 0, result, offset, _currentSize);
        return result;
    }

    private char[] carr(int len) { return new char[len]; }

<<<<<<< HEAD
    /*
    /**********************************************************************
    /* Convenience methods for validation
    /**********************************************************************
     */

    /**
     * Convenience method that can be used to verify that a String
     * of specified length does not exceed maximum specific by this
     * constraints object: if it does, a
     * {@link JsonParseException}
     * is thrown.
     *
     * @param length Length of string in input units
     *
     * @throws IOException If length exceeds maximum
     * @since 2.15
     */
    protected void validateStringLength(int length) throws IOException
    {
        // no-op
=======
    private void _reportBufferOverflow(int prev, int curr) {
        long newSize = (long) prev + (long) curr;
        throw new IllegalStateException("TextBuffer overrun: size reached ("
                +newSize+") exceeds maximum of "+Integer.MAX_VALUE);
>>>>>>> 3aa1ef04
    }
}<|MERGE_RESOLUTION|>--- conflicted
+++ resolved
@@ -479,16 +479,13 @@
                             _resultString = new String(_currentSegment, 0, currLen);
                         }
                     } else { // no, need to combine
-<<<<<<< HEAD
-                        validateStringLength(segLen + currLen);
-                        StringBuilder sb = new StringBuilder(segLen + currLen);
-=======
                         final int builderLen = segLen + currLen;
                         if (builderLen < 0) {
                             _reportBufferOverflow(segLen, currLen);
                         }
+                        validateStringLength(builderLen);
                         StringBuilder sb = new StringBuilder(builderLen);
->>>>>>> 3aa1ef04
+
                         // First stored segments
                         if (_segments != null) {
                             for (int i = 0, len = _segments.size(); i < len; ++i) {
@@ -1157,12 +1154,17 @@
 
     private char[] carr(int len) { return new char[len]; }
 
-<<<<<<< HEAD
     /*
     /**********************************************************************
     /* Convenience methods for validation
     /**********************************************************************
      */
+
+    protected void _reportBufferOverflow(int prev, int curr) {
+        long newSize = (long) prev + (long) curr;
+        throw new IllegalStateException("TextBuffer overrun: size reached ("
+                +newSize+") exceeds maximum of "+Integer.MAX_VALUE);
+    }
 
     /**
      * Convenience method that can be used to verify that a String
@@ -1179,11 +1181,5 @@
     protected void validateStringLength(int length) throws IOException
     {
         // no-op
-=======
-    private void _reportBufferOverflow(int prev, int curr) {
-        long newSize = (long) prev + (long) curr;
-        throw new IllegalStateException("TextBuffer overrun: size reached ("
-                +newSize+") exceeds maximum of "+Integer.MAX_VALUE);
->>>>>>> 3aa1ef04
     }
 }