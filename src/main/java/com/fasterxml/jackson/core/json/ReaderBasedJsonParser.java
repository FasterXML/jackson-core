package com.fasterxml.jackson.core.json;

import java.io.*;

import com.fasterxml.jackson.core.*;
import com.fasterxml.jackson.core.exc.StreamReadException;
import com.fasterxml.jackson.core.exc.WrappedIOException;
import com.fasterxml.jackson.core.io.CharTypes;
import com.fasterxml.jackson.core.io.IOContext;
import com.fasterxml.jackson.core.sym.CharsToNameCanonicalizer;
import com.fasterxml.jackson.core.util.*;

import static com.fasterxml.jackson.core.JsonTokenId.*;

/**
 * This is a concrete implementation of {@link JsonParser}, which is
 * based on a {@link java.io.Reader} to handle low-level character
 * conversion tasks.
 */
public class ReaderBasedJsonParser
    extends JsonParserBase
{
    private final static int FEAT_MASK_TRAILING_COMMA = JsonReadFeature.ALLOW_TRAILING_COMMA.getMask();
    private final static int FEAT_MASK_ALLOW_MISSING = JsonReadFeature.ALLOW_MISSING_VALUES.getMask();

    // Latin1 encoding is not supported, but we do use 8-bit subset for
    // pre-processing task, to simplify first pass, keep it fast.
    protected final static int[] _icLatin1 = CharTypes.getInputCodeLatin1();

    /*
    /**********************************************************************
    /* Input configuration
    /**********************************************************************
     */

    /**
     * Reader that can be used for reading more content, if one
     * buffer from input source, but in some cases pre-loaded buffer
     * is handed to the parser.
     */
    protected Reader _reader;

    /**
     * Current buffer from which data is read; generally data is read into
     * buffer from input source.
     */
    protected char[] _inputBuffer;

    /**
     * Flag that indicates whether the input buffer is recycable (and
     * needs to be returned to recycler once we are done) or not.
     *<p>
     * If it is not, it also means that parser can NOT modify underlying
     * buffer.
     */
    protected boolean _bufferRecyclable;

    /*
    /**********************************************************************
    /* Configuration
    /**********************************************************************
     */

    protected final CharsToNameCanonicalizer _symbols;

    protected final int _hashSeed;

    /*
    /**********************************************************************
    /* Parsing state
    /**********************************************************************
     */

    /**
     * Flag that indicates that the current token has not yet
     * been fully processed, and needs to be finished for
     * some access (or skipped to obtain the next token)
     */
    protected boolean _tokenIncomplete;

    /**
     * Value of {@link #_inputPtr} at the time when the first character of
     * name token was read. Used for calculating token location when requested;
     * combined with {@link #_currInputProcessed}, may be updated appropriately
     * as needed.
     */
    protected long _nameStartOffset;

    protected int _nameStartRow;

    protected int _nameStartCol;

    /*
    /**********************************************************************
    /* Life-cycle
    /**********************************************************************
     */

    /**
     * Constructor called when caller wants to provide input buffer directly
     * (or needs to, in case of bootstrapping having read some of contents)
     * and it may or may not be recyclable use standard recycle context.
     *
     * @param readCtxt Object read context to use
     * @param ctxt I/O context to use
     * @param stdFeatures Standard stream read features enabled
     * @param formatFeatures Format-specific read features enabled
     * @param r Reader used for reading actual content, if any; {@code null} if none
     * @param st Name canonicalizer to use
     * @param inputBuffer Input buffer to read initial content from (before Reader)
     * @param start Pointer in {@code inputBuffer} that has the first content character to decode
     * @param end Pointer past the last content character in {@code inputBuffer}
     * @param bufferRecyclable Whether {@code inputBuffer} passed is managed by Jackson core
     *    (and thereby needs recycling)
     */
    public ReaderBasedJsonParser(ObjectReadContext readCtxt, IOContext ctxt,
            int stdFeatures, int formatFeatures, Reader r,
            CharsToNameCanonicalizer st,
            char[] inputBuffer, int start, int end,
            boolean bufferRecyclable)
    {
        super(readCtxt, ctxt, stdFeatures, formatFeatures);
        _reader = r;
        _inputBuffer = inputBuffer;
        _inputPtr = start;
        _inputEnd = end;
        _currInputRowStart = start;
        // If we have offset, need to omit that from byte offset, so:
        _currInputProcessed = -start;
        _symbols = st;
        _hashSeed = st.hashSeed();
        _bufferRecyclable = bufferRecyclable;
    }

    /**
     * Constructor called when input comes as a {@link java.io.Reader}, and buffer allocation
     * can be done using default mechanism.
     *
     * @param readCtxt Object read context to use
     * @param ctxt I/O context to use
     * @param stdFeatures Standard stream read features enabled
     * @param formatFeatures Format-specific read features enabled
     * @param r Reader used for reading actual content, if any; {@code null} if none
     * @param st Name canonicalizer to use
     */
    public ReaderBasedJsonParser(ObjectReadContext readCtxt, IOContext ctxt,
            int stdFeatures, int formatFeatures, Reader r,
            CharsToNameCanonicalizer st)
    {
        super(readCtxt, ctxt, stdFeatures, formatFeatures);
        _reader = r;
        _inputBuffer = ctxt.allocTokenBuffer();
        _inputPtr = 0;
        _inputEnd = 0;
        _symbols = st;
        _hashSeed = st.hashSeed();
        _bufferRecyclable = true;
    }

    /*
    /**********************************************************************
    /* Base method defs, overrides
    /**********************************************************************
     */

    @Override
    public int releaseBuffered(Writer w) throws JacksonException {
        int count = _inputEnd - _inputPtr;
        if (count < 1) { return 0; }
        // let's just advance ptr to end
        int origPtr = _inputPtr;
        _inputPtr += count;
        try {
            w.write(_inputBuffer, origPtr, count);
        } catch (IOException e) {
            throw _wrapIOFailure(e);
        }
        return count;
    }

    @Override public Object streamReadInputSource() { return _reader; }

    protected char getNextChar(String eofMsg, JsonToken forToken) throws JacksonException {
        if (_inputPtr >= _inputEnd) {
            if (!_loadMore()) {
                _reportInvalidEOF(eofMsg, forToken);
            }
        }
        return _inputBuffer[_inputPtr++];
    }

    @Override
    protected void _closeInput() {
        /* 25-Nov-2008, tatus: As per [JACKSON-16] we are not to call close()
         *   on the underlying Reader, unless we "own" it, or auto-closing
         *   feature is enabled.
         *   One downside is that when using our optimized
         *   Reader (granted, we only do that for UTF-32...) this
         *   means that buffer recycling won't work correctly.
         */
        if (_reader != null) {
            if (_ioContext.isResourceManaged() || isEnabled(StreamReadFeature.AUTO_CLOSE_SOURCE)) {
                try {
                    _reader.close();
                } catch (IOException e) {
                    throw _wrapIOFailure(e);
                }
            }
            _reader = null;
        }
    }

    /**
     * Method called to release internal buffers owned by the base
     * reader. This may be called along with {@link #_closeInput} (for
     * example, when explicitly closing this reader instance), or
     * separately (if need be).
     */
    @Override
    protected void _releaseBuffers()
    {
        super._releaseBuffers();
        // merge new symbols, if any
        _symbols.release();
        // and release buffers, if they are recyclable ones
        if (_bufferRecyclable) {
            char[] buf = _inputBuffer;
            if (buf != null) {
                _inputBuffer = null;
                _ioContext.releaseTokenBuffer(buf);
            }
        }
    }

    /*
    /**********************************************************************
    /* Low-level access, supporting
    /**********************************************************************
     */

    protected void _loadMoreGuaranteed() throws JacksonException {
        if (!_loadMore()) { _reportInvalidEOF(); }
    }
    
    protected boolean _loadMore() throws JacksonException
    {
        if (_reader != null) {
            int count;
            try {
                count = _reader.read(_inputBuffer, 0, _inputBuffer.length);
            } catch (IOException e) {
                throw _wrapIOFailure(e);
            }
            if (count > 0) {
                final int bufSize = _inputEnd;
                _currInputProcessed += bufSize;
                _currInputRowStart -= bufSize;

                // 26-Nov-2015, tatu: Since name-offset requires it too, must offset
                //   this increase to avoid "moving" name-offset, resulting most likely
                //   in negative value, which is fine as combine value remains unchanged.
                _nameStartOffset -= bufSize;

                _inputPtr = 0;
                _inputEnd = count;

                return true;
            }
            // End of input
            _closeInput();
            // Should never return 0, so let's fail
            if (count == 0) {
                _reportBadReader(_inputBuffer.length);
            }
        }
        return false;
    }

    /*
    /**********************************************************************
    /* Public API, data access
    /**********************************************************************
     */

    /**
     * Method for accessing textual representation of the current event;
     * if no current event (before first call to {@link #nextToken}, or
     * after encountering end-of-input), returns null.
     * Method can be called for any event.
     */
    @Override
    public final String getText() throws JacksonException
    {
        if (_currToken == JsonToken.VALUE_STRING) {
            if (_tokenIncomplete) {
                _tokenIncomplete = false;
                _finishString(); // only strings can be incomplete
            }
            return _textBuffer.contentsAsString();
        }
        return _getText2(_currToken);
    }

    @Override
    public int getText(Writer writer) throws JacksonException
    {
        final JsonToken t = _currToken;

        try {
            if (t == JsonToken.VALUE_STRING) {
                if (_tokenIncomplete) {
                    _tokenIncomplete = false;
                    _finishString(); // only strings can be incomplete
                }
                return _textBuffer.contentsToWriter(writer);
            }
            if (t == JsonToken.PROPERTY_NAME) {
                String n = _streamReadContext.currentName();
                writer.write(n);
                return n.length();
            }
            if (t != null) {
                if (t.isNumeric()) {
                    return _textBuffer.contentsToWriter(writer);
                }
                char[] ch = t.asCharArray();
                writer.write(ch);
                return ch.length;
            }
        } catch (IOException e) {
            throw _wrapIOFailure(e);
        }
        return 0;
    }
    
    // // // Let's override default impls for improved performance

    @Override
    public final String getValueAsString() throws JacksonException
    {
        if (_currToken == JsonToken.VALUE_STRING) {
            if (_tokenIncomplete) {
                _tokenIncomplete = false;
                _finishString(); // only strings can be incomplete
            }
            return _textBuffer.contentsAsString();
        }
        if (_currToken == JsonToken.PROPERTY_NAME) {
            return currentName();
        }
        return super.getValueAsString(null);
    }

    @Override
    public final String getValueAsString(String defValue) throws JacksonException {
        if (_currToken == JsonToken.VALUE_STRING) {
            if (_tokenIncomplete) {
                _tokenIncomplete = false;
                _finishString(); // only strings can be incomplete
            }
            return _textBuffer.contentsAsString();
        }
        if (_currToken == JsonToken.PROPERTY_NAME) {
            return currentName();
        }
        return super.getValueAsString(defValue);
    }

    protected final String _getText2(JsonToken t) {
        if (t == null) {
            return null;
        }
        switch (t.id()) {
        case ID_PROPERTY_NAME:
            return _streamReadContext.currentName();

        case ID_STRING:
            // fall through
        case ID_NUMBER_INT:
        case ID_NUMBER_FLOAT:
            return _textBuffer.contentsAsString();
        default:
            return t.asString();
        }
    }

    @Override
    public final char[] getTextCharacters() throws JacksonException
    {
        if (_currToken != null) { // null only before/after document
            switch (_currToken.id()) {
            case ID_PROPERTY_NAME:
                return currentNameInBuffer();
            case ID_STRING:
                if (_tokenIncomplete) {
                    _tokenIncomplete = false;
                    _finishString(); // only strings can be incomplete
                }
                // fall through
            case ID_NUMBER_INT:
            case ID_NUMBER_FLOAT:
                return _textBuffer.getTextBuffer();
            default:
                return _currToken.asCharArray();
            }
        }
        return null;
    }

    @Override
    public final int getTextLength() throws JacksonException
    {
        if (_currToken != null) { // null only before/after document
            switch (_currToken.id()) {
            case ID_PROPERTY_NAME:
                return _streamReadContext.currentName().length();
            case ID_STRING:
                if (_tokenIncomplete) {
                    _tokenIncomplete = false;
                    _finishString(); // only strings can be incomplete
                }
                // fall through
            case ID_NUMBER_INT:
            case ID_NUMBER_FLOAT:
                return _textBuffer.size();
            default:
                return _currToken.asCharArray().length;
            }
        }
        return 0;
    }

    @Override
    public final int getTextOffset() throws JacksonException
    {
        // Most have offset of 0, only some may have other values:
        if (_currToken != null) {
            switch (_currToken.id()) {
            case ID_PROPERTY_NAME:
                return 0;
            case ID_STRING:
                if (_tokenIncomplete) {
                    _tokenIncomplete = false;
                    _finishString(); // only strings can be incomplete
                }
                // fall through
            case ID_NUMBER_INT:
            case ID_NUMBER_FLOAT:
                return _textBuffer.getTextOffset();
            default:
            }
        }
        return 0;
    }

    @Override
    public byte[] getBinaryValue(Base64Variant b64variant) throws JacksonException
    {
        if ((_currToken == JsonToken.VALUE_EMBEDDED_OBJECT) && (_binaryValue != null)) {
            return _binaryValue;
        }
        if (_currToken != JsonToken.VALUE_STRING) {
            _reportError("Current token ("+_currToken+") not VALUE_STRING or VALUE_EMBEDDED_OBJECT, can not access as binary");
        }
        // To ensure that we won't see inconsistent data, better clear up state
        if (_tokenIncomplete) {
            try {
                _binaryValue = _decodeBase64(b64variant);
            } catch (IllegalArgumentException iae) {
                throw _constructReadException("Failed to decode VALUE_STRING as base64 (%s): %s",
                        b64variant, iae.getMessage());
            }
            // let's clear incomplete only now; allows for accessing other
            // textual content in error cases
            _tokenIncomplete = false;
        } else { // may actually require conversion...
            if (_binaryValue == null) {
                @SuppressWarnings("resource")
                ByteArrayBuilder builder = _getByteArrayBuilder();
                _decodeBase64(getText(), builder, b64variant);
                _binaryValue = builder.toByteArray();
            }
        }
        return _binaryValue;
    }

    @Override
    public int readBinaryValue(Base64Variant b64variant, OutputStream out) throws JacksonException
    {
        // if we have already read the token, just use whatever we may have
        if (!_tokenIncomplete || _currToken != JsonToken.VALUE_STRING) {
            byte[] b = getBinaryValue(b64variant);
            try {
                out.write(b);
            } catch (IOException e) {
                throw _wrapIOFailure(e);
            }
            return b.length;
        }
        // otherwise do "real" incremental parsing...
        byte[] buf = _ioContext.allocBase64Buffer();
        try {
            return _readBinary(b64variant, out, buf);
        } finally {
            _ioContext.releaseBase64Buffer(buf);
        }
    }

    protected int _readBinary(Base64Variant b64variant, OutputStream out, byte[] buffer) throws JacksonException
    {
        int outputPtr = 0;
        final int outputEnd = buffer.length - 3;
        int outputCount = 0;

        while (true) {
            // first, we'll skip preceding white space, if any
            char ch;
            do {
                if (_inputPtr >= _inputEnd) {
                    _loadMoreGuaranteed();
                }
                ch = _inputBuffer[_inputPtr++];
            } while (ch <= INT_SPACE);
            int bits = b64variant.decodeBase64Char(ch);
            if (bits < 0) { // reached the end, fair and square?
                if (ch == '"') {
                    break;
                }
                bits = _decodeBase64Escape(b64variant, ch, 0);
                if (bits < 0) { // white space to skip
                    continue;
                }
            }

            // enough room? If not, flush
            if (outputPtr > outputEnd) {
                outputCount += outputPtr;
                try {
                    out.write(buffer, 0, outputPtr);
                } catch (IOException e) {
                    throw _wrapIOFailure(e);
                }
                outputPtr = 0;
            }

            int decodedData = bits;

            // then second base64 char; can't get padding yet, nor ws

            if (_inputPtr >= _inputEnd) {
                _loadMoreGuaranteed();
            }
            ch = _inputBuffer[_inputPtr++];
            bits = b64variant.decodeBase64Char(ch);
            if (bits < 0) {
                bits = _decodeBase64Escape(b64variant, ch, 1);
            }
            decodedData = (decodedData << 6) | bits;

            // third base64 char; can be padding, but not ws
            if (_inputPtr >= _inputEnd) {
                _loadMoreGuaranteed();
            }
            ch = _inputBuffer[_inputPtr++];
            bits = b64variant.decodeBase64Char(ch);

            // First branch: can get padding (-> 1 byte)
            if (bits < 0) {
                if (bits != Base64Variant.BASE64_VALUE_PADDING) {
                    // could also just be missing padding
                    if (ch == '"') {
                        decodedData >>= 4;
                        buffer[outputPtr++] = (byte) decodedData;
                        if (b64variant.usesPadding()) {
                            --_inputPtr; // to keep parser state bit more consistent
                            _handleBase64MissingPadding(b64variant);
                        }
                        break;
                    }
                    bits = _decodeBase64Escape(b64variant, ch, 2);
                }
                if (bits == Base64Variant.BASE64_VALUE_PADDING) {
                    // Ok, must get padding
                    if (_inputPtr >= _inputEnd) {
                        _loadMoreGuaranteed();
                    }
                    ch = _inputBuffer[_inputPtr++];
                    if (!b64variant.usesPaddingChar(ch)) {
                        if (_decodeBase64Escape(b64variant, ch, 3) != Base64Variant.BASE64_VALUE_PADDING) {
                            _reportInvalidBase64Char(b64variant, ch, 3, "expected padding character '"+b64variant.getPaddingChar()+"'");
                        }
                    }
                    // Got 12 bits, only need 8, need to shift
                    decodedData >>= 4;
                    buffer[outputPtr++] = (byte) decodedData;
                    continue;
                }
            }
            // Nope, 2 or 3 bytes
            decodedData = (decodedData << 6) | bits;
            // fourth and last base64 char; can be padding, but not ws
            if (_inputPtr >= _inputEnd) {
                _loadMoreGuaranteed();
            }
            ch = _inputBuffer[_inputPtr++];
            bits = b64variant.decodeBase64Char(ch);
            if (bits < 0) {
                if (bits != Base64Variant.BASE64_VALUE_PADDING) {
                    // as per could also just be missing padding
                    if (ch == '"') {
                        decodedData >>= 2;
                        buffer[outputPtr++] = (byte) (decodedData >> 8);
                        buffer[outputPtr++] = (byte) decodedData;
                        if (b64variant.usesPadding()) {
                            --_inputPtr; // to keep parser state bit more consistent
                            _handleBase64MissingPadding(b64variant);
                        }
                        break;
                    }
                    bits = _decodeBase64Escape(b64variant, ch, 3);
                }
                if (bits == Base64Variant.BASE64_VALUE_PADDING) {
                    /* With padding we only get 2 bytes; but we have
                     * to shift it a bit so it is identical to triplet
                     * case with partial output.
                     * 3 chars gives 3x6 == 18 bits, of which 2 are
                     * dummies, need to discard:
                     */
                    decodedData >>= 2;
                    buffer[outputPtr++] = (byte) (decodedData >> 8);
                    buffer[outputPtr++] = (byte) decodedData;
                    continue;
                }
            }
            // otherwise, our triplet is now complete
            decodedData = (decodedData << 6) | bits;
            buffer[outputPtr++] = (byte) (decodedData >> 16);
            buffer[outputPtr++] = (byte) (decodedData >> 8);
            buffer[outputPtr++] = (byte) decodedData;
        }
        _tokenIncomplete = false;
        if (outputPtr > 0) {
            outputCount += outputPtr;
            try {
                out.write(buffer, 0, outputPtr);
            } catch (IOException e) {
                throw _wrapIOFailure(e);
            }
        }
        return outputCount;
    }

    /*
    /**********************************************************************
    /* Public API, traversal
    /**********************************************************************
     */

    /**
     * @return Next token from the stream, if any found, or null
     *   to indicate end-of-input
     */
    @Override
    public final JsonToken nextToken() throws JacksonException
    {
        /* First: Object Property names are special -- we will always tokenize
         * (part of) value along with the property name to simplify
         * state handling. If so, can and need to use secondary token:
         */
        if (_currToken == JsonToken.PROPERTY_NAME) {
            return _nextAfterName();
        }
        // But if we didn't already have a name, and (partially?) decode number,
        // need to ensure no numeric information is leaked
        _numTypesValid = NR_UNKNOWN;
        if (_tokenIncomplete) {
            _skipString(); // only strings can be partial
        }
        int i = _skipWSOrEnd();
        if (i < 0) { // end-of-input
            // Should actually close/release things
            // like input source, symbol table and recyclable buffers now.
            close();
            return (_currToken = null);
        }
        // clear any data retained so far
        _binaryValue = null;

        // Closing scope?
        if (i == INT_RBRACKET || i == INT_RCURLY) {
            _closeScope(i);
            return _currToken;
        }

        // Nope: do we then expect a comma?
        if (_streamReadContext.expectComma()) {
            i = _skipComma(i);

            // Was that a trailing comma?
            if ((_formatReadFeatures & FEAT_MASK_TRAILING_COMMA) != 0) {
                if ((i == INT_RBRACKET) || (i == INT_RCURLY)) {
                    _closeScope(i);
                    return _currToken;
                }
            }
        }

        /* And should we now have a name? Always true for Object contexts, since
         * the intermediate 'expect-value' state is never retained.
         */
        boolean inObject = _streamReadContext.inObject();
        if (inObject) {
            // First, the property name itself:
            _updateNameLocation();
            String name = (i == INT_QUOTE) ? _parseName() : _handleOddName(i);
            _streamReadContext.setCurrentName(name);
            _currToken = JsonToken.PROPERTY_NAME;
            i = _skipColon();
        }
        _updateLocation();

        // Ok: we must have a value... what is it?

        JsonToken t;

        switch (i) {
        case '"':
            _tokenIncomplete = true;
            t = JsonToken.VALUE_STRING;
            break;
        case '[':
            if (!inObject) {
                _streamReadContext = _streamReadContext.createChildArrayContext(_tokenInputRow, _tokenInputCol);
            }
            t = JsonToken.START_ARRAY;
            break;
        case '{':
            if (!inObject) {
                _streamReadContext = _streamReadContext.createChildObjectContext(_tokenInputRow, _tokenInputCol);
            }
            t = JsonToken.START_OBJECT;
            break;
        case '}':
            // Error: } is not valid at this point; valid closers have
            // been handled earlier
            _reportUnexpectedChar(i, "expected a value");
        case 't':
            _matchTrue();
            t = JsonToken.VALUE_TRUE;
            break;
        case 'f':
            _matchFalse();
            t = JsonToken.VALUE_FALSE;
            break;
        case 'n':
            _matchNull();
            t = JsonToken.VALUE_NULL;
            break;

        case '-':
            t = _parseSignedNumber(true);
            break;
        case '+':
            if (isEnabled(JsonReadFeature.ALLOW_LEADING_PLUS_SIGN_FOR_NUMBERS)) {
                t = _parseSignedNumber(false);
            } else {
                t = _handleOddValue(i);
            }
            break;
        case '.': // [core#61]]
            t = _parseFloatThatStartsWithPeriod(false, false);
            break;
        case '0':
        case '1':
        case '2':
        case '3':
        case '4':
        case '5':
        case '6':
        case '7':
        case '8':
        case '9':
            t = _parsePosNumber(i);
            break;
        default:
            t = _handleOddValue(i);
            break;
        }

        if (inObject) {
            _nextToken = t;
            return _currToken;
        }
        _currToken = t;
        return t;
    }

    private final JsonToken _nextAfterName()
    {
        _nameCopied = false; // need to invalidate if it was copied
        JsonToken t = _nextToken;
        _nextToken = null;

// !!! 16-Nov-2015, tatu: TODO: fix [databind#37], copy next location to current here
        
        // Also: may need to start new context?
        if (t == JsonToken.START_ARRAY) {
            _streamReadContext = _streamReadContext.createChildArrayContext(_tokenInputRow, _tokenInputCol);
        } else if (t == JsonToken.START_OBJECT) {
            _streamReadContext = _streamReadContext.createChildObjectContext(_tokenInputRow, _tokenInputCol);
        }
        return (_currToken = t);
    }

    @Override
    public void finishToken() throws JacksonException {
        if (_tokenIncomplete) {
            _tokenIncomplete = false;
            _finishString(); // only strings can be incomplete
        }
    }

    /*
    /**********************************************************************
    /* Public API, nextXxx() overrides
    /**********************************************************************
     */

    @Override
    public boolean nextName(SerializableString sstr) throws JacksonException
    {
        // // // Note: most of code below is copied from nextToken()

        _numTypesValid = NR_UNKNOWN;
        if (_currToken == JsonToken.PROPERTY_NAME) {
            _nextAfterName();
            return false;
        }
        if (_tokenIncomplete) {
            _skipString();
        }
        int i = _skipWSOrEnd();
        if (i < 0) {
            close();
            _currToken = null;
            return false;
        }
        _binaryValue = null;

        // Closing scope?
        if (i == INT_RBRACKET || i == INT_RCURLY) {
            _closeScope(i);
            return false;
        }

        if (_streamReadContext.expectComma()) {
            i = _skipComma(i);

            // Was that a trailing comma?
            if ((_formatReadFeatures & FEAT_MASK_TRAILING_COMMA) != 0) {
                if ((i == INT_RBRACKET) || (i == INT_RCURLY)) {
                    _closeScope(i);
                    return false;
                }
            }
        }

        if (!_streamReadContext.inObject()) {
            _updateLocation();
            _nextTokenNotInObject(i);
            return false;
        }

        _updateNameLocation();
        if (i == INT_QUOTE) {
            // when doing literal match, must consider escaping:
            char[] nameChars = sstr.asQuotedChars();
            final int len = nameChars.length;

            // Require 4 more bytes for faster skipping of colon that follows name
            if ((_inputPtr + len + 4) < _inputEnd) { // maybe...
                // first check length match by
                final int end = _inputPtr+len;
                if (_inputBuffer[end] == '"') {
                    int offset = 0;
                    int ptr = _inputPtr;
                    while (true) {
                        if (ptr == end) { // yes, match!
                            _streamReadContext.setCurrentName(sstr.getValue());
                            _isNextTokenNameYes(_skipColonFast(ptr+1));
                            return true;
                        }
                        if (nameChars[offset] != _inputBuffer[ptr]) {
                            break;
                        }
                        ++offset;
                        ++ptr;
                    }
                }
            }
        }
        return _isNextTokenNameMaybe(i, sstr.getValue());
    }

    @Override
    public String nextName() throws JacksonException
    {
        // // // Note: this is almost a verbatim copy of nextToken() (minus comments)

        _numTypesValid = NR_UNKNOWN;
        if (_currToken == JsonToken.PROPERTY_NAME) {
            _nextAfterName();
            return null;
        }
        if (_tokenIncomplete) {
            _skipString();
        }
        int i = _skipWSOrEnd();
        if (i < 0) {
            close();
            _currToken = null;
            return null;
        }
        _binaryValue = null;
        if (i == INT_RBRACKET || i == INT_RCURLY) {
            _closeScope(i);
            return null;
        }
        if (_streamReadContext.expectComma()) {
            i = _skipComma(i);
            if ((_formatReadFeatures & FEAT_MASK_TRAILING_COMMA) != 0) {
                if ((i == INT_RBRACKET) || (i == INT_RCURLY)) {
                    _closeScope(i);
                    return null;
                }
            }
        }
        if (!_streamReadContext.inObject()) {
            _updateLocation();
            _nextTokenNotInObject(i);
            return null;
        }

        _updateNameLocation();
        String name = (i == INT_QUOTE) ? _parseName() : _handleOddName(i);
        _streamReadContext.setCurrentName(name);
        _currToken = JsonToken.PROPERTY_NAME;
        i = _skipColon();

        _updateLocation();
        if (i == INT_QUOTE) {
            _tokenIncomplete = true;
            _nextToken = JsonToken.VALUE_STRING;
            return name;
        }
        
        // Ok: we must have a value... what is it?

        JsonToken t;

        switch (i) {
        case '-':
            t = _parseSignedNumber(true);
            break;
        case '+':
            if (isEnabled(JsonReadFeature.ALLOW_LEADING_PLUS_SIGN_FOR_NUMBERS)) {
                t = _parseSignedNumber(false);
            } else {
                t = _handleOddValue(i);
            }
            break;
        case '.': // [core#61]]
            t = _parseFloatThatStartsWithPeriod(false, false);
            break;
        case '0':
        case '1':
        case '2':
        case '3':
        case '4':
        case '5':
        case '6':
        case '7':
        case '8':
        case '9':
            t = _parsePosNumber(i);
            break;
        case 'f':
            _matchFalse();
            t = JsonToken.VALUE_FALSE;
            break;
        case 'n':
            _matchNull();
            t = JsonToken.VALUE_NULL;
            break;
        case 't':
            _matchTrue();
            t = JsonToken.VALUE_TRUE;
            break;
        case '[':
            t = JsonToken.START_ARRAY;
            break;
        case '{':
            t = JsonToken.START_OBJECT;
            break;
        default:
            t = _handleOddValue(i);
            break;
        }
        _nextToken = t;
        return name;
    }

    private final void _isNextTokenNameYes(int i) throws JacksonException
    {
        _currToken = JsonToken.PROPERTY_NAME;
        _updateLocation();

        switch (i) {
        case '"':
            _tokenIncomplete = true;
            _nextToken = JsonToken.VALUE_STRING;
            return;
        case '[':
            _nextToken = JsonToken.START_ARRAY;
            return;
        case '{':
            _nextToken = JsonToken.START_OBJECT;
            return;
        case 't':
            _matchToken("true", 1);
            _nextToken = JsonToken.VALUE_TRUE;
            return;
        case 'f':
            _matchToken("false", 1);
            _nextToken = JsonToken.VALUE_FALSE;
            return;
        case 'n':
            _matchToken("null", 1);
            _nextToken = JsonToken.VALUE_NULL;
            return;
        case '-':
            _nextToken = _parseSignedNumber(true);
            return;
        case '+':
            if (isEnabled(JsonReadFeature.ALLOW_LEADING_PLUS_SIGN_FOR_NUMBERS)) {
                _nextToken = _parseSignedNumber(false);
            } else {
                _nextToken = _handleOddValue(i);
            }
            return;
        case '.': // [core#61]]
            _nextToken = _parseFloatThatStartsWithPeriod(false, false);
            return;
        case '0':
        case '1':
        case '2':
        case '3':
        case '4':
        case '5':
        case '6':
        case '7':
        case '8':
        case '9':
            _nextToken = _parsePosNumber(i);
            return;
        }
        _nextToken = _handleOddValue(i);
    }

    protected boolean _isNextTokenNameMaybe(int i, String nameToMatch) throws JacksonException
    {
        // // // and this is back to standard nextToken()
        String name = (i == INT_QUOTE) ? _parseName() : _handleOddName(i);
        _streamReadContext.setCurrentName(name);
        _currToken = JsonToken.PROPERTY_NAME;
        i = _skipColon();
        _updateLocation();
        if (i == INT_QUOTE) {
            _tokenIncomplete = true;
            _nextToken = JsonToken.VALUE_STRING;
            return nameToMatch.equals(name);
        }
        // Ok: we must have a value... what is it?
        JsonToken t;
        switch (i) {
        case '-':
            t = _parseSignedNumber(true);
            break;
        case '+':
            if (isEnabled(JsonReadFeature.ALLOW_LEADING_PLUS_SIGN_FOR_NUMBERS)) {
                t = _parseSignedNumber(false);
            } else {
                t = _handleOddValue(i);
            }
            break;
        case '.': // [core#61]
            t = _parseFloatThatStartsWithPeriod(false, false);
            break;
        case '0':
        case '1':
        case '2':
        case '3':
        case '4':
        case '5':
        case '6':
        case '7':
        case '8':
        case '9':
            t = _parsePosNumber(i);
            break;
        case 'f':
            _matchFalse();
            t = JsonToken.VALUE_FALSE;
            break;
        case 'n':
            _matchNull();
            t = JsonToken.VALUE_NULL;
            break;
        case 't':
            _matchTrue();
            t = JsonToken.VALUE_TRUE;
            break;
        case '[':
            t = JsonToken.START_ARRAY;
            break;
        case '{':
            t = JsonToken.START_OBJECT;
            break;
        default:
            t = _handleOddValue(i);
            break;
        }
        _nextToken = t;
        return nameToMatch.equals(name);
    }

    private final JsonToken _nextTokenNotInObject(int i) throws JacksonException
    {
        if (i == INT_QUOTE) {
            _tokenIncomplete = true;
            return (_currToken = JsonToken.VALUE_STRING);
        }
        switch (i) {
        case '[':
            _streamReadContext = _streamReadContext.createChildArrayContext(_tokenInputRow, _tokenInputCol);
            return (_currToken = JsonToken.START_ARRAY);
        case '{':
            _streamReadContext = _streamReadContext.createChildObjectContext(_tokenInputRow, _tokenInputCol);
            return (_currToken = JsonToken.START_OBJECT);
        case 't':
            _matchToken("true", 1);
            return (_currToken = JsonToken.VALUE_TRUE);
        case 'f':
            _matchToken("false", 1);
            return (_currToken = JsonToken.VALUE_FALSE);
        case 'n':
            _matchToken("null", 1);
            return (_currToken = JsonToken.VALUE_NULL);
        case '-':
            return (_currToken = _parseSignedNumber(true));
            /* Should we have separate handling for plus? Although
             * it is not allowed per se, it may be erroneously used,
             * and could be indicated by a more specific error message.
             */
        case '.': // [core#61]]
            return (_currToken = _parseFloatThatStartsWithPeriod(false, false));
        case '0':
        case '1':
        case '2':
        case '3':
        case '4':
        case '5':
        case '6':
        case '7':
        case '8':
        case '9':
            return (_currToken = _parsePosNumber(i));
        /*
         * This check proceeds only if the Feature.ALLOW_MISSING_VALUES is enabled
         * The Check is for missing values. In case of missing values in an array, the next token will be either ',' or ']'.
         * This case, decrements the already incremented _inputPtr in the buffer in case of comma(,) 
         * so that the existing flow goes back to checking the next token which will be comma again and
         * it continues the parsing.
         * Also the case returns NULL as current token in case of ',' or ']'.    
         */
// case ']':  // 11-May-2020, tatu: related to [core#616], this should never be reached
        case ',':
            // 11-May-2020, tatu: [core#616] No commas in root level
            if (!_streamReadContext.inRoot()) {
                if ((_formatReadFeatures & FEAT_MASK_ALLOW_MISSING) != 0) {
                    --_inputPtr;
                    return (_currToken = JsonToken.VALUE_NULL);  
                }
            }
        }
        return (_currToken = _handleOddValue(i));
    }
    // note: identical to one in UTF8StreamJsonParser
    @Override
    public final String nextTextValue() throws JacksonException
    {
        if (_currToken == JsonToken.PROPERTY_NAME) { // mostly copied from '_nextAfterName'
            _nameCopied = false;
            JsonToken t = _nextToken;
            _nextToken = null;
            _currToken = t;
            if (t == JsonToken.VALUE_STRING) {
                if (_tokenIncomplete) {
                    _tokenIncomplete = false;
                    _finishString();
                }
                return _textBuffer.contentsAsString();
            }
            if (t == JsonToken.START_ARRAY) {
                _streamReadContext = _streamReadContext.createChildArrayContext(_tokenInputRow, _tokenInputCol);
            } else if (t == JsonToken.START_OBJECT) {
                _streamReadContext = _streamReadContext.createChildObjectContext(_tokenInputRow, _tokenInputCol);
            }
            return null;
        }
        // !!! TODO: optimize this case as well
        return (nextToken() == JsonToken.VALUE_STRING) ? getText() : null;
    }

    // note: identical to one in Utf8StreamParser
    @Override
    public final int nextIntValue(int defaultValue) throws JacksonException
    {
        if (_currToken == JsonToken.PROPERTY_NAME) {
            _nameCopied = false;
            JsonToken t = _nextToken;
            _nextToken = null;
            _currToken = t;
            if (t == JsonToken.VALUE_NUMBER_INT) {
                return getIntValue();
            }
            if (t == JsonToken.START_ARRAY) {
                _streamReadContext = _streamReadContext.createChildArrayContext(_tokenInputRow, _tokenInputCol);
            } else if (t == JsonToken.START_OBJECT) {
                _streamReadContext = _streamReadContext.createChildObjectContext(_tokenInputRow, _tokenInputCol);
            }
            return defaultValue;
        }
        // !!! TODO: optimize this case as well
        return (nextToken() == JsonToken.VALUE_NUMBER_INT) ? getIntValue() : defaultValue;
    }

    // note: identical to one in Utf8StreamParser
    @Override
    public final long nextLongValue(long defaultValue) throws JacksonException
    {
        if (_currToken == JsonToken.PROPERTY_NAME) { // mostly copied from '_nextAfterName'
            _nameCopied = false;
            JsonToken t = _nextToken;
            _nextToken = null;
            _currToken = t;
            if (t == JsonToken.VALUE_NUMBER_INT) {
                return getLongValue();
            }
            if (t == JsonToken.START_ARRAY) {
                _streamReadContext = _streamReadContext.createChildArrayContext(_tokenInputRow, _tokenInputCol);
            } else if (t == JsonToken.START_OBJECT) {
                _streamReadContext = _streamReadContext.createChildObjectContext(_tokenInputRow, _tokenInputCol);
            }
            return defaultValue;
        }
        // !!! TODO: optimize this case as well
        return (nextToken() == JsonToken.VALUE_NUMBER_INT) ? getLongValue() : defaultValue;
    }

    // note: identical to one in UTF8StreamJsonParser
    @Override
    public final Boolean nextBooleanValue() throws JacksonException
    {
        if (_currToken == JsonToken.PROPERTY_NAME) { // mostly copied from '_nextAfterName'
            _nameCopied = false;
            JsonToken t = _nextToken;
            _nextToken = null;
            _currToken = t;
            if (t == JsonToken.VALUE_TRUE) {
                return Boolean.TRUE;
            }
            if (t == JsonToken.VALUE_FALSE) {
                return Boolean.FALSE;
            }
            if (t == JsonToken.START_ARRAY) {
                _streamReadContext = _streamReadContext.createChildArrayContext(_tokenInputRow, _tokenInputCol);
            } else if (t == JsonToken.START_OBJECT) {
                _streamReadContext = _streamReadContext.createChildObjectContext(_tokenInputRow, _tokenInputCol);
            }
            return null;
        }
        JsonToken t = nextToken();
        if (t != null) {
            int id = t.id();
            if (id == ID_TRUE) return Boolean.TRUE;
            if (id == ID_FALSE) return Boolean.FALSE;
        }
        return null;
    }

    /*
    /**********************************************************************
    /* Internal methods, number parsing
    /**********************************************************************
     */

<<<<<<< HEAD
    protected final JsonToken _parseFloatThatStartsWithPeriod() throws JacksonException
    {
        return _parseFloatThatStartsWithPeriod(false);
    }

    protected final JsonToken _parseFloatThatStartsWithPeriod(final boolean neg) throws JacksonException
=======
    @Deprecated // since 2.14
    protected final JsonToken _parseFloatThatStartsWithPeriod() throws IOException {
        return _parseFloatThatStartsWithPeriod(false, false);
    }

    protected final JsonToken _parseFloatThatStartsWithPeriod(final boolean neg,
            final boolean prependSign)
        throws IOException
>>>>>>> f0bd1487
    {
        // [core#611]: allow optionally leading decimal point
        if (!isEnabled(JsonReadFeature.ALLOW_LEADING_DECIMAL_POINT_FOR_NUMBERS)) {
            return _handleOddValue('.');
        }
        // 26-Jun-2022, tatu: At this point it is assumed that the whole input is
        //    within input buffer so we can "rewind" not just one but two characters
        //    (leading sign, period) within same buffer. Caller must ensure this is
        //    the case.
        //    Little bit suspicious of code paths that would go to "_parseNumber2(...)"
        int startPtr = _inputPtr - 1;
        if (prependSign) {
            --startPtr;
        }
        return _parseFloat(INT_PERIOD, startPtr, _inputPtr, neg, 0);
    }

    /**
     * Initial parsing method for number values. It needs to be able
     * to parse enough input to be able to determine whether the
     * value is to be considered a simple integer value, or a more
     * generic decimal value: latter of which needs to be expressed
     * as a floating point number. The basic rule is that if the number
     * has no fractional or exponential part, it is an integer; otherwise
     * a floating point number.
     *<p>
     * Because much of input has to be processed in any case, no partial
     * parsing is done: all input text will be stored for further
     * processing. However, actual numeric value conversion will be
     * deferred, since it is usually the most complicated and costliest
     * part of processing.
     *
     * @param ch The first non-null digit character of the number to parse
     *
     * @return Type of token decoded, usually {@link JsonToken#VALUE_NUMBER_INT}
     *    or {@link JsonToken#VALUE_NUMBER_FLOAT}
     *
     * @throws WrappedIOException for low-level read issues
     * @throws StreamReadException for decoding problems
     */
    protected final JsonToken _parsePosNumber(int ch) throws JacksonException
    {
        /* Although we will always be complete with respect to textual
         * representation (that is, all characters will be parsed),
         * actual conversion to a number is deferred. Thus, need to
         * note that no representations are valid yet
         */
        int ptr = _inputPtr;
        int startPtr = ptr-1; // to include digit already read
        final int inputLen = _inputEnd;

        // One special case, leading zero(es):
        if (ch == INT_0) {
            return _parseNumber2(false, startPtr);
        }

        /* First, let's see if the whole number is contained within
         * the input buffer unsplit. This should be the common case;
         * and to simplify processing, we will just reparse contents
         * in the alternative case (number split on buffer boundary)
         */

        int intLen = 1; // already got one

        // First let's get the obligatory integer part:
        int_loop:
        while (true) {
            if (ptr >= inputLen) {
                _inputPtr = startPtr;
                return _parseNumber2(false, startPtr);
            }
            ch = (int) _inputBuffer[ptr++];
            if (ch < INT_0 || ch > INT_9) {
                break int_loop;
            }
            ++intLen;
        }
        if (ch == INT_PERIOD || ch == INT_e || ch == INT_E) {
            _inputPtr = ptr;
            return _parseFloat(ch, startPtr, ptr, false, intLen);
        }
        // Got it all: let's add to text buffer for parsing, access
        --ptr; // need to push back following separator
        _inputPtr = ptr;
        // As per #105, need separating space between root values; check here
        if (_streamReadContext.inRoot()) {
            _verifyRootSpace(ch);
        }
        int len = ptr-startPtr;
        _textBuffer.resetWithShared(_inputBuffer, startPtr, len);
        return resetInt(false, intLen);
    }

    private final JsonToken _parseFloat(int ch, int startPtr, int ptr, boolean neg, int intLen)
        throws JacksonException
    {
        final int inputLen = _inputEnd;
        int fractLen = 0;

        // And then see if we get other parts
        if (ch == '.') { // yes, fraction
            fract_loop:
            while (true) {
                if (ptr >= inputLen) {
                    return _parseNumber2(neg, startPtr);
                }
                ch = (int) _inputBuffer[ptr++];
                if (ch < INT_0 || ch > INT_9) {
                    break fract_loop;
                }
                ++fractLen;
            }
            // must be followed by sequence of ints, one minimum
            if (fractLen == 0) {
                if (!isEnabled(JsonReadFeature.ALLOW_TRAILING_DECIMAL_POINT_FOR_NUMBERS)) {
                    _reportUnexpectedNumberChar(ch, "Decimal point not followed by a digit");
                }
            }
        }
        int expLen = 0;
        if (ch == 'e' || ch == 'E') { // and/or exponent
            if (ptr >= inputLen) {
                _inputPtr = startPtr;
                return _parseNumber2(neg, startPtr);
            }
            // Sign indicator?
            ch = (int) _inputBuffer[ptr++];
            if (ch == INT_MINUS || ch == INT_PLUS) { // yup, skip for now
                if (ptr >= inputLen) {
                    _inputPtr = startPtr;
                    return _parseNumber2(neg, startPtr);
                }
                ch = (int) _inputBuffer[ptr++];
            }
            while (ch <= INT_9 && ch >= INT_0) {
                ++expLen;
                if (ptr >= inputLen) {
                    _inputPtr = startPtr;
                    return _parseNumber2(neg, startPtr);
                }
                ch = (int) _inputBuffer[ptr++];
            }
            // must be followed by sequence of ints, one minimum
            if (expLen == 0) {
                _reportUnexpectedNumberChar(ch, "Exponent indicator not followed by a digit");
            }
        }
        --ptr; // need to push back following separator
        _inputPtr = ptr;
        // As per #105, need separating space between root values; check here
        if (_streamReadContext.inRoot()) {
            _verifyRootSpace(ch);
        }
        int len = ptr-startPtr;
        _textBuffer.resetWithShared(_inputBuffer, startPtr, len);
        // And there we have it!
        return resetFloat(neg, intLen, fractLen, expLen);
    }

    private final JsonToken _parseSignedNumber(final boolean negative) throws JacksonException
    {
        int ptr = _inputPtr;
        // 26-Jun-2022, tatu: We always have a sign; positive should be allowed as deviation
        //      But unfortunately that won't yet work
        int startPtr = negative ? ptr-1 : ptr; // to include sign/digit already read
        final int inputEnd = _inputEnd;

        if (ptr >= inputEnd) {
            return _parseNumber2(negative, startPtr);
        }
        int ch = _inputBuffer[ptr++];
        // First check: must have a digit to follow minus sign
        if (ch > INT_9 || ch < INT_0) {
            _inputPtr = ptr;
            if (ch == INT_PERIOD) {
                return _parseFloatThatStartsWithPeriod(negative, true);
            }
            return _handleInvalidNumberStart(ch, negative, true);
        }
        // One special case, leading zero(es):
        if (ch == INT_0) {
            return _parseNumber2(negative, startPtr);
        }
        int intLen = 1; // already got one

        // First let's get the obligatory integer part:
        int_loop:
        while (true) {
            if (ptr >= inputEnd) {
                return _parseNumber2(negative, startPtr);
            }
            ch = (int) _inputBuffer[ptr++];
            if (ch < INT_0 || ch > INT_9) {
                break int_loop;
            }
            ++intLen;
        }

        if (ch == INT_PERIOD || ch == INT_e || ch == INT_E) {
            _inputPtr = ptr;
            return _parseFloat(ch, startPtr, ptr, negative, intLen);
        }
        --ptr;
        _inputPtr = ptr;
        if (_streamReadContext.inRoot()) {
            _verifyRootSpace(ch);
        }
        int len = ptr-startPtr;
        _textBuffer.resetWithShared(_inputBuffer, startPtr, len);
        return resetInt(negative, intLen);
    }

    /**
     * Method called to parse a number, when the primary parse
     * method has failed to parse it, due to it being split on
     * buffer boundary. As a result code is very similar, except
     * that it has to explicitly copy contents to the text buffer
     * instead of just sharing the main input buffer.
     *
     * @param neg Whether number being decoded is negative or not
     * @param startPtr Offset in input buffer for the next character of content
     *
     * @return Type of token decoded, usually {@link JsonToken#VALUE_NUMBER_INT}
     *    or {@link JsonToken#VALUE_NUMBER_FLOAT}
     *
     * @throws WrappedIOException for low-level read issues
     * @throws StreamReadException for decoding problems
     */
    private final JsonToken _parseNumber2(boolean neg, int startPtr) throws JacksonException
    {
        _inputPtr = neg ? (startPtr+1) : startPtr;
        char[] outBuf = _textBuffer.emptyAndGetCurrentSegment();
        int outPtr = 0;

        // Need to prepend sign?
        if (neg) {
            outBuf[outPtr++] = '-';
        }

        // This is the place to do leading-zero check(s) too:
        int intLen = 0;
        char c = (_inputPtr < _inputEnd) ? _inputBuffer[_inputPtr++]
                : getNextChar("No digit following minus sign", JsonToken.VALUE_NUMBER_INT);
        if (c == '0') {
            c = _verifyNoLeadingZeroes();
        }
        boolean eof = false;

        // Ok, first the obligatory integer part:
        int_loop:
        while (c >= '0' && c <= '9') {
            ++intLen;
            if (outPtr >= outBuf.length) {
                outBuf = _textBuffer.finishCurrentSegment();
                outPtr = 0;
            }
            outBuf[outPtr++] = c;
            if (_inputPtr >= _inputEnd && !_loadMore()) {
                // EOF is legal for main level int values
                c = CHAR_NULL;
                eof = true;
                break int_loop;
            }
            c = _inputBuffer[_inputPtr++];
        }
        // Also, integer part is not optional
        if (intLen == 0) {
            return _handleInvalidNumberStart(c, neg);
        }

        int fractLen = 0;
        // And then see if we get other parts
        if (c == '.') { // yes, fraction
            if (outPtr >= outBuf.length) {
                outBuf = _textBuffer.finishCurrentSegment();
                outPtr = 0;
            }
            outBuf[outPtr++] = c;

            fract_loop:
            while (true) {
                if (_inputPtr >= _inputEnd && !_loadMore()) {
                    eof = true;
                    break fract_loop;
                }
                c = _inputBuffer[_inputPtr++];
                if (c < INT_0 || c > INT_9) {
                    break fract_loop;
                }
                ++fractLen;
                if (outPtr >= outBuf.length) {
                    outBuf = _textBuffer.finishCurrentSegment();
                    outPtr = 0;
                }
                outBuf[outPtr++] = c;
            }
            // must be followed by sequence of ints, one minimum
            if (fractLen == 0) {
                if (!isEnabled(JsonReadFeature.ALLOW_TRAILING_DECIMAL_POINT_FOR_NUMBERS)) {
                    _reportUnexpectedNumberChar(c, "Decimal point not followed by a digit");
                }
            }
        }

        int expLen = 0;
        if (c == 'e' || c == 'E') { // exponent?
            if (outPtr >= outBuf.length) {
                outBuf = _textBuffer.finishCurrentSegment();
                outPtr = 0;
            }
            outBuf[outPtr++] = c;
            // Not optional, can require that we get one more char
            c = (_inputPtr < _inputEnd) ? _inputBuffer[_inputPtr++]
                : getNextChar("expected a digit for number exponent", JsonToken.VALUE_NUMBER_FLOAT);
            // Sign indicator?
            if (c == '-' || c == '+') {
                if (outPtr >= outBuf.length) {
                    outBuf = _textBuffer.finishCurrentSegment();
                    outPtr = 0;
                }
                outBuf[outPtr++] = c;
                // Likewise, non optional:
                c = (_inputPtr < _inputEnd) ? _inputBuffer[_inputPtr++]
                    : getNextChar("expected a digit for number exponent", JsonToken.VALUE_NUMBER_FLOAT);
            }

            exp_loop:
            while (c <= INT_9 && c >= INT_0) {
                ++expLen;
                if (outPtr >= outBuf.length) {
                    outBuf = _textBuffer.finishCurrentSegment();
                    outPtr = 0;
                }
                outBuf[outPtr++] = c;
                if (_inputPtr >= _inputEnd && !_loadMore()) {
                    eof = true;
                    break exp_loop;
                }
                c = _inputBuffer[_inputPtr++];
            }
            // must be followed by sequence of ints, one minimum
            if (expLen == 0) {
                _reportUnexpectedNumberChar(c, "Exponent indicator not followed by a digit");
            }
        }

        // Ok; unless we hit end-of-input, need to push last char read back
        if (!eof) {
            --_inputPtr;
            if (_streamReadContext.inRoot()) {
                _verifyRootSpace(c);
            }
        }
        _textBuffer.setCurrentLength(outPtr);
        // And there we have it!
        return reset(neg, intLen, fractLen, expLen);
    }

    // Method called when we have seen one zero, and want to ensure
    // it is not followed by another
    private final char _verifyNoLeadingZeroes() throws JacksonException
    {
        // Fast case first:
        if (_inputPtr < _inputEnd) {
            char ch = _inputBuffer[_inputPtr];
            // if not followed by a number (probably '.'); return zero as is, to be included
            if (ch < '0' || ch > '9') {
                return '0';
            }
        }
        // and offline the less common case
        return _verifyNLZ2();
    }

    private char _verifyNLZ2() throws JacksonException
    {
        if (_inputPtr >= _inputEnd && !_loadMore()) {
            return '0';
        }
        char ch = _inputBuffer[_inputPtr];
        if (ch < '0' || ch > '9') {
            return '0';
        }
        if (!isEnabled(JsonReadFeature.ALLOW_LEADING_ZEROS_FOR_NUMBERS)) {
            _reportInvalidNumber("Leading zeroes not allowed");
        }
        // if so, just need to skip either all zeroes (if followed by number); or all but one (if non-number)
        ++_inputPtr; // Leading zero to be skipped
        if (ch == INT_0) {
            while (_inputPtr < _inputEnd || _loadMore()) {
                ch = _inputBuffer[_inputPtr];
                if (ch < '0' || ch > '9') { // followed by non-number; retain one zero
                    return '0';
                }
                ++_inputPtr; // skip previous zero
                if (ch != '0') { // followed by other number; return
                    break;
                }
            }
        }
        return ch;
    }

    // Method called if expected numeric value (due to leading sign) does not
    // look like a number
    protected JsonToken _handleInvalidNumberStart(int ch, boolean negative)
        throws JacksonException
    {
        return _handleInvalidNumberStart(ch, negative, false);
    }

    protected JsonToken _handleInvalidNumberStart(int ch, final boolean negative, final boolean hasSign)
        throws JacksonException
    {
        if (ch == 'I') {
            if (_inputPtr >= _inputEnd) {
                if (!_loadMore()) {
                    _reportInvalidEOFInValue(JsonToken.VALUE_NUMBER_INT);
                }
            }
            ch = _inputBuffer[_inputPtr++];
            if (ch == 'N') {
                String match = negative ? "-INF" :"+INF";
                _matchToken(match, 3);
                if (isEnabled(JsonReadFeature.ALLOW_NON_NUMERIC_NUMBERS)) {
                    return resetAsNaN(match, negative ? Double.NEGATIVE_INFINITY : Double.POSITIVE_INFINITY);
                }
                _reportError("Non-standard token '"+match+"': enable `JsonReadFeature.ALLOW_NON_NUMERIC_NUMBERS` to allow");
            } else if (ch == 'n') {
                String match = negative ? "-Infinity" :"+Infinity";
                _matchToken(match, 3);
                if (isEnabled(JsonReadFeature.ALLOW_NON_NUMERIC_NUMBERS)) {
                    return resetAsNaN(match, negative ? Double.NEGATIVE_INFINITY : Double.POSITIVE_INFINITY);
                }
                _reportError("Non-standard token '"+match+"': enable `JsonReadFeature.ALLOW_NON_NUMERIC_NUMBERS` to allow");
            }
        }
        if (!isEnabled(JsonReadFeature.ALLOW_LEADING_PLUS_SIGN_FOR_NUMBERS) && hasSign && !negative) {
            _reportUnexpectedNumberChar('+', "JSON spec does not allow numbers to have plus signs: enable `JsonReadFeature.ALLOW_LEADING_PLUS_SIGN_FOR_NUMBERS` to allow");
        }
        _reportUnexpectedNumberChar(ch, "expected digit (0-9) to follow minus sign, for valid numeric value");
        return null;
    }

    /**
     * Method called to ensure that a root-value is followed by a space
     * token.
     *<p>
     * NOTE: caller MUST ensure there is at least one character available;
     * and that input pointer is AT given char (not past)
     *
     * @param ch First character of likely white space to skip
     *
     * @throws WrappedIOException for low-level read issues
     * @throws StreamReadException for decoding problems
     */
    private final void _verifyRootSpace(int ch) throws JacksonException
    {
        // caller had pushed it back, before calling; reset
        ++_inputPtr;
        switch (ch) {
        case ' ':
        case '\t':
            return;
        case '\r':
            _skipCR();
            return;
        case '\n':
            ++_currInputRow;
            _currInputRowStart = _inputPtr;
            return;
        }
        _reportMissingRootWS(ch);
    }

    /*
    /**********************************************************************
    /* Internal methods, secondary parsing
    /**********************************************************************
     */

    protected final String _parseName() throws JacksonException
    {
        // First: let's try to see if we have a simple name: one that does
        // not cross input buffer boundary, and does not contain escape sequences.
        int ptr = _inputPtr;
        int hash = _hashSeed;
        final int[] codes = _icLatin1;

        while (ptr < _inputEnd) {
            int ch = _inputBuffer[ptr];
            if (ch < codes.length && codes[ch] != 0) {
                if (ch == '"') {
                    int start = _inputPtr;
                    _inputPtr = ptr+1; // to skip the quote
                    return _symbols.findSymbol(_inputBuffer, start, ptr - start, hash);
                }
                break;
            }
            hash = (hash * CharsToNameCanonicalizer.HASH_MULT) + ch;
            ++ptr;
        }
        int start = _inputPtr;
        _inputPtr = ptr;
        return _parseName2(start, hash, INT_QUOTE);
    }

    private String _parseName2(int startPtr, int hash, int endChar) throws JacksonException
    {
        _textBuffer.resetWithShared(_inputBuffer, startPtr, (_inputPtr - startPtr));

        /* Output pointers; calls will also ensure that the buffer is
         * not shared and has room for at least one more char.
         */
        char[] outBuf = _textBuffer.getCurrentSegment();
        int outPtr = _textBuffer.getCurrentSegmentSize();

        while (true) {
            if (_inputPtr >= _inputEnd) {
                if (!_loadMore()) {
                    _reportInvalidEOF(" in property name", JsonToken.PROPERTY_NAME);
                }
            }
            char c = _inputBuffer[_inputPtr++];
            int i = (int) c;
            if (i <= INT_BACKSLASH) {
                if (i == INT_BACKSLASH) {
                    /* Although chars outside of BMP are to be escaped as
                     * an UTF-16 surrogate pair, does that affect decoding?
                     * For now let's assume it does not.
                     */
                    c = _decodeEscaped();
                } else if (i <= endChar) {
                    if (i == endChar) {
                        break;
                    }
                    if (i < INT_SPACE) {
                        _throwUnquotedSpace(i, "name");
                    }
                }
            }
            hash = (hash * CharsToNameCanonicalizer.HASH_MULT) + c;
            // Ok, let's add char to output:
            outBuf[outPtr++] = c;

            // Need more room?
            if (outPtr >= outBuf.length) {
                outBuf = _textBuffer.finishCurrentSegment();
                outPtr = 0;
            }
        }
        _textBuffer.setCurrentLength(outPtr);
        {
            TextBuffer tb = _textBuffer;
            char[] buf = tb.getTextBuffer();
            int start = tb.getTextOffset();
            int len = tb.size();
            return _symbols.findSymbol(buf, start, len, hash);
        }
    }

    /**
     * Method called when we see non-white space character other
     * than double quote, when expecting an Object property name.
     * In standard mode will just throw an expection; but
     * in non-standard modes may be able to parse name.
     *
     * @param i First not-yet-decoded character of possible "odd name" to decode
     *
     * @return Name decoded, if allowed and successful
     *
     * @throws WrappedIOException for low-level read issues
     * @throws StreamReadException for decoding problems
     */
    protected String _handleOddName(int i) throws JacksonException
    {
        // Allow single quotes?
        if (i == '\'' && isEnabled(JsonReadFeature.ALLOW_SINGLE_QUOTES)) {
            return _parseAposName();
        }
        // Allow unquoted names if feature enabled:
        if (!isEnabled(JsonReadFeature.ALLOW_UNQUOTED_PROPERTY_NAMES)) {
            _reportUnexpectedChar(i, "was expecting double-quote to start property name");
        }
        final int[] codes = CharTypes.getInputCodeLatin1JsNames();
        final int maxCode = codes.length;

        // Also: first char must be a valid name char, but NOT be number
        boolean firstOk;

        if (i < maxCode) { // identifier, or a number ([jackson-core#102])
            firstOk = (codes[i] == 0);
        } else {
            firstOk = Character.isJavaIdentifierPart((char) i);
        }
        if (!firstOk) {
            _reportUnexpectedChar(i, "was expecting either valid name character (for unquoted name) or double-quote (for quoted) to start property name");
        }
        int ptr = _inputPtr;
        int hash = _hashSeed;
        final int inputLen = _inputEnd;

        if (ptr < inputLen) {
            do {
                int ch = _inputBuffer[ptr];
                if (ch < maxCode) {
                    if (codes[ch] != 0) {
                        int start = _inputPtr-1; // -1 to bring back first char
                        _inputPtr = ptr;
                        return _symbols.findSymbol(_inputBuffer, start, ptr - start, hash);
                    }
                } else if (!Character.isJavaIdentifierPart((char) ch)) {
                    int start = _inputPtr-1; // -1 to bring back first char
                    _inputPtr = ptr;
                    return _symbols.findSymbol(_inputBuffer, start, ptr - start, hash);
                }
                hash = (hash * CharsToNameCanonicalizer.HASH_MULT) + ch;
                ++ptr;
            } while (ptr < inputLen);
        }
        int start = _inputPtr-1;
        _inputPtr = ptr;
        return _handleOddName2(start, hash, codes);
    }

    protected String _parseAposName() throws JacksonException
    {
        // Note: mostly copy of _parseName()
        int ptr = _inputPtr;
        int hash = _hashSeed;
        final int inputLen = _inputEnd;

        if (ptr < inputLen) {
            final int[] codes = _icLatin1;
            final int maxCode = codes.length;

            do {
                int ch = _inputBuffer[ptr];
                if (ch == '\'') {
                    int start = _inputPtr;
                    _inputPtr = ptr+1; // to skip the quote
                    return _symbols.findSymbol(_inputBuffer, start, ptr - start, hash);
                }
                if (ch < maxCode && codes[ch] != 0) {
                    break;
                }
                hash = (hash * CharsToNameCanonicalizer.HASH_MULT) + ch;
                ++ptr;
            } while (ptr < inputLen);
        }

        int start = _inputPtr;
        _inputPtr = ptr;

        return _parseName2(start, hash, '\'');
    }

    /**
     * Method for handling cases where first non-space character
     * of an expected value token is not legal for standard JSON content.
     *
     * @param i First undecoded character of possible "odd value" to decode
     *
     * @return Type of value decoded, if allowed and successful
     *
     * @throws WrappedIOException for low-level read issues
     * @throws StreamReadException for decoding problems
     */
    protected JsonToken _handleOddValue(int i) throws JacksonException
    {
        // Most likely an error, unless we are to allow single-quote-strings
        switch (i) {
        case '\'':
            /* Allow single quotes? Unlike with regular Strings, we'll eagerly parse
             * contents; this so that there'sno need to store information on quote char used.
             * Also, no separation to fast/slow parsing; we'll just do
             * one regular (~= slowish) parsing, to keep code simple
             */
            if (isEnabled(JsonReadFeature.ALLOW_SINGLE_QUOTES)) {
                return _handleApos();
            }
            break;
        case ']':
            // 28-Mar-2016: [core#116]: If Feature.ALLOW_MISSING_VALUES is enabled
            //   we may allow "missing values", that is, encountering a trailing
            //   comma or closing marker where value would be expected
            if (!_streamReadContext.inArray()) {
                break;
            }
            // fall through
        case ',':
            // 11-May-2020, tatu: [core#616] No commas in root level
            if (!_streamReadContext.inRoot()) {
                if ((_formatReadFeatures & FEAT_MASK_ALLOW_MISSING) != 0) {
                    --_inputPtr;
                    return JsonToken.VALUE_NULL;
                }
            }
            break;
        case 'N':
            _matchToken("NaN", 1);
            if (isEnabled(JsonReadFeature.ALLOW_NON_NUMERIC_NUMBERS)) {
                return resetAsNaN("NaN", Double.NaN);
            }
            _reportError("Non-standard token 'NaN': enable `JsonReadFeature.ALLOW_NON_NUMERIC_NUMBERS` to allow");
            break;
        case 'I':
            _matchToken("Infinity", 1);
            if (isEnabled(JsonReadFeature.ALLOW_NON_NUMERIC_NUMBERS)) {
                return resetAsNaN("Infinity", Double.POSITIVE_INFINITY);
            }
            _reportError("Non-standard token 'Infinity': enable `JsonReadFeature.ALLOW_NON_NUMERIC_NUMBERS` to allow");
            break;
        case '+': // note: '-' is taken as number
            if (_inputPtr >= _inputEnd) {
                if (!_loadMore()) {
                    _reportInvalidEOFInValue(JsonToken.VALUE_NUMBER_INT);
                }
            }
            return _handleInvalidNumberStart(_inputBuffer[_inputPtr++], false, true);
        }
        // [core#77] Try to decode most likely token
        if (Character.isJavaIdentifierStart(i)) {
            _reportInvalidToken(""+((char) i), _validJsonTokenList());
        }
        // but if it doesn't look like a token:
        _reportUnexpectedChar(i, "expected a valid value "+_validJsonValueList());
        return null;
    }

    protected JsonToken _handleApos() throws JacksonException
    {
        char[] outBuf = _textBuffer.emptyAndGetCurrentSegment();
        int outPtr = _textBuffer.getCurrentSegmentSize();

        while (true) {
            if (_inputPtr >= _inputEnd) {
                if (!_loadMore()) {
                    _reportInvalidEOF(": was expecting closing quote for a string value",
                            JsonToken.VALUE_STRING);
                }
            }
            char c = _inputBuffer[_inputPtr++];
            int i = (int) c;
            if (i <= '\\') {
                if (i == '\\') {
                    // Although chars outside of BMP are to be escaped as
                    // an UTF-16 surrogate pair, does that affect decoding?
                    // For now let's assume it does not.
                    c = _decodeEscaped();
                } else if (i <= '\'') {
                    if (i == '\'') {
                        break;
                    }
                    if (i < INT_SPACE) {
                        _throwUnquotedSpace(i, "string value");
                    }
                }
            }
            // Need more room?
            if (outPtr >= outBuf.length) {
                outBuf = _textBuffer.finishCurrentSegment();
                outPtr = 0;
            }
            // Ok, let's add char to output:
            outBuf[outPtr++] = c;
        }
        _textBuffer.setCurrentLength(outPtr);
        return JsonToken.VALUE_STRING;
    }

    private String _handleOddName2(int startPtr, int hash, int[] codes) throws JacksonException
    {
        _textBuffer.resetWithShared(_inputBuffer, startPtr, (_inputPtr - startPtr));
        char[] outBuf = _textBuffer.getCurrentSegment();
        int outPtr = _textBuffer.getCurrentSegmentSize();
        final int maxCode = codes.length;

        while (true) {
            if (_inputPtr >= _inputEnd) {
                if (!_loadMore()) { // acceptable for now (will error out later)
                    break;
                }
            }
            char c = _inputBuffer[_inputPtr];
            int i = (int) c;
            if (i < maxCode) {
                if (codes[i] != 0) {
                    break;
                }
            } else if (!Character.isJavaIdentifierPart(c)) {
                break;
            }
            ++_inputPtr;
            hash = (hash * CharsToNameCanonicalizer.HASH_MULT) + i;
            // Ok, let's add char to output:
            outBuf[outPtr++] = c;

            // Need more room?
            if (outPtr >= outBuf.length) {
                outBuf = _textBuffer.finishCurrentSegment();
                outPtr = 0;
            }
        }
        _textBuffer.setCurrentLength(outPtr);
        {
            TextBuffer tb = _textBuffer;
            char[] buf = tb.getTextBuffer();
            int start = tb.getTextOffset();
            int len = tb.size();

            return _symbols.findSymbol(buf, start, len, hash);
        }
    }

    protected final void _finishString() throws JacksonException
    {
        /* First: let's try to see if we have simple String value: one
         * that does not cross input buffer boundary, and does not
         * contain escape sequences.
         */
        int ptr = _inputPtr;
        final int inputLen = _inputEnd;

        if (ptr < inputLen) {
            final int[] codes = _icLatin1;
            final int maxCode = codes.length;

            do {
                int ch = _inputBuffer[ptr];
                if (ch < maxCode && codes[ch] != 0) {
                    if (ch == '"') {
                        _textBuffer.resetWithShared(_inputBuffer, _inputPtr, (ptr-_inputPtr));
                        _inputPtr = ptr+1;
                        // Yes, we got it all
                        return;
                    }
                    break;
                }
                ++ptr;
            } while (ptr < inputLen);
        }

        // Either ran out of input, or bumped into an escape sequence...
        _textBuffer.resetWithCopy(_inputBuffer, _inputPtr, (ptr-_inputPtr));
        _inputPtr = ptr;
        _finishString2();
    }

    protected void _finishString2() throws JacksonException
    {
        char[] outBuf = _textBuffer.getCurrentSegment();
        int outPtr = _textBuffer.getCurrentSegmentSize();
        final int[] codes = _icLatin1;
        final int maxCode = codes.length;

        while (true) {
            if (_inputPtr >= _inputEnd) {
                if (!_loadMore()) {
                    _reportInvalidEOF(": was expecting closing quote for a string value",
                            JsonToken.VALUE_STRING);
                }
            }
            char c = _inputBuffer[_inputPtr++];
            int i = (int) c;
            if (i < maxCode && codes[i] != 0) {
                if (i == INT_QUOTE) {
                    break;
                } else if (i == INT_BACKSLASH) {
                    /* Although chars outside of BMP are to be escaped as
                     * an UTF-16 surrogate pair, does that affect decoding?
                     * For now let's assume it does not.
                     */
                    c = _decodeEscaped();
                } else if (i < INT_SPACE) {
                    _throwUnquotedSpace(i, "string value");
                } // anything else?
            }
            // Need more room?
            if (outPtr >= outBuf.length) {
                outBuf = _textBuffer.finishCurrentSegment();
                outPtr = 0;
            }
            // Ok, let's add char to output:
            outBuf[outPtr++] = c;
        }
        _textBuffer.setCurrentLength(outPtr);
    }

    /**
     * Method called to skim through rest of unparsed String value,
     * if it is not needed. This can be done bit faster if contents
     * need not be stored for future access.
     *
     * @throws WrappedIOException for low-level read issues
     * @throws StreamReadException for decoding problems
     */
    protected final void _skipString() throws JacksonException
    {
        _tokenIncomplete = false;

        int inPtr = _inputPtr;
        int inLen = _inputEnd;
        char[] inBuf = _inputBuffer;

        while (true) {
            if (inPtr >= inLen) {
                _inputPtr = inPtr;
                if (!_loadMore()) {
                    _reportInvalidEOF(": was expecting closing quote for a string value",
                            JsonToken.VALUE_STRING);
                }
                inPtr = _inputPtr;
                inLen = _inputEnd;
            }
            char c = inBuf[inPtr++];
            int i = (int) c;
            if (i <= INT_BACKSLASH) {
                if (i == INT_BACKSLASH) {
                    // Although chars outside of BMP are to be escaped as an UTF-16 surrogate pair,
                    // does that affect decoding? For now let's assume it does not.
                    _inputPtr = inPtr;
                    /*c = */ _decodeEscaped();
                    inPtr = _inputPtr;
                    inLen = _inputEnd;
                } else if (i <= INT_QUOTE) {
                    if (i == INT_QUOTE) {
                        _inputPtr = inPtr;
                        break;
                    }
                    if (i < INT_SPACE) {
                        _inputPtr = inPtr;
                        _throwUnquotedSpace(i, "string value");
                    }
                }
            }
        }
    }

    /*
    /**********************************************************************
    /* Internal methods, other parsing
    /**********************************************************************
     */

    // We actually need to check the character value here
    // (to see if we have \n following \r).
    protected final void _skipCR() throws JacksonException {
        if (_inputPtr < _inputEnd || _loadMore()) {
            if (_inputBuffer[_inputPtr] == '\n') {
                ++_inputPtr;
            }
        }
        ++_currInputRow;
        _currInputRowStart = _inputPtr;
    }

    private final int _skipColon() throws JacksonException
    {
        if ((_inputPtr + 4) >= _inputEnd) {
            return _skipColon2(false);
        }
        char c = _inputBuffer[_inputPtr];
        if (c == ':') { // common case, no leading space
            int i = _inputBuffer[++_inputPtr];
            if (i > INT_SPACE) { // nor trailing
                if (i == INT_SLASH || i == INT_HASH) {
                    return _skipColon2(true);
                }
                ++_inputPtr;
                return i;
            }
            if (i == INT_SPACE || i == INT_TAB) {
                i = (int) _inputBuffer[++_inputPtr];
                if (i > INT_SPACE) {
                    if (i == INT_SLASH || i == INT_HASH) {
                        return _skipColon2(true);
                    }
                    ++_inputPtr;
                    return i;
                }
            }
            return _skipColon2(true); // true -> skipped colon
        }
        if (c == ' ' || c == '\t') {
            c = _inputBuffer[++_inputPtr];
        }
        if (c == ':') {
            int i = _inputBuffer[++_inputPtr];
            if (i > INT_SPACE) {
                if (i == INT_SLASH || i == INT_HASH) {
                    return _skipColon2(true);
                }
                ++_inputPtr;
                return i;
            }
            if (i == INT_SPACE || i == INT_TAB) {
                i = (int) _inputBuffer[++_inputPtr];
                if (i > INT_SPACE) {
                    if (i == INT_SLASH || i == INT_HASH) {
                        return _skipColon2(true);
                    }
                    ++_inputPtr;
                    return i;
                }
            }
            return _skipColon2(true);
        }
        return _skipColon2(false);
    }

    private final int _skipColon2(boolean gotColon) throws JacksonException
    {
        while (_inputPtr < _inputEnd || _loadMore()) {
            int i = (int) _inputBuffer[_inputPtr++];
            if (i > INT_SPACE) {
                if (i == INT_SLASH) {
                    _skipComment();
                    continue;
                }
                if (i == INT_HASH) {
                    if (_skipYAMLComment()) {
                        continue;
                    }
                }
                if (gotColon) {
                    return i;
                }
                if (i != INT_COLON) {
                    _reportUnexpectedChar(i, "was expecting a colon to separate property name and value");
                }
                gotColon = true;
                continue;
            }
            if (i < INT_SPACE) {
                if (i == INT_LF) {
                    ++_currInputRow;
                    _currInputRowStart = _inputPtr;
                } else if (i == INT_CR) {
                    _skipCR();
                } else if (i != INT_TAB) {
                    _throwInvalidSpace(i);
                }
            }
        }
        _reportInvalidEOF(" within/between "+_streamReadContext.typeDesc()+" entries",
                null);
        return -1;
    }

    // Variant called when we know there's at least 4 more bytes available
    private final int _skipColonFast(int ptr) throws JacksonException
    {
        int i = (int) _inputBuffer[ptr++];
        if (i == INT_COLON) { // common case, no leading space
            i = _inputBuffer[ptr++];
            if (i > INT_SPACE) { // nor trailing
                if (i != INT_SLASH && i != INT_HASH) {
                    _inputPtr = ptr;
                    return i;
                }
            } else if (i == INT_SPACE || i == INT_TAB) {
                i = (int) _inputBuffer[ptr++];
                if (i > INT_SPACE) {
                    if (i != INT_SLASH && i != INT_HASH) {
                        _inputPtr = ptr;
                        return i;
                    }
                }
            }
            _inputPtr = ptr-1;
            return _skipColon2(true); // true -> skipped colon
        }
        if (i == INT_SPACE || i == INT_TAB) {
            i = _inputBuffer[ptr++];
        }
        boolean gotColon = (i == INT_COLON);
        if (gotColon) {
            i = _inputBuffer[ptr++];
            if (i > INT_SPACE) {
                if (i != INT_SLASH && i != INT_HASH) {
                    _inputPtr = ptr;
                    return i;
                }
            } else if (i == INT_SPACE || i == INT_TAB) {
                i = (int) _inputBuffer[ptr++];
                if (i > INT_SPACE) {
                    if (i != INT_SLASH && i != INT_HASH) {
                        _inputPtr = ptr;
                        return i;
                    }
                }
            }
        }
        _inputPtr = ptr-1;
        return _skipColon2(gotColon);
    }

    // Primary loop: no reloading, comment handling
    private final int _skipComma(int i) throws JacksonException
    {
        if (i != INT_COMMA) {
            _reportUnexpectedChar(i, "was expecting comma to separate "+_streamReadContext.typeDesc()+" entries");
        }
        while (_inputPtr < _inputEnd) {
            i = (int) _inputBuffer[_inputPtr++];
            if (i > INT_SPACE) {
                if (i == INT_SLASH || i == INT_HASH) {
                    --_inputPtr;
                    return _skipAfterComma2();
                }
                return i;
            }
            if (i < INT_SPACE) {
                if (i == INT_LF) {
                    ++_currInputRow;
                    _currInputRowStart = _inputPtr;
                } else if (i == INT_CR) {
                    _skipCR();
                } else if (i != INT_TAB) {
                    _throwInvalidSpace(i);
                }
            }
        }
        return _skipAfterComma2();
    }

    private final int _skipAfterComma2() throws JacksonException
    {
        while (_inputPtr < _inputEnd || _loadMore()) {
            int i = (int) _inputBuffer[_inputPtr++];
            if (i > INT_SPACE) {
                if (i == INT_SLASH) {
                    _skipComment();
                    continue;
                }
                if (i == INT_HASH) {
                    if (_skipYAMLComment()) {
                        continue;
                    }
                }
                return i;
            }
            if (i < INT_SPACE) {
                if (i == INT_LF) {
                    ++_currInputRow;
                    _currInputRowStart = _inputPtr;
                } else if (i == INT_CR) {
                    _skipCR();
                } else if (i != INT_TAB) {
                    _throwInvalidSpace(i);
                }
            }
        }
        throw _constructReadException("Unexpected end-of-input within/between "+_streamReadContext.typeDesc()+" entries");
    }

    private final int _skipWSOrEnd() throws JacksonException
    {
        // Let's handle first character separately since it is likely that
        // it is either non-whitespace; or we have longer run of white space
        if (_inputPtr >= _inputEnd) {
            if (!_loadMore()) {
                return _eofAsNextChar();
            }
        }
        int i = _inputBuffer[_inputPtr++];
        if (i > INT_SPACE) {
            if (i == INT_SLASH || i == INT_HASH) {
                --_inputPtr;
                return _skipWSOrEnd2();
            }
            return i;
        }
        if (i != INT_SPACE) {
            if (i == INT_LF) {
                ++_currInputRow;
                _currInputRowStart = _inputPtr;
            } else if (i == INT_CR) {
                _skipCR();
            } else if (i != INT_TAB) {
                _throwInvalidSpace(i);
            }
        }

        while (_inputPtr < _inputEnd) {
            i = (int) _inputBuffer[_inputPtr++];
            if (i > INT_SPACE) {
                if (i == INT_SLASH || i == INT_HASH) {
                    --_inputPtr;
                    return _skipWSOrEnd2();
                }
                return i;
            }
            if (i != INT_SPACE) {
                if (i == INT_LF) {
                    ++_currInputRow;
                    _currInputRowStart = _inputPtr;
                } else if (i == INT_CR) {
                    _skipCR();
                } else if (i != INT_TAB) {
                    _throwInvalidSpace(i);
                }
            }
        }
        return _skipWSOrEnd2();
    }

    private int _skipWSOrEnd2() throws JacksonException
    {
        while (true) {
            if (_inputPtr >= _inputEnd) {
                if (!_loadMore()) { // We ran out of input...
                    return _eofAsNextChar();
                }
            }
            int i = (int) _inputBuffer[_inputPtr++];
            if (i > INT_SPACE) {
                if (i == INT_SLASH) {
                    _skipComment();
                    continue;
                }
                if (i == INT_HASH) {
                    if (_skipYAMLComment()) {
                        continue;
                    }
                }
                return i;
            } else if (i != INT_SPACE) {
                if (i == INT_LF) {
                    ++_currInputRow;
                    _currInputRowStart = _inputPtr;
                } else if (i == INT_CR) {
                    _skipCR();
                } else if (i != INT_TAB) {
                    _throwInvalidSpace(i);
                }
            }
        }
    }

    private void _skipComment() throws JacksonException
    {
        if (!isEnabled(JsonReadFeature.ALLOW_JAVA_COMMENTS)) {
            _reportUnexpectedChar('/', "maybe a (non-standard) comment? (not recognized as one since Feature 'ALLOW_COMMENTS' not enabled for parser)");
        }
        // First: check which comment (if either) it is:
        if (_inputPtr >= _inputEnd && !_loadMore()) {
            _reportInvalidEOF(" in a comment", null);
        }
        char c = _inputBuffer[_inputPtr++];
        if (c == '/') {
            _skipLine();
        } else if (c == '*') {
            _skipCComment();
        } else {
            _reportUnexpectedChar(c, "was expecting either '*' or '/' for a comment");
        }
    }

    private void _skipCComment() throws JacksonException
    {
        // Ok: need the matching '*/'
        while ((_inputPtr < _inputEnd) || _loadMore()) {
            int i = (int) _inputBuffer[_inputPtr++];
            if (i <= '*') {
                if (i == '*') { // end?
                    if ((_inputPtr >= _inputEnd) && !_loadMore()) {
                        break;
                    }
                    if (_inputBuffer[_inputPtr] == INT_SLASH) {
                        ++_inputPtr;
                        return;
                    }
                    continue;
                }
                if (i < INT_SPACE) {
                    if (i == INT_LF) {
                        ++_currInputRow;
                        _currInputRowStart = _inputPtr;
                    } else if (i == INT_CR) {
                        _skipCR();
                    } else if (i != INT_TAB) {
                        _throwInvalidSpace(i);
                    }
                }
            }
        }
        _reportInvalidEOF(" in a comment", null);
    }

    private boolean _skipYAMLComment() throws JacksonException
    {
        if (!isEnabled(JsonReadFeature.ALLOW_YAML_COMMENTS)) {
            return false;
        }
        _skipLine();
        return true;
    }

    private void _skipLine() throws JacksonException
    {
        // Ok: need to find EOF or linefeed
        while ((_inputPtr < _inputEnd) || _loadMore()) {
            int i = (int) _inputBuffer[_inputPtr++];
            if (i < INT_SPACE) {
                if (i == INT_LF) {
                    ++_currInputRow;
                    _currInputRowStart = _inputPtr;
                    break;
                } else if (i == INT_CR) {
                    _skipCR();
                    break;
                } else if (i != INT_TAB) {
                    _throwInvalidSpace(i);
                }
            }
        }
    }

    @Override
    protected char _decodeEscaped() throws JacksonException
    {
        if (_inputPtr >= _inputEnd) {
            if (!_loadMore()) {
                _reportInvalidEOF(" in character escape sequence", JsonToken.VALUE_STRING);
            }
        }
        char c = _inputBuffer[_inputPtr++];

        switch ((int) c) {
            // First, ones that are mapped
        case 'b':
            return '\b';
        case 't':
            return '\t';
        case 'n':
            return '\n';
        case 'f':
            return '\f';
        case 'r':
            return '\r';

            // And these are to be returned as they are
        case '"':
        case '/':
        case '\\':
            return c;

        case 'u': // and finally hex-escaped
            break;

        default:
            return _handleUnrecognizedCharacterEscape(c);
        }

        // Ok, a hex escape. Need 4 characters
        int value = 0;
        for (int i = 0; i < 4; ++i) {
            if (_inputPtr >= _inputEnd) {
                if (!_loadMore()) {
                    _reportInvalidEOF(" in character escape sequence", JsonToken.VALUE_STRING);
                }
            }
            int ch = (int) _inputBuffer[_inputPtr++];
            int digit = CharTypes.charToHex(ch);
            if (digit < 0) {
                _reportUnexpectedChar(ch, "expected a hex-digit for character escape sequence");
            }
            value = (value << 4) | digit;
        }
        return (char) value;
    }

    private final void _matchTrue() throws JacksonException {
        int ptr = _inputPtr;
        if ((ptr + 3) < _inputEnd) {
            final char[] b = _inputBuffer;
            if (b[ptr] == 'r' && b[++ptr] == 'u' && b[++ptr] == 'e') {
                char c = b[++ptr];
                if (c < '0' || c == ']' || c == '}') { // expected/allowed chars
                    _inputPtr = ptr;
                    return;
                }
            }
        }
        // buffer boundary, or problem, offline
        _matchToken("true", 1);
    }

    private final void _matchFalse() throws JacksonException {
        int ptr = _inputPtr;
        if ((ptr + 4) < _inputEnd) {
            final char[] b = _inputBuffer;
            if (b[ptr] == 'a' && b[++ptr] == 'l' && b[++ptr] == 's' && b[++ptr] == 'e') {
                char c = b[++ptr];
                if (c < '0' || c == ']' || c == '}') { // expected/allowed chars
                    _inputPtr = ptr;
                    return;
                }
            }
        }
        // buffer boundary, or problem, offline
        _matchToken("false", 1);
    }

    private final void _matchNull() throws JacksonException {
        int ptr = _inputPtr;
        if ((ptr + 3) < _inputEnd) {
            final char[] b = _inputBuffer;
            if (b[ptr] == 'u' && b[++ptr] == 'l' && b[++ptr] == 'l') {
                char c = b[++ptr];
                if (c < '0' || c == ']' || c == '}') { // expected/allowed chars
                    _inputPtr = ptr;
                    return;
                }
            }
        }
        // buffer boundary, or problem, offline
        _matchToken("null", 1);
    }

    // Helper method for checking whether input matches expected token
    protected final void _matchToken(String matchStr, int i) throws JacksonException
    {
        final int len = matchStr.length();
        if ((_inputPtr + len) >= _inputEnd) {
            _matchToken2(matchStr, i);
            return;
        }

        do {
            if (_inputBuffer[_inputPtr] != matchStr.charAt(i)) {
                _reportInvalidToken(matchStr.substring(0, i));
            }
            ++_inputPtr;
        } while (++i < len);
        int ch = _inputBuffer[_inputPtr];
        if (ch >= '0' && ch != ']' && ch != '}') { // expected/allowed chars
            _checkMatchEnd(matchStr, i, ch);
        }
    }

    private final void _matchToken2(String matchStr, int i) throws JacksonException
    {
        final int len = matchStr.length();
        do {
            if (((_inputPtr >= _inputEnd) && !_loadMore())
                ||  (_inputBuffer[_inputPtr] != matchStr.charAt(i))) {
                _reportInvalidToken(matchStr.substring(0, i));
            }
            ++_inputPtr;
        } while (++i < len);
    
        // but let's also ensure we either get EOF, or non-alphanum char...
        if (_inputPtr >= _inputEnd && !_loadMore()) {
            return;
        }
        int ch = _inputBuffer[_inputPtr];
        if (ch >= '0' && ch != ']' && ch != '}') { // expected/allowed chars
            _checkMatchEnd(matchStr, i, ch);
        }
    }

    private final void _checkMatchEnd(String matchStr, int i, int c) throws JacksonException {
        // but actually only alphanums are problematic
        char ch = (char) c;
        if (Character.isJavaIdentifierPart(ch)) {
            _reportInvalidToken(matchStr.substring(0, i));
        }
    }

    /*
    /**********************************************************************
    /* Binary access
    /**********************************************************************
     */

    /**
     * Efficient handling for incremental parsing of base64-encoded
     * textual content.
     *
     * @param b64variant Type of base64 encoding expected in context
     *
     * @return Fully decoded value of base64 content
     *
     * @throws WrappedIOException for low-level read issues
     * @throws StreamReadException for decoding problems
     */
    @SuppressWarnings("resource")
    protected byte[] _decodeBase64(Base64Variant b64variant) throws JacksonException
    {
        ByteArrayBuilder builder = _getByteArrayBuilder();

        //main_loop:
        while (true) {
            // first, we'll skip preceding white space, if any
            char ch;
            do {
                if (_inputPtr >= _inputEnd) {
                    _loadMoreGuaranteed();
                }
                ch = _inputBuffer[_inputPtr++];
            } while (ch <= INT_SPACE);
            int bits = b64variant.decodeBase64Char(ch);
            if (bits < 0) {
                if (ch == '"') { // reached the end, fair and square?
                    return builder.toByteArray();
                }
                bits = _decodeBase64Escape(b64variant, ch, 0);
                if (bits < 0) { // white space to skip
                    continue;
                }
            }
            int decodedData = bits;

            // then second base64 char; can't get padding yet, nor ws

            if (_inputPtr >= _inputEnd) {
                _loadMoreGuaranteed();
            }
            ch = _inputBuffer[_inputPtr++];
            bits = b64variant.decodeBase64Char(ch);
            if (bits < 0) {
                bits = _decodeBase64Escape(b64variant, ch, 1);
            }
            decodedData = (decodedData << 6) | bits;

            // third base64 char; can be padding, but not ws
            if (_inputPtr >= _inputEnd) {
                _loadMoreGuaranteed();
            }
            ch = _inputBuffer[_inputPtr++];
            bits = b64variant.decodeBase64Char(ch);

            // First branch: can get padding (-> 1 byte)
            if (bits < 0) {
                if (bits != Base64Variant.BASE64_VALUE_PADDING) {
                    // as per [JACKSON-631], could also just be 'missing'  padding
                    if (ch == '"') {
                        decodedData >>= 4;
                        builder.append(decodedData);
                        if (b64variant.usesPadding()) {
                            --_inputPtr; // to keep parser state bit more consistent
                            _handleBase64MissingPadding(b64variant);
                        }
                        return builder.toByteArray();
                    }
                    bits = _decodeBase64Escape(b64variant, ch, 2);
                }
                if (bits == Base64Variant.BASE64_VALUE_PADDING) {
                    // Ok, must get more padding chars, then
                    if (_inputPtr >= _inputEnd) {
                        _loadMoreGuaranteed();
                    }
                    ch = _inputBuffer[_inputPtr++];
                    if (!b64variant.usesPaddingChar(ch)) {
                        if (_decodeBase64Escape(b64variant, ch, 3) != Base64Variant.BASE64_VALUE_PADDING) {
                            _reportInvalidBase64Char(b64variant, ch, 3, "expected padding character '"+b64variant.getPaddingChar()+"'");
                        }
                    }
                    // Got 12 bits, only need 8, need to shift
                    decodedData >>= 4;
                    builder.append(decodedData);
                    continue;
                }
                // otherwise we got escaped other char, to be processed below
            }
            // Nope, 2 or 3 bytes
            decodedData = (decodedData << 6) | bits;
            // fourth and last base64 char; can be padding, but not ws
            if (_inputPtr >= _inputEnd) {
                _loadMoreGuaranteed();
            }
            ch = _inputBuffer[_inputPtr++];
            bits = b64variant.decodeBase64Char(ch);
            if (bits < 0) {
                if (bits != Base64Variant.BASE64_VALUE_PADDING) {
                    // as per [JACKSON-631], could also just be 'missing'  padding
                    if (ch == '"') {
                        decodedData >>= 2;
                        builder.appendTwoBytes(decodedData);
                        if (b64variant.usesPadding()) {
                            --_inputPtr; // to keep parser state bit more consistent
                            _handleBase64MissingPadding(b64variant);
                        }
                        return builder.toByteArray();
                    }
                    bits = _decodeBase64Escape(b64variant, ch, 3);
                }
                if (bits == Base64Variant.BASE64_VALUE_PADDING) {
                    // With padding we only get 2 bytes; but we have
                    // to shift it a bit so it is identical to triplet
                    // case with partial output.
                    // 3 chars gives 3x6 == 18 bits, of which 2 are
                    // dummies, need to discard:
                    decodedData >>= 2;
                    builder.appendTwoBytes(decodedData);
                    continue;
                }
                // otherwise we got escaped other char, to be processed below
            }
            // otherwise, our triplet is now complete
            decodedData = (decodedData << 6) | bits;
            builder.appendThreeBytes(decodedData);
        }
    }

    /*
    /**********************************************************************
    /* Internal methods, location updating
    /**********************************************************************
     */

    @Override
    public JsonLocation currentTokenLocation()
    {
        if (_currToken == JsonToken.PROPERTY_NAME) {
            long total = _currInputProcessed + (_nameStartOffset-1);
            return new JsonLocation(_contentReference(),
                    -1L, total, _nameStartRow, _nameStartCol);
        }
        return new JsonLocation(_contentReference(),
                -1L, _tokenInputTotal-1, _tokenInputRow, _tokenInputCol);
    }

    @Override
    public JsonLocation currentLocation() {
        final int col = _inputPtr - _currInputRowStart + 1; // 1-based
        return new JsonLocation(_contentReference(),
                -1L, _currInputProcessed + _inputPtr,
                _currInputRow, col);
    }

    // @since 2.7
    private final void _updateLocation()
    {
        int ptr = _inputPtr;
        _tokenInputTotal = _currInputProcessed + ptr;
        _tokenInputRow = _currInputRow;
        _tokenInputCol = ptr - _currInputRowStart;
    }

    // @since 2.7
    private final void _updateNameLocation()
    {
        int ptr = _inputPtr;
        _nameStartOffset = ptr;
        _nameStartRow = _currInputRow;
        _nameStartCol = ptr - _currInputRowStart;
    }

    /*
    /**********************************************************************
    /* Error reporting
    /**********************************************************************
     */

    protected void _reportInvalidToken(String matchedPart) throws JacksonException {
        _reportInvalidToken(matchedPart, _validJsonTokenList());
    }

    protected void _reportInvalidToken(String matchedPart, String msg) throws JacksonException
    {
        /* Let's just try to find what appears to be the token, using
         * regular Java identifier character rules. It's just a heuristic,
         * nothing fancy here.
         */
        StringBuilder sb = new StringBuilder(matchedPart);
        while ((_inputPtr < _inputEnd) || _loadMore()) {
            char c = _inputBuffer[_inputPtr];
            if (!Character.isJavaIdentifierPart(c)) {
                break;
            }
            ++_inputPtr;
            sb.append(c);
            if (sb.length() >= MAX_ERROR_TOKEN_LENGTH) {
                sb.append("...");
                break;
            }
        }
        throw _constructReadException("Unrecognized token '%s': was expecting %s", sb, msg);
    }

    /*
    /**********************************************************************
    /* Internal methods, other
    /**********************************************************************
     */

    private void _closeScope(int i) throws StreamReadException
    {
        if (i == INT_RBRACKET) {
            _updateLocation();
            if (!_streamReadContext.inArray()) {
                _reportMismatchedEndMarker(i, '}');
            }
            _streamReadContext = _streamReadContext.clearAndGetParent();
            _currToken = JsonToken.END_ARRAY;
        }
        if (i == INT_RCURLY) {
            _updateLocation();
            if (!_streamReadContext.inObject()) {
                _reportMismatchedEndMarker(i, ']');
            }
            _streamReadContext = _streamReadContext.clearAndGetParent();
            _currToken = JsonToken.END_OBJECT;
        }
    }
}<|MERGE_RESOLUTION|>--- conflicted
+++ resolved
@@ -1305,23 +1305,9 @@
     /**********************************************************************
      */
 
-<<<<<<< HEAD
-    protected final JsonToken _parseFloatThatStartsWithPeriod() throws JacksonException
-    {
-        return _parseFloatThatStartsWithPeriod(false);
-    }
-
-    protected final JsonToken _parseFloatThatStartsWithPeriod(final boolean neg) throws JacksonException
-=======
-    @Deprecated // since 2.14
-    protected final JsonToken _parseFloatThatStartsWithPeriod() throws IOException {
-        return _parseFloatThatStartsWithPeriod(false, false);
-    }
-
     protected final JsonToken _parseFloatThatStartsWithPeriod(final boolean neg,
             final boolean prependSign)
-        throws IOException
->>>>>>> f0bd1487
+        throws JacksonException
     {
         // [core#611]: allow optionally leading decimal point
         if (!isEnabled(JsonReadFeature.ALLOW_LEADING_DECIMAL_POINT_FOR_NUMBERS)) {
