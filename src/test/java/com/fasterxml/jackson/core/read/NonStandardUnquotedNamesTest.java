package com.fasterxml.jackson.core.read;

<<<<<<< HEAD
=======
import com.fasterxml.jackson.core.JsonFactory;
import com.fasterxml.jackson.core.JsonParseException;
>>>>>>> 71b32d0a
import com.fasterxml.jackson.core.JsonParser;
import com.fasterxml.jackson.core.JsonToken;
import com.fasterxml.jackson.core.json.JsonFactory;
import com.fasterxml.jackson.core.json.JsonReadFeature;

public class NonStandardUnquotedNamesTest
    extends com.fasterxml.jackson.core.BaseTest
{
    private final JsonFactory UNQUOTED_FIELDS_F = new JsonFactory();
    {
        UNQUOTED_FIELDS_F.configure(JsonParser.Feature.ALLOW_UNQUOTED_FIELD_NAMES, true);
    }

    public void testSimpleUnquotedBytes() throws Exception {
        _testSimpleUnquoted(MODE_INPUT_STREAM);
        _testSimpleUnquoted(MODE_INPUT_STREAM_THROTTLED);
        _testSimpleUnquoted(MODE_DATA_INPUT);
    }

    public void testSimpleUnquotedChars() throws Exception {
        _testSimpleUnquoted(MODE_READER);
    }

    public void testLargeUnquoted() throws Exception
    {
        _testLargeUnquoted(MODE_INPUT_STREAM);
        _testLargeUnquoted(MODE_INPUT_STREAM_THROTTLED);
        _testLargeUnquoted(MODE_DATA_INPUT);
        _testLargeUnquoted(MODE_READER);
    }

    // [core#510]: ArrayIndexOutOfBounds
    public void testUnquotedIssue510() throws Exception
    {
        // NOTE! Requires longer input buffer to trigger longer codepath
        char[] fullChars = new char[4001];
        for (int i = 0; i < 3998; i++) {
             fullChars[i] = ' ';
        }
        fullChars[3998] = '{';
        fullChars[3999] = 'a';
        fullChars[4000] = 256;

        JsonParser p = UNQUOTED_FIELDS_F.createParser(new java.io.StringReader(new String(fullChars)));
        assertToken(JsonToken.START_OBJECT, p.nextToken());
        try {
            p.nextToken();
            fail("Should not pass");
        } catch (JsonParseException e) {
            ; // should fail here
        }
        p.close();
    }

    /*
    /****************************************************************
    /* Secondary test methods
    /****************************************************************
     */
    
    private void _testLargeUnquoted(int mode) throws Exception
    {
        StringBuilder sb = new StringBuilder(5000);
        sb.append("[\n");
        //final int REPS = 2000;
        final int REPS = 1050;
        for (int i = 0; i < REPS; ++i) {
            if (i > 0) {
                sb.append(',');
                if ((i & 7) == 0) {
                    sb.append('\n');
                }
            }
            sb.append("{");
            sb.append("abc").append(i&127).append(':');
            sb.append((i & 1) != 0);
            sb.append("}\n");
        }
        sb.append("]");
        String JSON = sb.toString();
<<<<<<< HEAD
        final JsonFactory f = JsonFactory.builder()
                .enable(JsonReadFeature.ALLOW_UNQUOTED_FIELD_NAMES)
                .build();
        JsonParser p = createParser(f, mode, JSON);
=======
        JsonParser p = createParser(UNQUOTED_FIELDS_F, mode, JSON);
>>>>>>> 71b32d0a
        assertToken(JsonToken.START_ARRAY, p.nextToken());
        for (int i = 0; i < REPS; ++i) {
            assertToken(JsonToken.START_OBJECT, p.nextToken());
            assertToken(JsonToken.FIELD_NAME, p.nextToken());
            assertEquals("abc"+(i&127), p.currentName());
            assertToken(((i&1) != 0) ? JsonToken.VALUE_TRUE : JsonToken.VALUE_FALSE, p.nextToken());
            assertToken(JsonToken.END_OBJECT, p.nextToken());
        }
        assertToken(JsonToken.END_ARRAY, p.nextToken());
        p.close();
    }

    private void _testSimpleUnquoted(int mode) throws Exception
    {
<<<<<<< HEAD
        final JsonFactory f = JsonFactory.builder()
                .enable(JsonReadFeature.ALLOW_UNQUOTED_FIELD_NAMES)
                .build();

=======
>>>>>>> 71b32d0a
        String JSON = "{ a : 1, _foo:true, $:\"money!\", \" \":null }";
        JsonParser p = createParser(UNQUOTED_FIELDS_F, mode, JSON);

        assertToken(JsonToken.START_OBJECT, p.nextToken());
        assertToken(JsonToken.FIELD_NAME, p.nextToken());
        assertEquals("a", p.currentName());
        assertToken(JsonToken.VALUE_NUMBER_INT, p.nextToken());
        assertToken(JsonToken.FIELD_NAME, p.nextToken());
        assertEquals("_foo", p.currentName());
        assertToken(JsonToken.VALUE_TRUE, p.nextToken());
        assertToken(JsonToken.FIELD_NAME, p.nextToken());
        assertEquals("$", p.currentName());
        assertToken(JsonToken.VALUE_STRING, p.nextToken());
        assertEquals("money!", p.getText());

        // and then regular quoted one should still work too:
        assertToken(JsonToken.FIELD_NAME, p.nextToken());
        assertEquals(" ", p.currentName());

        assertToken(JsonToken.VALUE_NULL, p.nextToken());

        assertToken(JsonToken.END_OBJECT, p.nextToken());
        p.close();

        // Another thing, as per [Issue#102]: numbers

        JSON = "{ 123:true,4:false }";
        p = createParser(UNQUOTED_FIELDS_F, mode, JSON);

        assertToken(JsonToken.START_OBJECT, p.nextToken());
        assertToken(JsonToken.FIELD_NAME, p.nextToken());
        assertEquals("123", p.currentName());
        assertToken(JsonToken.VALUE_TRUE, p.nextToken());

        assertToken(JsonToken.FIELD_NAME, p.nextToken());
        assertEquals("4", p.currentName());
        assertToken(JsonToken.VALUE_FALSE, p.nextToken());

        assertToken(JsonToken.END_OBJECT, p.nextToken());
        p.close();
    }
}<|MERGE_RESOLUTION|>--- conflicted
+++ resolved
@@ -1,22 +1,15 @@
 package com.fasterxml.jackson.core.read;
 
-<<<<<<< HEAD
-=======
-import com.fasterxml.jackson.core.JsonFactory;
-import com.fasterxml.jackson.core.JsonParseException;
->>>>>>> 71b32d0a
-import com.fasterxml.jackson.core.JsonParser;
-import com.fasterxml.jackson.core.JsonToken;
+import com.fasterxml.jackson.core.*;
 import com.fasterxml.jackson.core.json.JsonFactory;
 import com.fasterxml.jackson.core.json.JsonReadFeature;
 
 public class NonStandardUnquotedNamesTest
     extends com.fasterxml.jackson.core.BaseTest
 {
-    private final JsonFactory UNQUOTED_FIELDS_F = new JsonFactory();
-    {
-        UNQUOTED_FIELDS_F.configure(JsonParser.Feature.ALLOW_UNQUOTED_FIELD_NAMES, true);
-    }
+    private final JsonFactory UNQUOTED_FIELDS_F = JsonFactory.builder()
+            .enable(JsonReadFeature.ALLOW_UNQUOTED_FIELD_NAMES)
+            .build();
 
     public void testSimpleUnquotedBytes() throws Exception {
         _testSimpleUnquoted(MODE_INPUT_STREAM);
@@ -48,7 +41,8 @@
         fullChars[3999] = 'a';
         fullChars[4000] = 256;
 
-        JsonParser p = UNQUOTED_FIELDS_F.createParser(new java.io.StringReader(new String(fullChars)));
+        JsonParser p = UNQUOTED_FIELDS_F.createParser(ObjectReadContext.empty(),
+                new java.io.StringReader(new String(fullChars)));
         assertToken(JsonToken.START_OBJECT, p.nextToken());
         try {
             p.nextToken();
@@ -85,14 +79,7 @@
         }
         sb.append("]");
         String JSON = sb.toString();
-<<<<<<< HEAD
-        final JsonFactory f = JsonFactory.builder()
-                .enable(JsonReadFeature.ALLOW_UNQUOTED_FIELD_NAMES)
-                .build();
-        JsonParser p = createParser(f, mode, JSON);
-=======
         JsonParser p = createParser(UNQUOTED_FIELDS_F, mode, JSON);
->>>>>>> 71b32d0a
         assertToken(JsonToken.START_ARRAY, p.nextToken());
         for (int i = 0; i < REPS; ++i) {
             assertToken(JsonToken.START_OBJECT, p.nextToken());
@@ -107,13 +94,6 @@
 
     private void _testSimpleUnquoted(int mode) throws Exception
     {
-<<<<<<< HEAD
-        final JsonFactory f = JsonFactory.builder()
-                .enable(JsonReadFeature.ALLOW_UNQUOTED_FIELD_NAMES)
-                .build();
-
-=======
->>>>>>> 71b32d0a
         String JSON = "{ a : 1, _foo:true, $:\"money!\", \" \":null }";
         JsonParser p = createParser(UNQUOTED_FIELDS_F, mode, JSON);
 
