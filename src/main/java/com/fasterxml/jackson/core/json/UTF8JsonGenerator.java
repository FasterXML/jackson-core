package com.fasterxml.jackson.core.json;

import java.io.*;
import java.math.BigDecimal;
import java.math.BigInteger;

import com.fasterxml.jackson.core.*;
import com.fasterxml.jackson.core.io.CharTypes;
import com.fasterxml.jackson.core.io.CharacterEscapes;
import com.fasterxml.jackson.core.io.IOContext;
import com.fasterxml.jackson.core.io.NumberOutput;

public class UTF8JsonGenerator
    extends JsonGeneratorBase
{
    private final static byte BYTE_u = (byte) 'u';

    private final static byte BYTE_0 = (byte) '0';

    private final static byte BYTE_LBRACKET = (byte) '[';
    private final static byte BYTE_RBRACKET = (byte) ']';
    private final static byte BYTE_LCURLY = (byte) '{';
    private final static byte BYTE_RCURLY = (byte) '}';

    private final static byte BYTE_BACKSLASH = (byte) '\\';
    private final static byte BYTE_COMMA = (byte) ',';
    private final static byte BYTE_COLON = (byte) ':';

    // intermediate copies only made up to certain length...
    private final static int MAX_BYTES_TO_BUFFER = 512;

    private final static byte[] HEX_CHARS = CharTypes.copyHexBytes();

    private final static byte[] NULL_BYTES = { 'n', 'u', 'l', 'l' };
    private final static byte[] TRUE_BYTES = { 't', 'r', 'u', 'e' };
    private final static byte[] FALSE_BYTES = { 'f', 'a', 'l', 's', 'e' };

    /*
    /**********************************************************************
    /* Configuration
    /**********************************************************************
     */

    /**
     * Underlying output stream used for writing JSON content.
     */
    protected final OutputStream _outputStream;

    /**
     * Character used for quoting JSON Object property names
     * and String values.
     */
    protected final byte _quoteChar;

    /*
    /**********************************************************************
    /* Output buffering
    /**********************************************************************
     */

    /**
     * Intermediate buffer in which contents are buffered before
     * being written using {@link #_outputStream}.
     */
    protected byte[] _outputBuffer;

    /**
     * Pointer to the position right beyond the last character to output
     * (end marker; may be past the buffer)
     */
    protected int _outputTail;

    /**
     * End marker of the output buffer; one past the last valid position
     * within the buffer.
     */
    protected final int _outputEnd;

    /**
     * Maximum number of <code>char</code>s that we know will always fit
     * in the output buffer after escaping
     */
    protected final int _outputMaxContiguous;

    /**
     * Intermediate buffer in which characters of a String are copied
     * before being encoded.
     */
    protected char[] _charBuffer;

    /**
     * Length of <code>_charBuffer</code>
     */
    protected final int _charBufferLength;

    /**
     * 6 character temporary buffer allocated if needed, for constructing
     * escape sequences
     */
    protected byte[] _entityBuffer;

    /**
     * Flag that indicates whether the output buffer is recycable (and
     * needs to be returned to recycler once we are done) or not.
     */
    protected boolean _bufferRecyclable;

    /*
    /**********************************************************************
    /* Life-cycle
    /**********************************************************************
     */

    public UTF8JsonGenerator(ObjectWriteContext writeCtxt, IOContext ioCtxt,
            int streamWriteFeatures, int formatWriteFeatures, OutputStream out,
            SerializableString rootValueSep, CharacterEscapes charEsc,
            PrettyPrinter pp, int maxNonEscaped, char quoteChar)
    {
        super(writeCtxt, ioCtxt, streamWriteFeatures, formatWriteFeatures,
                rootValueSep, pp, charEsc, maxNonEscaped);
        _outputStream = out;
        _quoteChar = (byte) quoteChar;

        _bufferRecyclable = true;
        _outputBuffer = ioCtxt.allocWriteEncodingBuffer();
        _outputEnd = _outputBuffer.length;
        // To be exact, each char can take up to 6 bytes when escaped (Unicode
        // escape with backslash, 'u' and 4 hex digits); but to avoid fluctuation,
        // we will actually round down to only do up to 1/8 number of chars
        _outputMaxContiguous = _outputEnd >> 3;
        _charBuffer = ioCtxt.allocConcatBuffer();
        _charBufferLength = _charBuffer.length;

        setCharacterEscapes(charEsc);
    }

    public UTF8JsonGenerator(ObjectWriteContext writeCtxt, IOContext ioCtxt,
            int streamWriteFeatures, int formatWriteFeatures, OutputStream out,
            SerializableString rootValueSep, CharacterEscapes charEsc,
            PrettyPrinter pp, int maxNonEscaped, char quoteChar,
            byte[] outputBuffer, int outputOffset, boolean bufferRecyclable)
    {
        super(writeCtxt, ioCtxt, streamWriteFeatures, formatWriteFeatures,
                rootValueSep, pp, charEsc, maxNonEscaped);
        _outputStream = out;
        _quoteChar = (byte) quoteChar;

        _bufferRecyclable = bufferRecyclable;
        _outputTail = outputOffset;
        _outputBuffer = outputBuffer;
        _outputEnd = _outputBuffer.length;
        // up to 6 bytes per char (see above), rounded up to 1/8
        _outputMaxContiguous = (_outputEnd >> 3);
        _charBuffer = ioCtxt.allocConcatBuffer();
        _charBufferLength = _charBuffer.length;

        setCharacterEscapes(charEsc);
    }

    @Override
    public JsonGenerator setCharacterEscapes(CharacterEscapes esc)
    {
        _characterEscapes = esc;
        if (esc == null) {
            _outputEscapes =  (_quoteChar == '"') ? DEFAULT_OUTPUT_ESCAPES
                    : CharTypes.get7BitOutputEscapes(_quoteChar);
        } else {
            _outputEscapes = esc.getEscapeCodesForAscii();
        }
        return this;
    }

    /*
    /**********************************************************************
    /* Overridden configuration methods
    /**********************************************************************
     */

    @Override
    public Object streamWriteOutputTarget() {
        return _outputStream;
    }

    @Override
    public int streamWriteOutputBuffered() {
        // Assuming tail is always valid, set to 0 on close
        return _outputTail;
    }

    /*
    /**********************************************************************
    /* Overridden write methods
    /**********************************************************************
     */

    @Override
    public void writeName(String name)  throws JacksonException
    {
        if (_cfgPrettyPrinter != null) {
            _writePPName(name);
            return;
        }
        final int status = _streamWriteContext.writeName(name);
        if (status == JsonWriteContext.STATUS_EXPECT_VALUE) {
            _reportError("Cannot write a property name, expecting a value");
        }
        if (status == JsonWriteContext.STATUS_OK_AFTER_COMMA) { // need comma
            if (_outputTail >= _outputEnd) {
                _flushBuffer();
            }
            _outputBuffer[_outputTail++] = BYTE_COMMA;
        }
        if (_cfgUnqNames) {
            _writeStringSegments(name, false);
            return;
        }
        final int len = name.length();
        // Does it fit in buffer?
        if (len > _charBufferLength) { // no, offline
            _writeStringSegments(name, true);
            return;
        }
        if (_outputTail >= _outputEnd) {
            _flushBuffer();
        }
        _outputBuffer[_outputTail++] = _quoteChar;
        // But as one segment, or multiple?
        if (len <= _outputMaxContiguous) {
            if ((_outputTail + len) > _outputEnd) { // caller must ensure enough space
                _flushBuffer();
            }
            _writeStringSegment(name, 0, len);
        } else {
            _writeStringSegments(name, 0, len);
        }
        // and closing quotes; need room for one more char:
        if (_outputTail >= _outputEnd) {
            _flushBuffer();
        }
        _outputBuffer[_outputTail++] = _quoteChar;
    }
    
    @Override
    public void writeName(SerializableString name) throws JacksonException
    {
        if (_cfgPrettyPrinter != null) {
            _writePPName(name);
            return;
        }
        final int status = _streamWriteContext.writeName(name.getValue());
        if (status == JsonWriteContext.STATUS_EXPECT_VALUE) {
            _reportError("Cannot write a property name, expecting a value");
        }
        if (status == JsonWriteContext.STATUS_OK_AFTER_COMMA) {
            if (_outputTail >= _outputEnd) {
                _flushBuffer();
            }
            _outputBuffer[_outputTail++] = BYTE_COMMA;
        }
        if (_cfgUnqNames) {
            _writeUnq(name);
            return;
        }
        if (_outputTail >= _outputEnd) {
            _flushBuffer();
        }
        _outputBuffer[_outputTail++] = _quoteChar;
        int len = name.appendQuotedUTF8(_outputBuffer, _outputTail);
        if (len < 0) { // couldn't append, bit longer processing
            _writeBytes(name.asQuotedUTF8());
        } else {
            _outputTail += len;
        }
        if (_outputTail >= _outputEnd) {
            _flushBuffer();
        }
        _outputBuffer[_outputTail++] = _quoteChar;
    }    

    private final void _writeUnq(SerializableString name) throws JacksonException {
        int len = name.appendQuotedUTF8(_outputBuffer, _outputTail);
        if (len < 0) {
            _writeBytes(name.asQuotedUTF8());
        } else {
            _outputTail += len;
        }
    }

    /*
    /**********************************************************************
    /* Output method implementations, structural
    /**********************************************************************
     */

    @Override
    public final void writeStartArray() throws JacksonException
    {
        _verifyValueWrite("start an array");
        _streamWriteContext = _streamWriteContext.createChildArrayContext(null);
        if (_cfgPrettyPrinter != null) {
            _cfgPrettyPrinter.writeStartArray(this);
        } else {
            if (_outputTail >= _outputEnd) {
                _flushBuffer();
            }
            _outputBuffer[_outputTail++] = BYTE_LBRACKET;
        }
    }

    @Override
    public final void writeStartArray(Object forValue) throws JacksonException
    {
        _verifyValueWrite("start an array");
        _streamWriteContext = _streamWriteContext.createChildArrayContext(forValue);
        if (_cfgPrettyPrinter != null) {
            _cfgPrettyPrinter.writeStartArray(this);
        } else {
            if (_outputTail >= _outputEnd) {
                _flushBuffer();
            }
            _outputBuffer[_outputTail++] = BYTE_LBRACKET;
        }
    }
    
    @Override
    public final void writeStartArray(Object forValue, int len) throws JacksonException
    {
        _verifyValueWrite("start an array");
        _streamWriteContext = _streamWriteContext.createChildArrayContext(forValue);
        if (_cfgPrettyPrinter != null) {
            _cfgPrettyPrinter.writeStartArray(this);
        } else {
            if (_outputTail >= _outputEnd) {
                _flushBuffer();
            }
            _outputBuffer[_outputTail++] = BYTE_LBRACKET;
        }
    }

    @Override
    public final void writeEndArray() throws JacksonException
    {
        if (!_streamWriteContext.inArray()) {
            _reportError("Current context not Array but "+_streamWriteContext.typeDesc());
        }
        if (_cfgPrettyPrinter != null) {
            _cfgPrettyPrinter.writeEndArray(this, _streamWriteContext.getEntryCount());
        } else {
            if (_outputTail >= _outputEnd) {
                _flushBuffer();
            }
            _outputBuffer[_outputTail++] = BYTE_RBRACKET;
        }
        _streamWriteContext = _streamWriteContext.clearAndGetParent();
    }

    @Override
    public final void writeStartObject() throws JacksonException
    {
        _verifyValueWrite("start an object");
        _streamWriteContext = _streamWriteContext.createChildObjectContext(null);
        if (_cfgPrettyPrinter != null) {
            _cfgPrettyPrinter.writeStartObject(this);
        } else {
            if (_outputTail >= _outputEnd) {
                _flushBuffer();
            }
            _outputBuffer[_outputTail++] = BYTE_LCURLY;
        }
    }

    @Override 
    public void writeStartObject(Object forValue) throws JacksonException
    {
        _verifyValueWrite("start an object");
        JsonWriteContext ctxt = _streamWriteContext.createChildObjectContext(forValue);
        _streamWriteContext = ctxt;
        if (_cfgPrettyPrinter != null) {
            _cfgPrettyPrinter.writeStartObject(this);
        } else {
            if (_outputTail >= _outputEnd) {
                _flushBuffer();
            }
            _outputBuffer[_outputTail++] = '{';
        }
    }

    @Override 
    public void writeStartObject(Object forValue, int size) throws JacksonException
    {
        _verifyValueWrite("start an object");
        JsonWriteContext ctxt = _streamWriteContext.createChildObjectContext(forValue);
        _streamWriteContext = ctxt;
        if (_cfgPrettyPrinter != null) {
            _cfgPrettyPrinter.writeStartObject(this);
        } else {
            if (_outputTail >= _outputEnd) {
                _flushBuffer();
            }
            _outputBuffer[_outputTail++] = '{';
        }
    }

    @Override
    public final void writeEndObject() throws JacksonException
    {
        if (!_streamWriteContext.inObject()) {
            _reportError("Current context not Object but "+_streamWriteContext.typeDesc());
        }
        if (_cfgPrettyPrinter != null) {
            _cfgPrettyPrinter.writeEndObject(this, _streamWriteContext.getEntryCount());
        } else {
            if (_outputTail >= _outputEnd) {
                _flushBuffer();
            }
            _outputBuffer[_outputTail++] = BYTE_RCURLY;
        }
        _streamWriteContext = _streamWriteContext.clearAndGetParent();
    }

    // Specialized version of {@code _writeName}, off-lined
    // to keep the "fast path" as simple (and hopefully fast) as possible.
    protected final void _writePPName(String name) throws JacksonException
    {
        int status = _streamWriteContext.writeName(name);
        if (status == JsonWriteContext.STATUS_EXPECT_VALUE) {
            _reportError("Cannot write a property name, expecting a value");
        }
        if ((status == JsonWriteContext.STATUS_OK_AFTER_COMMA)) {
            _cfgPrettyPrinter.writeObjectEntrySeparator(this);
        } else {
            _cfgPrettyPrinter.beforeObjectEntries(this);
        }
        if (_cfgUnqNames) {
            _writeStringSegments(name, false);
            return;
        }
        final int len = name.length();
        if (len > _charBufferLength) {
            _writeStringSegments(name, true);
            return;
        }
        if (_outputTail >= _outputEnd) {
            _flushBuffer();
        }
        _outputBuffer[_outputTail++] = _quoteChar;
        name.getChars(0, len, _charBuffer, 0);
        // But as one segment, or multiple?
        if (len <= _outputMaxContiguous) {
            if ((_outputTail + len) > _outputEnd) { // caller must ensure enough space
                _flushBuffer();
            }
            _writeStringSegment(_charBuffer, 0, len);
        } else {
            _writeStringSegments(_charBuffer, 0, len);
        }
        if (_outputTail >= _outputEnd) {
            _flushBuffer();
        }
        _outputBuffer[_outputTail++] = _quoteChar;
    }

    protected final void _writePPName(SerializableString name) throws JacksonException
    {
        final int status = _streamWriteContext.writeName(name.getValue());
        if (status == JsonWriteContext.STATUS_EXPECT_VALUE) {
            _reportError("Cannot write a property name, expecting a value");
        }
        if (status == JsonWriteContext.STATUS_OK_AFTER_COMMA) {
            _cfgPrettyPrinter.writeObjectEntrySeparator(this);
        } else {
            _cfgPrettyPrinter.beforeObjectEntries(this);
        }

        final boolean addQuotes = !_cfgUnqNames; // standard
        if (addQuotes) {
            if (_outputTail >= _outputEnd) {
                _flushBuffer();
            }
            _outputBuffer[_outputTail++] = _quoteChar;
        }
        int len = name.appendQuotedUTF8(_outputBuffer, _outputTail);
        if (len < 0) {
            _writeBytes(name.asQuotedUTF8());
        } else {
            _outputTail += len;
        }
        if (addQuotes) {
            if (_outputTail >= _outputEnd) {
                _flushBuffer();
            }
            _outputBuffer[_outputTail++] = _quoteChar;
        }
    }

    /*
    /**********************************************************************
    /* Output method implementations, textual
    /**********************************************************************
     */

    @Override
    public void writeString(String text) throws JacksonException
    {
        _verifyValueWrite(WRITE_STRING);
        if (text == null) {
            _writeNull();
            return;
        }
        // First: if we can't guarantee it all fits, quoted, within output, offline
        final int len = text.length();
        if (len > _outputMaxContiguous) { // nope: off-line handling
            _writeStringSegments(text, true);
            return;
        }
        if ((_outputTail + len) >= _outputEnd) {
            _flushBuffer();
        }
        _outputBuffer[_outputTail++] = _quoteChar;
        _writeStringSegment(text, 0, len); // we checked space already above
        if (_outputTail >= _outputEnd) {
            _flushBuffer();
        }
        _outputBuffer[_outputTail++] = _quoteChar;
    }

    @Override
    public void writeString(Reader reader, int len) throws JacksonException {
        _verifyValueWrite(WRITE_STRING);
        if (reader == null) {
            _reportError("null reader");
            return; // just to block warnings by lgtm.com
        }

        int toRead = (len >= 0) ? len : Integer.MAX_VALUE;
        final char[] buf = _charBuffer;

        // Add leading quote
        if (_outputTail >= _outputEnd) {
            _flushBuffer();
        }
        _outputBuffer[_outputTail++] = _quoteChar;

        // read
        while (toRead > 0){
            int toReadNow = Math.min(toRead, buf.length);
            int numRead;

            try {
                numRead = reader.read(buf, 0, toReadNow);
            } catch (IOException e) {
                throw _wrapIOFailure(e);
            }
            if(numRead <= 0){
                break;
            }
            if ((_outputTail + len) >= _outputEnd) {
                _flushBuffer();
            }
            _writeStringSegments(buf, 0, numRead);
            //decrease tracker
            toRead -= numRead;
        }

        // Add trailing quote
        if (_outputTail >= _outputEnd) {
            _flushBuffer();
        }
        _outputBuffer[_outputTail++] = _quoteChar;

        if (toRead > 0 && len >= 0){
            _reportError("Didn't read enough from reader");
        }
    }

    @Override
    public void writeString(char[] text, int offset, int len) throws JacksonException
    {
        _verifyValueWrite(WRITE_STRING);
        if (_outputTail >= _outputEnd) {
            _flushBuffer();
        }
        _outputBuffer[_outputTail++] = _quoteChar;
        // One or multiple segments?
        if (len <= _outputMaxContiguous) {
            if ((_outputTail + len) > _outputEnd) { // caller must ensure enough space
                _flushBuffer();
            }
            _writeStringSegment(text, offset, len);
        } else {
            _writeStringSegments(text, offset, len);
        }
        // And finally, closing quotes
        if (_outputTail >= _outputEnd) {
            _flushBuffer();
        }
        _outputBuffer[_outputTail++] = _quoteChar;
    }

    @Override
    public final void writeString(SerializableString text) throws JacksonException
    {
        _verifyValueWrite(WRITE_STRING);
        if (_outputTail >= _outputEnd) {
            _flushBuffer();
        }
        _outputBuffer[_outputTail++] = _quoteChar;
        int len = text.appendQuotedUTF8(_outputBuffer, _outputTail);
        if (len < 0) {
            _writeBytes(text.asQuotedUTF8());
        } else {
            _outputTail += len;
        }
        if (_outputTail >= _outputEnd) {
            _flushBuffer();
        }
        _outputBuffer[_outputTail++] = _quoteChar;
    }
    
    @Override
    public void writeRawUTF8String(byte[] text, int offset, int length) throws JacksonException
    {
        _verifyValueWrite(WRITE_STRING);
        if (_outputTail >= _outputEnd) {
            _flushBuffer();
        }
        _outputBuffer[_outputTail++] = _quoteChar;
        _writeBytes(text, offset, length);
        if (_outputTail >= _outputEnd) {
            _flushBuffer();
        }
        _outputBuffer[_outputTail++] = _quoteChar;
    }

    @Override
    public void writeUTF8String(byte[] text, int offset, int len) throws JacksonException
    {
        _verifyValueWrite(WRITE_STRING);
        if (_outputTail >= _outputEnd) {
            _flushBuffer();
        }
        _outputBuffer[_outputTail++] = _quoteChar;
        // One or multiple segments?
        if (len <= _outputMaxContiguous) {
            _writeUTF8Segment(text, offset, len);
        } else {
            _writeUTF8Segments(text, offset, len);
        }
        if (_outputTail >= _outputEnd) {
            _flushBuffer();
        }
        _outputBuffer[_outputTail++] = _quoteChar;
    }

    /*
    /**********************************************************************
    /* Output method implementations, unprocessed ("raw")
    /**********************************************************************
     */

    @Override
    public void writeRaw(String text) throws JacksonException {
        final int len = text.length();
        final char[] buf = _charBuffer;
        if (len <= buf.length) {
            text.getChars(0, len, buf, 0);
            writeRaw(buf, 0, len);
        } else {
            writeRaw(text, 0, len);
        }
    }

    @Override
    public void writeRaw(String text, int offset, int len) throws JacksonException
    {
        final char[] buf = _charBuffer;
        final int cbufLen = buf.length;

        // minor optimization: see if we can just get and copy
        if (len <= cbufLen) {
            text.getChars(offset, offset+len, buf, 0);
            writeRaw(buf, 0, len);
            return;
        }

        // If not, need segmented approach. For speed, let's also use input buffer
        // size that is guaranteed to fit in output buffer; each char can expand to
        // at most 3 bytes, so at most 1/3 of buffer size.
        final int maxChunk = Math.min(cbufLen,
                (_outputEnd >> 2) + (_outputEnd >> 4)); // == (1/4 + 1/16) == 5/16
        final int maxBytes = maxChunk * 3;

        while (len > 0) {
            int len2 = Math.min(maxChunk, len);
            text.getChars(offset, offset+len2, buf, 0);
            if ((_outputTail + maxBytes) > _outputEnd) {
                _flushBuffer();
            }
            // If this is NOT the last segment and if the last character looks like
            // split surrogate second half, drop it
            // 21-Mar-2017, tatu: Note that we could check for either `len` or `len2`;
            //    point here is really that we only "punt" surrogate if it is NOT the
            //    only character left; otherwise we'd end up with a poison pill if the
            //    very last character was unpaired first-surrogate
            if (len2 > 1) {
                char ch = buf[len2-1];
                if ((ch >= SURR1_FIRST) && (ch <= SURR1_LAST)) {
                    --len2;
                }
            }
            _writeRawSegment(buf, 0, len2);
            offset += len2;
            len -= len2;
        }
    }

    @Override
    public void writeRaw(SerializableString text) throws JacksonException
    {
        int len = text.appendUnquotedUTF8(_outputBuffer, _outputTail);
        if (len < 0) {
            _writeBytes(text.asUnquotedUTF8());
        } else {
            _outputTail += len;
        }
    }

    @Override
    public void writeRawValue(SerializableString text) throws JacksonException {
        _verifyValueWrite(WRITE_RAW);
        int len = text.appendUnquotedUTF8(_outputBuffer, _outputTail);
        if (len < 0) {
            _writeBytes(text.asUnquotedUTF8());
        } else {
            _outputTail += len;
        }
    }

    // @TODO: rewrite for speed...
    @Override
    public final void writeRaw(char[] cbuf, int offset, int len) throws JacksonException
    {
        // First: if we have 3 x charCount spaces, we know it'll fit just fine
        {
            int len3 = len+len+len;
            if ((_outputTail + len3) > _outputEnd) {
                // maybe we could flush?
                if (_outputEnd < len3) { // wouldn't be enough...
                    _writeSegmentedRaw(cbuf, offset, len);
                    return;
                }
                // yes, flushing brings enough space
                _flushBuffer();
            }
        }
        len += offset; // now marks the end

        // Note: here we know there is enough room, hence no output boundary checks
        main_loop:
        while (offset < len) {
            inner_loop:
            while (true) {
                int ch = (int) cbuf[offset];
                if (ch > 0x7F) {
                    break inner_loop;
                }
                _outputBuffer[_outputTail++] = (byte) ch;
                if (++offset >= len) {
                    break main_loop;
                }
            }
            char ch = cbuf[offset++];
            if (ch < 0x800) { // 2-byte?
                _outputBuffer[_outputTail++] = (byte) (0xc0 | (ch >> 6));
                _outputBuffer[_outputTail++] = (byte) (0x80 | (ch & 0x3f));
            } else {
                offset = _outputRawMultiByteChar(ch, cbuf, offset, len);
            }
        }
    }

    @Override
    public void writeRaw(char ch) throws JacksonException
    {
        if ((_outputTail + 3) >= _outputEnd) {
            _flushBuffer();
        }
        final byte[] bbuf = _outputBuffer;
        if (ch <= 0x7F) {
            bbuf[_outputTail++] = (byte) ch;
        } else  if (ch < 0x800) { // 2-byte?
            bbuf[_outputTail++] = (byte) (0xc0 | (ch >> 6));
            bbuf[_outputTail++] = (byte) (0x80 | (ch & 0x3f));
        } else {
            /*offset =*/ _outputRawMultiByteChar(ch, null, 0, 0);
        }
    }

    /**
     * Helper method called when it is possible that output of raw section
     * to output may cross buffer boundary
     */
    private final void _writeSegmentedRaw(char[] cbuf, int offset, int len) throws JacksonException
    {
        final int end = _outputEnd;
        final byte[] bbuf = _outputBuffer;
        final int inputEnd = offset + len;
        
        main_loop:
        while (offset < inputEnd) {
            inner_loop:
            while (true) {
                int ch = (int) cbuf[offset];
                if (ch >= 0x80) {
                    break inner_loop;
                }
                // !!! TODO: fast(er) writes (roll input, output checks in one)
                if (_outputTail >= end) {
                    _flushBuffer();
                }
                bbuf[_outputTail++] = (byte) ch;
                if (++offset >= inputEnd) {
                    break main_loop;
                }
            }
            if ((_outputTail + 3) >= _outputEnd) {
                _flushBuffer();
            }
            char ch = cbuf[offset++];
            if (ch < 0x800) { // 2-byte?
                bbuf[_outputTail++] = (byte) (0xc0 | (ch >> 6));
                bbuf[_outputTail++] = (byte) (0x80 | (ch & 0x3f));
            } else {
                offset = _outputRawMultiByteChar(ch, cbuf, offset, inputEnd);
            }
        }
    }

    /**
     * Helper method that is called for segmented write of raw content
     * when explicitly outputting a segment of longer thing.
     * Caller has to take care of ensuring there's no split surrogate
     * pair at the end (that is, last char can not be first part of a
     * surrogate char pair).
     */
    private void _writeRawSegment(char[] cbuf, int offset, int end) throws JacksonException
    {
        main_loop:
        while (offset < end) {
            inner_loop:
            while (true) {
                int ch = (int) cbuf[offset];
                if (ch > 0x7F) {
                    break inner_loop;
                }
                _outputBuffer[_outputTail++] = (byte) ch;
                if (++offset >= end) {
                    break main_loop;
                }
            }
            char ch = cbuf[offset++];
            if (ch < 0x800) { // 2-byte?
                _outputBuffer[_outputTail++] = (byte) (0xc0 | (ch >> 6));
                _outputBuffer[_outputTail++] = (byte) (0x80 | (ch & 0x3f));
            } else {
                offset = _outputRawMultiByteChar(ch, cbuf, offset, end);
            }
        }
    }

    /*
    /**********************************************************************
    /* Output method implementations, base64-encoded binary
    /**********************************************************************
     */

    @Override
    public void writeBinary(Base64Variant b64variant,
            byte[] data, int offset, int len)
        throws JacksonException
    {
        _verifyValueWrite(WRITE_BINARY);
        // Starting quotes
        if (_outputTail >= _outputEnd) {
            _flushBuffer();
        }
        _outputBuffer[_outputTail++] = _quoteChar;
        _writeBinary(b64variant, data, offset, offset+len);
        // and closing quotes
        if (_outputTail >= _outputEnd) {
            _flushBuffer();
        }
        _outputBuffer[_outputTail++] = _quoteChar;
    }

    @Override
    public int writeBinary(Base64Variant b64variant,
            InputStream data, int dataLength)
        throws JacksonException
    {
        _verifyValueWrite(WRITE_BINARY);
        // Starting quotes
        if (_outputTail >= _outputEnd) {
            _flushBuffer();
        }
        _outputBuffer[_outputTail++] = _quoteChar;
        byte[] encodingBuffer = _ioContext.allocBase64Buffer();
        int bytes;
        try {
            if (dataLength < 0) { // length unknown
                bytes = _writeBinary(b64variant, data, encodingBuffer);
            } else {
                int missing = _writeBinary(b64variant, data, encodingBuffer, dataLength);
                if (missing > 0) {
                    _reportError("Too few bytes available: missing "+missing+" bytes (out of "+dataLength+")");
                }
                bytes = dataLength;
            }
        } finally {
            _ioContext.releaseBase64Buffer(encodingBuffer);
        }
        // and closing quotes
        if (_outputTail >= _outputEnd) {
            _flushBuffer();
        }
        _outputBuffer[_outputTail++] = _quoteChar;
        return bytes;
    }
    
    /*
    /**********************************************************************
    /* Output method implementations, primitive
    /**********************************************************************
     */

    @Override
    public void writeNumber(short s) throws JacksonException
    {
        _verifyValueWrite(WRITE_NUMBER);
        // up to 5 digits and possible minus sign
        if ((_outputTail + 6) >= _outputEnd) {
            _flushBuffer();
        }
        if (_cfgNumbersAsStrings) {
            _writeQuotedShort(s);
            return;
        }
        _outputTail = NumberOutput.outputInt(s, _outputBuffer, _outputTail);
    }
    
    private final void _writeQuotedShort(short s) throws JacksonException {
        if ((_outputTail + 8) >= _outputEnd) {
            _flushBuffer();
        }
        _outputBuffer[_outputTail++] = _quoteChar;
        _outputTail = NumberOutput.outputInt(s, _outputBuffer, _outputTail);
        _outputBuffer[_outputTail++] = _quoteChar;
    } 
    
    @Override
    public void writeNumber(int i) throws JacksonException
    {
        _verifyValueWrite(WRITE_NUMBER);
        // up to 10 digits and possible minus sign
        if ((_outputTail + 11) >= _outputEnd) {
            _flushBuffer();
        }
        if (_cfgNumbersAsStrings) {
            _writeQuotedInt(i);
            return;
        }
        _outputTail = NumberOutput.outputInt(i, _outputBuffer, _outputTail);
    }

    private final void _writeQuotedInt(int i) throws JacksonException
    {
        if ((_outputTail + 13) >= _outputEnd) {
            _flushBuffer();
        }
        _outputBuffer[_outputTail++] = _quoteChar;
        _outputTail = NumberOutput.outputInt(i, _outputBuffer, _outputTail);
        _outputBuffer[_outputTail++] = _quoteChar;
    }    

    @Override
    public void writeNumber(long l) throws JacksonException
    {
        _verifyValueWrite(WRITE_NUMBER);
        if (_cfgNumbersAsStrings) {
            _writeQuotedLong(l);
            return;
        }
        if ((_outputTail + 21) >= _outputEnd) {
            // up to 20 digits, minus sign
            _flushBuffer();
        }
        _outputTail = NumberOutput.outputLong(l, _outputBuffer, _outputTail);
    }

    private final void _writeQuotedLong(long l) throws JacksonException
    {
        if ((_outputTail + 23) >= _outputEnd) {
            _flushBuffer();
        }
        _outputBuffer[_outputTail++] = _quoteChar;
        _outputTail = NumberOutput.outputLong(l, _outputBuffer, _outputTail);
        _outputBuffer[_outputTail++] = _quoteChar;
    }

    @Override
    public void writeNumber(BigInteger value) throws JacksonException
    {
        _verifyValueWrite(WRITE_NUMBER);
        if (value == null) {
            _writeNull();
        } else if (_cfgNumbersAsStrings) {
            _writeQuotedRaw(value.toString());
        } else {
            writeRaw(value.toString());
        }
    }

    @Override
    public void writeNumber(double d) throws JacksonException
    {
        if (_cfgNumbersAsStrings ||
            (NumberOutput.notFinite(d)
<<<<<<< HEAD
                    && JsonWriteFeature.WRITE_NAN_AS_STRINGS.enabledIn(_formatWriteFeatures))) {
            writeString(String.valueOf(d));
=======
                && Feature.QUOTE_NON_NUMERIC_NUMBERS.enabledIn(_features))) {
            writeString(NumberOutput.toString(d, isEnabled(Feature.USE_FAST_DOUBLE_WRITER)));
>>>>>>> 5a8ed082
            return;
        }
        // What is the max length for doubles? 40 chars?
        _verifyValueWrite(WRITE_NUMBER);
        writeRaw(NumberOutput.toString(d, isEnabled(Feature.USE_FAST_DOUBLE_WRITER)));
    }

    @Override
    public void writeNumber(float f) throws JacksonException
    {
        if (_cfgNumbersAsStrings ||
            (NumberOutput.notFinite(f)
<<<<<<< HEAD
                    && JsonWriteFeature.WRITE_NAN_AS_STRINGS.enabledIn(_formatWriteFeatures))) {
            writeString(String.valueOf(f));
=======
                && Feature.QUOTE_NON_NUMERIC_NUMBERS.enabledIn(_features))) {
            writeString(NumberOutput.toString(f, isEnabled(Feature.USE_FAST_DOUBLE_WRITER)));
>>>>>>> 5a8ed082
            return;
        }
        // What is the max length for floats?
        _verifyValueWrite(WRITE_NUMBER);
        writeRaw(NumberOutput.toString(f, isEnabled(Feature.USE_FAST_DOUBLE_WRITER)));
    }

    @Override
    public void writeNumber(BigDecimal value) throws JacksonException
    {
        // Don't really know max length for big decimal, no point checking
        _verifyValueWrite(WRITE_NUMBER);
        if (value == null) {
            _writeNull();
        } else  if (_cfgNumbersAsStrings) {
            _writeQuotedRaw(_asString(value));
        } else {
            writeRaw(_asString(value));
        }
    }

    @Override
    public void writeNumber(String encodedValue) throws JacksonException
    {
        _verifyValueWrite(WRITE_NUMBER);
        if (encodedValue == null) {
            _writeNull();
        } else if (_cfgNumbersAsStrings) {
            _writeQuotedRaw(encodedValue);            
        } else {
            writeRaw(encodedValue);
        }
    }

    @Override
    public void writeNumber(char[] encodedValueBuffer, int offset, int length) throws JacksonException {
        _verifyValueWrite(WRITE_NUMBER);
        if (_cfgNumbersAsStrings) {
            _writeQuotedRaw(encodedValueBuffer, offset, length);
        } else {
            writeRaw(encodedValueBuffer, offset, length);
        }
    }

    private final void _writeQuotedRaw(String value) throws JacksonException
    {
        if (_outputTail >= _outputEnd) {
            _flushBuffer();
        }
        _outputBuffer[_outputTail++] = _quoteChar;
        writeRaw(value);
        if (_outputTail >= _outputEnd) {
            _flushBuffer();
        }
        _outputBuffer[_outputTail++] = _quoteChar;
    }

    private void _writeQuotedRaw(char[] text, int offset, int length) throws JacksonException
    {
        if (_outputTail >= _outputEnd) {
            _flushBuffer();
        }
        _outputBuffer[_outputTail++] = _quoteChar;
        writeRaw(text, offset, length);
        if (_outputTail >= _outputEnd) {
            _flushBuffer();
        }
        _outputBuffer[_outputTail++] = _quoteChar;
    }

    @Override
    public void writeBoolean(boolean state) throws JacksonException
    {
        _verifyValueWrite(WRITE_BOOLEAN);
        if ((_outputTail + 5) >= _outputEnd) {
            _flushBuffer();
        }
        byte[] keyword = state ? TRUE_BYTES : FALSE_BYTES;
        int len = keyword.length;
        System.arraycopy(keyword, 0, _outputBuffer, _outputTail, len);
        _outputTail += len;
    }

    @Override
    public void writeNull() throws JacksonException
    {
        _verifyValueWrite(WRITE_NULL);
        _writeNull();
    }

    /*
    /**********************************************************************
    /* Implementations for other methods
    /**********************************************************************
     */

    @Override
    protected final void _verifyValueWrite(String typeMsg) throws JacksonException
    {
        final int status = _streamWriteContext.writeValue();
        if (_cfgPrettyPrinter != null) {
            // Otherwise, pretty printer knows what to do...
            _verifyPrettyValueWrite(typeMsg, status);
            return;
        }
        byte b;
        switch (status) {
        case JsonWriteContext.STATUS_OK_AS_IS:
        default:
            return;
        case JsonWriteContext.STATUS_OK_AFTER_COMMA:
            b = BYTE_COMMA;
            break;
        case JsonWriteContext.STATUS_OK_AFTER_COLON:
            b = BYTE_COLON;
            break;
        case JsonWriteContext.STATUS_OK_AFTER_SPACE: // root-value separator
            if (_rootValueSeparator != null) {
                byte[] raw = _rootValueSeparator.asUnquotedUTF8();
                if (raw.length > 0) {
                    _writeBytes(raw);
                }
            }
            return;
        case JsonWriteContext.STATUS_EXPECT_NAME:
            _reportCantWriteValueExpectName(typeMsg);
            return;
        }
        if (_outputTail >= _outputEnd) {
            _flushBuffer();
        }
        _outputBuffer[_outputTail++] = b;
    }

    /*
    /**********************************************************************
    /* Low-level output handling
    /**********************************************************************
     */

    @Override
    public void flush() throws JacksonException
    {
        _flushBuffer();
        if (_outputStream != null) {
            if (isEnabled(StreamWriteFeature.FLUSH_PASSED_TO_STREAM)) {
                try {
                    _outputStream.flush();
                } catch (IOException e) {
                    throw _wrapIOFailure(e);
                }
            }
        }
    }

    @Override
    public void close() throws JacksonException
    {
        super.close();

        RuntimeException flushFail = null;
        try {
            if ((_outputBuffer != null)
                && isEnabled(StreamWriteFeature.AUTO_CLOSE_CONTENT)) {
                while (true) {
                    TokenStreamContext ctxt = streamWriteContext();
                    if (ctxt.inArray()) {
                        writeEndArray();
                    } else if (ctxt.inObject()) {
                        writeEndObject();
                    } else {
                        break;
                    }
                }
            }
            _flushBuffer();
        } catch (RuntimeException e) {
            // 10-Jun-2022, tatu: [core#764] Need to avoid failing here; may
            //    still need to close the underlying output stream
            flushFail = e;
        }

        _outputTail = 0; // just to ensure we don't think there's anything buffered

        /* We are not to call close() on the underlying Reader, unless we "own" it,
         * or auto-closing feature is enabled.
         * One downside: when using UTF8Writer, underlying buffer(s)
         * may not be properly recycled if we don't close the writer.
         */
        if (_outputStream != null) {
            try {
                if (_ioContext.isResourceManaged() || isEnabled(StreamWriteFeature.AUTO_CLOSE_TARGET)) {
                    _outputStream.close();
                } else if (isEnabled(StreamWriteFeature.FLUSH_PASSED_TO_STREAM)) {
                    // If we can't close it, we should at least flush
                    _outputStream.flush();
                }
            } catch (IOException e) {
                JacksonException je = _wrapIOFailure(e);
                if (flushFail != null) {
                    je.addSuppressed(flushFail);
                }
                throw je;
            }
        }
        // Internal buffer(s) generator has can now be released as well
        _releaseBuffers();

        if (flushFail != null) {
            throw flushFail;
        }
    }

    @Override
    protected void _releaseBuffers()
    {
        byte[] buf = _outputBuffer;
        if (buf != null && _bufferRecyclable) {
            _outputBuffer = null;
            _ioContext.releaseWriteEncodingBuffer(buf);
        }
        char[] cbuf = _charBuffer;
        if (cbuf != null) {
            _charBuffer = null;
            _ioContext.releaseConcatBuffer(cbuf);
        }
    }

    /*
    /**********************************************************************
    /* Internal methods, low-level writing, raw bytes
    /**********************************************************************
     */

    private final void _writeBytes(byte[] bytes) throws JacksonException
    {
        final int len = bytes.length;
        if ((_outputTail + len) > _outputEnd) {
            _flushBuffer();
            // still not enough?
            if (len > MAX_BYTES_TO_BUFFER) {
                try {
                    _outputStream.write(bytes, 0, len);
                } catch (IOException e) {
                    throw _wrapIOFailure(e);
                }
                return;
            }
        }
        System.arraycopy(bytes, 0, _outputBuffer, _outputTail, len);
        _outputTail += len;
    }

    private final void _writeBytes(byte[] bytes, int offset, int len) throws JacksonException
    {
        if ((_outputTail + len) > _outputEnd) {
            _flushBuffer();
            // still not enough?
            if (len > MAX_BYTES_TO_BUFFER) {
                try {
                    _outputStream.write(bytes, offset, len);
                } catch (IOException e) {
                    throw _wrapIOFailure(e);
                }
                return;
            }
        }
        System.arraycopy(bytes, offset, _outputBuffer, _outputTail, len);
        _outputTail += len;
    }

    /*
    /**********************************************************************
    /* Internal methods, mid-level writing, String segments
    /**********************************************************************
     */
    
    /**
     * Method called when String to write is long enough not to fit
     * completely in temporary copy buffer. If so, we will actually
     * copy it in small enough chunks so it can be directly fed
     * to single-segment writes (instead of maximum slices that
     * would fit in copy buffer)
     */
    private final void _writeStringSegments(String text, boolean addQuotes) throws JacksonException
    {
        if (addQuotes) {
            if (_outputTail >= _outputEnd) {
                _flushBuffer();
            }
            _outputBuffer[_outputTail++] = _quoteChar;        
        }

        int left = text.length();
        int offset = 0;

        while (left > 0) {
            int len = Math.min(_outputMaxContiguous, left);
            if ((_outputTail + len) > _outputEnd) { // caller must ensure enough space
                _flushBuffer();
            }
            _writeStringSegment(text, offset, len);
            offset += len;
            left -= len;
        }

        if (addQuotes) {
            if (_outputTail >= _outputEnd) {
                _flushBuffer();
            }
            _outputBuffer[_outputTail++] = _quoteChar;
        }
    }

    /**
     * Method called when character sequence to write is long enough that
     * its maximum encoded and escaped form is not guaranteed to fit in
     * the output buffer. If so, we will need to choose smaller output
     * chunks to write at a time.
     */
    private final void _writeStringSegments(char[] cbuf, int offset, int totalLen) throws JacksonException
    {
        do {
            int len = Math.min(_outputMaxContiguous, totalLen);
            if ((_outputTail + len) > _outputEnd) { // caller must ensure enough space
                _flushBuffer();
            }
            _writeStringSegment(cbuf, offset, len);
            offset += len;
            totalLen -= len;
        } while (totalLen > 0);
    }

    private final void _writeStringSegments(String text, int offset, int totalLen) throws JacksonException
    {
        do {
            int len = Math.min(_outputMaxContiguous, totalLen);
            if ((_outputTail + len) > _outputEnd) { // caller must ensure enough space
                _flushBuffer();
            }
            _writeStringSegment(text, offset, len);
            offset += len;
            totalLen -= len;
        } while (totalLen > 0);
    }

    /*
    /**********************************************************************
    /* Internal methods, low-level writing, text segments
    /**********************************************************************
     */

    /**
     * This method called when the string content is already in
     * a char buffer, and its maximum total encoded and escaped length
     * can not exceed size of the output buffer.
     * Caller must ensure that there is enough space in output buffer,
     * assuming case of all non-escaped ASCII characters, as well as
     * potentially enough space for other cases (but not necessarily flushed)
     */
    private final void _writeStringSegment(char[] cbuf, int offset, int len)
        throws JacksonException
    {
        // note: caller MUST ensure (via flushing) there's room for ASCII only
        
        // Fast+tight loop for ASCII-only, no-escaping-needed output
        len += offset; // becomes end marker, then

        int outputPtr = _outputTail;
        final byte[] outputBuffer = _outputBuffer;
        final int[] escCodes = _outputEscapes;

        while (offset < len) {
            int ch = cbuf[offset];
            // note: here we know that (ch > 0x7F) will cover case of escaping non-ASCII too:
            if (ch > 0x7F || escCodes[ch] != 0) {
                break;
            }
            outputBuffer[outputPtr++] = (byte) ch;
            ++offset;
        }
        _outputTail = outputPtr;
        if (offset < len) {
            if (_characterEscapes != null) {
                _writeCustomStringSegment2(cbuf, offset, len);
            } else if (_maximumNonEscapedChar == 0) {
                _writeStringSegment2(cbuf, offset, len);
            } else {
                _writeStringSegmentASCII2(cbuf, offset, len);
            }

        }
    }

    private final void _writeStringSegment(String text, int offset, int len) throws JacksonException
    {
        // note: caller MUST ensure (via flushing) there's room for ASCII only
        // Fast+tight loop for ASCII-only, no-escaping-needed output
        len += offset; // becomes end marker, then

        int outputPtr = _outputTail;
        final byte[] outputBuffer = _outputBuffer;
        final int[] escCodes = _outputEscapes;

        while (offset < len) {
            int ch = text.charAt(offset);
            // note: here we know that (ch > 0x7F) will cover case of escaping non-ASCII too:
            if (ch > 0x7F || escCodes[ch] != 0) {
                break;
            }
            outputBuffer[outputPtr++] = (byte) ch;
            ++offset;
        }
        _outputTail = outputPtr;
        if (offset < len) {
            if (_characterEscapes != null) {
                _writeCustomStringSegment2(text, offset, len);
            } else if (_maximumNonEscapedChar == 0) {
                _writeStringSegment2(text, offset, len);
            } else {
                _writeStringSegmentASCII2(text, offset, len);
            }
        }
    }

    /**
     * Secondary method called when content contains characters to escape,
     * and/or multi-byte UTF-8 characters.
     */
    private final void _writeStringSegment2(final char[] cbuf, int offset, final int end) throws JacksonException
    {
        // Ok: caller guarantees buffer can have room; but that may require flushing:
        if ((_outputTail +  6 * (end - offset)) > _outputEnd) {
            _flushBuffer();
        }

        int outputPtr = _outputTail;

        final byte[] outputBuffer = _outputBuffer;
        final int[] escCodes = _outputEscapes;
        
        while (offset < end) {
            int ch = cbuf[offset++];
            if (ch <= 0x7F) {
                 if (escCodes[ch] == 0) {
                     outputBuffer[outputPtr++] = (byte) ch;
                     continue;
                 }
                 int escape = escCodes[ch];
                 if (escape > 0) { // 2-char escape, fine
                     outputBuffer[outputPtr++] = BYTE_BACKSLASH;
                     outputBuffer[outputPtr++] = (byte) escape;
                 } else {
                     // ctrl-char, 6-byte escape...
                     outputPtr = _writeGenericEscape(ch, outputPtr);
                }
                continue;
            }
            if (ch <= 0x7FF) { // fine, just needs 2 byte output
                outputBuffer[outputPtr++] = (byte) (0xc0 | (ch >> 6));
                outputBuffer[outputPtr++] = (byte) (0x80 | (ch & 0x3f));
            } else {
                outputPtr = _outputMultiByteChar(ch, outputPtr);
            }
        }
        _outputTail = outputPtr;
    }

    private final void _writeStringSegment2(final String text, int offset, final int end) throws JacksonException
    {
        if ((_outputTail +  6 * (end - offset)) > _outputEnd) {
            _flushBuffer();
        }

        int outputPtr = _outputTail;

        final byte[] outputBuffer = _outputBuffer;
        final int[] escCodes = _outputEscapes;
        
        while (offset < end) {
            int ch = text.charAt(offset++);
            if (ch <= 0x7F) {
                 if (escCodes[ch] == 0) {
                     outputBuffer[outputPtr++] = (byte) ch;
                     continue;
                 }
                 int escape = escCodes[ch];
                 if (escape > 0) { // 2-char escape, fine
                     outputBuffer[outputPtr++] = BYTE_BACKSLASH;
                     outputBuffer[outputPtr++] = (byte) escape;
                 } else {
                     // ctrl-char, 6-byte escape...
                     outputPtr = _writeGenericEscape(ch, outputPtr);
                }
                continue;
            }
            if (ch <= 0x7FF) { // fine, just needs 2 byte output
                outputBuffer[outputPtr++] = (byte) (0xc0 | (ch >> 6));
                outputBuffer[outputPtr++] = (byte) (0x80 | (ch & 0x3f));
            } else {
                outputPtr = _outputMultiByteChar(ch, outputPtr);
            }
        }
        _outputTail = outputPtr;
    }
    
    /*
    /**********************************************************************
    /* Internal methods, low-level writing, text segment
    /* with additional escaping (ASCII or such)
    /**********************************************************************
     */

    /**
     * Same as <code>_writeStringSegment2(char[], ...)</code., but with
     * additional escaping for high-range code points
     */
    private final void _writeStringSegmentASCII2(final char[] cbuf, int offset, final int end) throws JacksonException
    {
        // Ok: caller guarantees buffer can have room; but that may require flushing:
        if ((_outputTail +  6 * (end - offset)) > _outputEnd) {
            _flushBuffer();
        }
        int outputPtr = _outputTail;
    
        final byte[] outputBuffer = _outputBuffer;
        final int[] escCodes = _outputEscapes;
        final int maxUnescaped = _maximumNonEscapedChar;
        
        while (offset < end) {
            int ch = cbuf[offset++];
            if (ch <= 0x7F) {
                 if (escCodes[ch] == 0) {
                     outputBuffer[outputPtr++] = (byte) ch;
                     continue;
                 }
                 int escape = escCodes[ch];
                 if (escape > 0) { // 2-char escape, fine
                     outputBuffer[outputPtr++] = BYTE_BACKSLASH;
                     outputBuffer[outputPtr++] = (byte) escape;
                 } else {
                     // ctrl-char, 6-byte escape...
                     outputPtr = _writeGenericEscape(ch, outputPtr);
                 }
                 continue;
            }
            if (ch > maxUnescaped) { // [JACKSON-102] Allow forced escaping if non-ASCII (etc) chars:
                outputPtr = _writeGenericEscape(ch, outputPtr);
                continue;
            }
            if (ch <= 0x7FF) { // fine, just needs 2 byte output
                outputBuffer[outputPtr++] = (byte) (0xc0 | (ch >> 6));
                outputBuffer[outputPtr++] = (byte) (0x80 | (ch & 0x3f));
            } else {
                outputPtr = _outputMultiByteChar(ch, outputPtr);
            }
        }
        _outputTail = outputPtr;
    }

    private final void _writeStringSegmentASCII2(final String text, int offset, final int end) throws JacksonException
    {
        // Ok: caller guarantees buffer can have room; but that may require flushing:
        if ((_outputTail +  6 * (end - offset)) > _outputEnd) {
            _flushBuffer();
        }
    
        int outputPtr = _outputTail;
    
        final byte[] outputBuffer = _outputBuffer;
        final int[] escCodes = _outputEscapes;
        final int maxUnescaped = _maximumNonEscapedChar;
        
        while (offset < end) {
            int ch = text.charAt(offset++);
            if (ch <= 0x7F) {
                 if (escCodes[ch] == 0) {
                     outputBuffer[outputPtr++] = (byte) ch;
                     continue;
                 }
                 int escape = escCodes[ch];
                 if (escape > 0) { // 2-char escape, fine
                     outputBuffer[outputPtr++] = BYTE_BACKSLASH;
                     outputBuffer[outputPtr++] = (byte) escape;
                 } else {
                     // ctrl-char, 6-byte escape...
                     outputPtr = _writeGenericEscape(ch, outputPtr);
                 }
                 continue;
            }
            if (ch > maxUnescaped) { // [JACKSON-102] Allow forced escaping if non-ASCII (etc) chars:
                outputPtr = _writeGenericEscape(ch, outputPtr);
                continue;
            }
            if (ch <= 0x7FF) { // fine, just needs 2 byte output
                outputBuffer[outputPtr++] = (byte) (0xc0 | (ch >> 6));
                outputBuffer[outputPtr++] = (byte) (0x80 | (ch & 0x3f));
            } else {
                outputPtr = _outputMultiByteChar(ch, outputPtr);
            }
        }
        _outputTail = outputPtr;
    }
    
    /*
    /**********************************************************************
    /* Internal methods, low-level writing, text segment
    /* with fully custom escaping (and possibly escaping of non-ASCII
    /**********************************************************************
     */

    /**
     * Same as <code>_writeStringSegmentASCII2(char[], ...)</code., but with
     * additional checking for completely custom escapes
     */
    private final void _writeCustomStringSegment2(final char[] cbuf, int offset, final int end) throws JacksonException
    {
        // Ok: caller guarantees buffer can have room; but that may require flushing:
        if ((_outputTail +  6 * (end - offset)) > _outputEnd) {
            _flushBuffer();
        }
        int outputPtr = _outputTail;
    
        final byte[] outputBuffer = _outputBuffer;
        final int[] escCodes = _outputEscapes;
        // may or may not have this limit
        final int maxUnescaped = (_maximumNonEscapedChar <= 0) ? 0xFFFF : _maximumNonEscapedChar;
        final CharacterEscapes customEscapes = _characterEscapes; // non-null
        
        while (offset < end) {
            int ch = cbuf[offset++];
            if (ch <= 0x7F) {
                 if (escCodes[ch] == 0) {
                     outputBuffer[outputPtr++] = (byte) ch;
                     continue;
                 }
                 int escape = escCodes[ch];
                 if (escape > 0) { // 2-char escape, fine
                     outputBuffer[outputPtr++] = BYTE_BACKSLASH;
                     outputBuffer[outputPtr++] = (byte) escape;
                 } else if (escape == CharacterEscapes.ESCAPE_CUSTOM) {
                     SerializableString esc = customEscapes.getEscapeSequence(ch);
                     if (esc == null) {
                         _reportError("Invalid custom escape definitions; custom escape not found for character code 0x"
                                 +Integer.toHexString(ch)+", although was supposed to have one");
                     }
                     outputPtr = _writeCustomEscape(outputBuffer, outputPtr, esc, end-offset);
                 } else {
                     // ctrl-char, 6-byte escape...
                     outputPtr = _writeGenericEscape(ch, outputPtr);
                 }
                 continue;
            }
            if (ch > maxUnescaped) { // [JACKSON-102] Allow forced escaping if non-ASCII (etc) chars:
                outputPtr = _writeGenericEscape(ch, outputPtr);
                continue;
            }
            SerializableString esc = customEscapes.getEscapeSequence(ch);
            if (esc != null) {
                outputPtr = _writeCustomEscape(outputBuffer, outputPtr, esc, end-offset);
                continue;
            }
            if (ch <= 0x7FF) { // fine, just needs 2 byte output
                outputBuffer[outputPtr++] = (byte) (0xc0 | (ch >> 6));
                outputBuffer[outputPtr++] = (byte) (0x80 | (ch & 0x3f));
            } else {
                outputPtr = _outputMultiByteChar(ch, outputPtr);
            }
        }
        _outputTail = outputPtr;
    }

    private final void _writeCustomStringSegment2(final String text, int offset, final int end) throws JacksonException
    {
        // Ok: caller guarantees buffer can have room; but that may require flushing:
        if ((_outputTail +  6 * (end - offset)) > _outputEnd) {
            _flushBuffer();
        }
        int outputPtr = _outputTail;
    
        final byte[] outputBuffer = _outputBuffer;
        final int[] escCodes = _outputEscapes;
        // may or may not have this limit
        final int maxUnescaped = (_maximumNonEscapedChar <= 0) ? 0xFFFF : _maximumNonEscapedChar;
        final CharacterEscapes customEscapes = _characterEscapes; // non-null
        
        while (offset < end) {
            int ch = text.charAt(offset++);
            if (ch <= 0x7F) {
                 if (escCodes[ch] == 0) {
                     outputBuffer[outputPtr++] = (byte) ch;
                     continue;
                 }
                 int escape = escCodes[ch];
                 if (escape > 0) { // 2-char escape, fine
                     outputBuffer[outputPtr++] = BYTE_BACKSLASH;
                     outputBuffer[outputPtr++] = (byte) escape;
                 } else if (escape == CharacterEscapes.ESCAPE_CUSTOM) {
                     SerializableString esc = customEscapes.getEscapeSequence(ch);
                     if (esc == null) {
                         _reportError("Invalid custom escape definitions; custom escape not found for character code 0x"
                                 +Integer.toHexString(ch)+", although was supposed to have one");
                     }
                     outputPtr = _writeCustomEscape(outputBuffer, outputPtr, esc, end-offset);
                 } else {
                     // ctrl-char, 6-byte escape...
                     outputPtr = _writeGenericEscape(ch, outputPtr);
                 }
                 continue;
            }
            if (ch > maxUnescaped) { // [JACKSON-102] Allow forced escaping if non-ASCII (etc) chars:
                outputPtr = _writeGenericEscape(ch, outputPtr);
                continue;
            }
            SerializableString esc = customEscapes.getEscapeSequence(ch);
            if (esc != null) {
                outputPtr = _writeCustomEscape(outputBuffer, outputPtr, esc, end-offset);
                continue;
            }
            if (ch <= 0x7FF) { // fine, just needs 2 byte output
                outputBuffer[outputPtr++] = (byte) (0xc0 | (ch >> 6));
                outputBuffer[outputPtr++] = (byte) (0x80 | (ch & 0x3f));
            } else {
                outputPtr = _outputMultiByteChar(ch, outputPtr);
            }
        }
        _outputTail = outputPtr;
    }

    private final int _writeCustomEscape(byte[] outputBuffer, int outputPtr, SerializableString esc, int remainingChars)
        throws JacksonException
    {
        byte[] raw = esc.asUnquotedUTF8(); // must be escaped at this point, shouldn't double-quote
        int len = raw.length;
        if (len > 6) { // may violate constraints we have, do offline
            return _handleLongCustomEscape(outputBuffer, outputPtr, _outputEnd, raw, remainingChars);
        }
        // otherwise will fit without issues, so:
        System.arraycopy(raw, 0, outputBuffer, outputPtr, len);
        return (outputPtr + len);
    }
    
    private final int _handleLongCustomEscape(byte[] outputBuffer, int outputPtr, int outputEnd,
            byte[] raw, int remainingChars)
        throws JacksonException
    {
        final int len = raw.length;
        if ((outputPtr + len) > outputEnd) {
            _outputTail = outputPtr;
            _flushBuffer();
            outputPtr = _outputTail;
            if (len > outputBuffer.length) { // very unlikely, but possible...
                try {
                    _outputStream.write(raw, 0, len);
                } catch (IOException e) {
                    throw _wrapIOFailure(e);
                }
                return outputPtr;
            }
        }
        System.arraycopy(raw, 0, outputBuffer, outputPtr, len);
        outputPtr += len;
        // but is the invariant still obeyed? If not, flush once more
        if ((outputPtr +  6 * remainingChars) > outputEnd) {
            _outputTail = outputPtr;
            _flushBuffer();
            return _outputTail;
        }
        return outputPtr;
    }

    /*
    /**********************************************************************
    /* Internal methods, low-level writing, "raw UTF-8" segments
    /**********************************************************************
     */
    
    /**
     * Method called when UTF-8 encoded (but NOT yet escaped!) content is not guaranteed
     * to fit in the output buffer after escaping; as such, we just need to
     * chunk writes.
     */
    private final void _writeUTF8Segments(byte[] utf8, int offset, int totalLen)
        throws JacksonException
    {
        do {
            int len = Math.min(_outputMaxContiguous, totalLen);
            _writeUTF8Segment(utf8, offset, len);
            offset += len;
            totalLen -= len;
        } while (totalLen > 0);
    }
    
    private final void _writeUTF8Segment(byte[] utf8, final int offset, final int len)
        throws JacksonException
    {
        // fast loop to see if escaping is needed; don't copy, just look
        final int[] escCodes = _outputEscapes;

        for (int ptr = offset, end = offset + len; ptr < end; ) {
            // 28-Feb-2011, tatu: escape codes just cover 7-bit range, so:
            int ch = utf8[ptr++];
            if ((ch >= 0) && escCodes[ch] != 0) {
                _writeUTF8Segment2(utf8, offset, len);
                return;
            }
        }
        
        // yes, fine, just copy the sucker
        if ((_outputTail + len) > _outputEnd) { // enough room or need to flush?
            _flushBuffer(); // but yes once we flush (caller guarantees length restriction)
        }
        System.arraycopy(utf8, offset, _outputBuffer, _outputTail, len);
        _outputTail += len;
    }

    private final void _writeUTF8Segment2(final byte[] utf8, int offset, int len)
        throws JacksonException
    {
        int outputPtr = _outputTail;

        // Ok: caller guarantees buffer can have room; but that may require flushing:
        if ((outputPtr + (len * 6)) > _outputEnd) {
            _flushBuffer();
            outputPtr = _outputTail;
        }
        
        final byte[] outputBuffer = _outputBuffer;
        final int[] escCodes = _outputEscapes;
        len += offset; // so 'len' becomes 'end'
        
        while (offset < len) {
            byte b = utf8[offset++];
            int ch = b;
            if (ch < 0 || escCodes[ch] == 0) {
                outputBuffer[outputPtr++] = b;
                continue;
            }
            int escape = escCodes[ch];
            if (escape > 0) { // 2-char escape, fine
                outputBuffer[outputPtr++] = BYTE_BACKSLASH;
                outputBuffer[outputPtr++] = (byte) escape;
            } else {
                // ctrl-char, 6-byte escape...
                outputPtr = _writeGenericEscape(ch, outputPtr);
            }
        }
        _outputTail = outputPtr;
    }
    
    /*
    /**********************************************************************
    /* Internal methods, low-level writing, base64 encoded
    /**********************************************************************
     */
    
    protected final void _writeBinary(Base64Variant b64variant,
            byte[] input, int inputPtr, final int inputEnd)
        throws JacksonException
    {
        // Encoding is by chunks of 3 input, 4 output chars, so:
        int safeInputEnd = inputEnd - 3;
        // Let's also reserve room for possible (and quoted) lf char each round
        int safeOutputEnd = _outputEnd - 6;
        int chunksBeforeLF = b64variant.getMaxLineLength() >> 2;

        // Ok, first we loop through all full triplets of data:
        while (inputPtr <= safeInputEnd) {
            if (_outputTail > safeOutputEnd) { // need to flush
                _flushBuffer();
            }
            // First, mash 3 bytes into lsb of 32-bit int
            int b24 = ((int) input[inputPtr++]) << 8;
            b24 |= ((int) input[inputPtr++]) & 0xFF;
            b24 = (b24 << 8) | (((int) input[inputPtr++]) & 0xFF);
            _outputTail = b64variant.encodeBase64Chunk(b24, _outputBuffer, _outputTail);
            if (--chunksBeforeLF <= 0) {
                // note: must quote in JSON value
                _outputBuffer[_outputTail++] = '\\';
                _outputBuffer[_outputTail++] = 'n';
                chunksBeforeLF = b64variant.getMaxLineLength() >> 2;
            }
        }

        // And then we may have 1 or 2 leftover bytes to encode
        int inputLeft = inputEnd - inputPtr; // 0, 1 or 2
        if (inputLeft > 0) { // yes, but do we have room for output?
            if (_outputTail > safeOutputEnd) { // don't really need 6 bytes but...
                _flushBuffer();
            }
            int b24 = ((int) input[inputPtr++]) << 16;
            if (inputLeft == 2) {
                b24 |= (((int) input[inputPtr++]) & 0xFF) << 8;
            }
            _outputTail = b64variant.encodeBase64Partial(b24, inputLeft, _outputBuffer, _outputTail);
        }
    }

    // write-method called when length is definitely known
    protected final int _writeBinary(Base64Variant b64variant,
            InputStream data, byte[] readBuffer, int bytesLeft)
        throws JacksonException
    {
        int inputPtr = 0;
        int inputEnd = 0;
        int lastFullOffset = -3;       
        
        // Let's also reserve room for possible (and quoted) LF char each round
        int safeOutputEnd = _outputEnd - 6;
        int chunksBeforeLF = b64variant.getMaxLineLength() >> 2;

        while (bytesLeft > 2) { // main loop for full triplets
            if (inputPtr > lastFullOffset) {
                inputEnd = _readMore(data, readBuffer, inputPtr, inputEnd, bytesLeft);
                inputPtr = 0;
                if (inputEnd < 3) { // required to try to read to have at least 3 bytes
                    break;
                }
                lastFullOffset = inputEnd-3;
            }
            if (_outputTail > safeOutputEnd) { // need to flush
                _flushBuffer();
            }
            int b24 = ((int) readBuffer[inputPtr++]) << 8;
            b24 |= ((int) readBuffer[inputPtr++]) & 0xFF;
            b24 = (b24 << 8) | (((int) readBuffer[inputPtr++]) & 0xFF);
            bytesLeft -= 3;
            _outputTail = b64variant.encodeBase64Chunk(b24, _outputBuffer, _outputTail);
            if (--chunksBeforeLF <= 0) {
                _outputBuffer[_outputTail++] = '\\';
                _outputBuffer[_outputTail++] = 'n';
                chunksBeforeLF = b64variant.getMaxLineLength() >> 2;
            }
        }
        
        // And then we may have 1 or 2 leftover bytes to encode
        if (bytesLeft > 0) {
            inputEnd = _readMore(data, readBuffer, inputPtr, inputEnd, bytesLeft);
            inputPtr = 0;
            if (inputEnd > 0) { // yes, but do we have room for output?
                if (_outputTail > safeOutputEnd) { // don't really need 6 bytes but...
                    _flushBuffer();
                }
                int b24 = ((int) readBuffer[inputPtr++]) << 16;
                int amount;
                if (inputPtr < inputEnd) {
                    b24 |= (((int) readBuffer[inputPtr]) & 0xFF) << 8;
                    amount = 2;
                } else {
                    amount = 1;
                }
                _outputTail = b64variant.encodeBase64Partial(b24, amount, _outputBuffer, _outputTail);
                bytesLeft -= amount;
            }
        }
        return bytesLeft;
    }

    // write method when length is unknown
    protected final int _writeBinary(Base64Variant b64variant,
            InputStream data, byte[] readBuffer)
        throws JacksonException
    {
        int inputPtr = 0;
        int inputEnd = 0;
        int lastFullOffset = -3;
        int bytesDone = 0;
        
        // Let's also reserve room for possible (and quoted) LF char each round
        int safeOutputEnd = _outputEnd - 6;
        int chunksBeforeLF = b64variant.getMaxLineLength() >> 2;

        // Ok, first we loop through all full triplets of data:
        while (true) {
            if (inputPtr > lastFullOffset) { // need to load more
                inputEnd = _readMore(data, readBuffer, inputPtr, inputEnd, readBuffer.length);
                inputPtr = 0;
                if (inputEnd < 3) { // required to try to read to have at least 3 bytes
                    break;
                }
                lastFullOffset = inputEnd-3;
            }
            if (_outputTail > safeOutputEnd) { // need to flush
                _flushBuffer();
            }
            // First, mash 3 bytes into lsb of 32-bit int
            int b24 = ((int) readBuffer[inputPtr++]) << 8;
            b24 |= ((int) readBuffer[inputPtr++]) & 0xFF;
            b24 = (b24 << 8) | (((int) readBuffer[inputPtr++]) & 0xFF);
            bytesDone += 3;
            _outputTail = b64variant.encodeBase64Chunk(b24, _outputBuffer, _outputTail);
            if (--chunksBeforeLF <= 0) {
                _outputBuffer[_outputTail++] = '\\';
                _outputBuffer[_outputTail++] = 'n';
                chunksBeforeLF = b64variant.getMaxLineLength() >> 2;
            }
        }

        // And then we may have 1 or 2 leftover bytes to encode
        if (inputPtr < inputEnd) { // yes, but do we have room for output?
            if (_outputTail > safeOutputEnd) { // don't really need 6 bytes but...
                _flushBuffer();
            }
            int b24 = ((int) readBuffer[inputPtr++]) << 16;
            int amount = 1;
            if (inputPtr < inputEnd) {
                b24 |= (((int) readBuffer[inputPtr]) & 0xFF) << 8;
                amount = 2;
            }
            bytesDone += amount;
            _outputTail = b64variant.encodeBase64Partial(b24, amount, _outputBuffer, _outputTail);
        }
        return bytesDone;
    }
    
    private final int _readMore(InputStream in,
            byte[] readBuffer, int inputPtr, int inputEnd,
            int maxRead) throws JacksonException
    {
        // anything to shift to front?
        int i = 0;
        while (inputPtr < inputEnd) {
            readBuffer[i++]  = readBuffer[inputPtr++];
        }
        inputPtr = 0;
        inputEnd = i;
        maxRead = Math.min(maxRead, readBuffer.length);
        
        do {
            int length = maxRead - inputEnd;
            if (length == 0) {
                break;
            }
            int count;
            try {
                count = in.read(readBuffer, inputEnd, length);            
            } catch (IOException e) {
                throw _wrapIOFailure(e);
            }
            if (count < 0) {
                return inputEnd;
            }
            inputEnd += count;
        } while (inputEnd < 3);
        return inputEnd;
    }
    
    /*
    /**********************************************************************
    /* Internal methods, character escapes/encoding
    /**********************************************************************
     */
    
    /**
     * Method called to output a character that is beyond range of
     * 1- and 2-byte UTF-8 encodings, when outputting "raw" 
     * text (meaning it is not to be escaped or quoted)
     */
    private final int _outputRawMultiByteChar(int ch, char[] cbuf, int inputOffset, int inputEnd)
        throws JacksonException
    {
        // Let's handle surrogates gracefully (as 4 byte output):
        if (ch >= SURR1_FIRST) {
            if (ch <= SURR2_LAST) { // yes, outside of BMP
                // Do we have second part?
                if (inputOffset >= inputEnd || cbuf == null) { // nope... have to note down
                    _reportError(String.format(
"Split surrogate on writeRaw() input (last character): first character 0x%4x", ch));
                } else {
                    _outputSurrogates(ch, cbuf[inputOffset]);
                }
                return inputOffset+1;
            }
        }
        final byte[] bbuf = _outputBuffer;
        bbuf[_outputTail++] = (byte) (0xe0 | (ch >> 12));
        bbuf[_outputTail++] = (byte) (0x80 | ((ch >> 6) & 0x3f));
        bbuf[_outputTail++] = (byte) (0x80 | (ch & 0x3f));
        return inputOffset;
    }

    protected final void _outputSurrogates(int surr1, int surr2) throws JacksonException
    {
        int c = _decodeSurrogate(surr1, surr2);
        if ((_outputTail + 4) > _outputEnd) {
            _flushBuffer();
        }
        final byte[] bbuf = _outputBuffer;
        bbuf[_outputTail++] = (byte) (0xf0 | (c >> 18));
        bbuf[_outputTail++] = (byte) (0x80 | ((c >> 12) & 0x3f));
        bbuf[_outputTail++] = (byte) (0x80 | ((c >> 6) & 0x3f));
        bbuf[_outputTail++] = (byte) (0x80 | (c & 0x3f));
    }
    
    /**
     * 
     * @param ch
     * @param outputPtr Position within output buffer to append multi-byte in
     * 
     * @return New output position after appending
     * 
     * @throws JacksonException
     */
    private final int _outputMultiByteChar(int ch, int outputPtr) throws JacksonException
    {
        byte[] bbuf = _outputBuffer;
        if (ch >= SURR1_FIRST && ch <= SURR2_LAST) { // yes, outside of BMP; add an escape
            // 23-Nov-2015, tatu: As per [core#223], may or may not want escapes;
            //   it would be added here... but as things are, we do not have proper
            //   access yet...
//            if (Feature.ESCAPE_UTF8_SURROGATES.enabledIn(_features)) {
                bbuf[outputPtr++] = BYTE_BACKSLASH;
                bbuf[outputPtr++] = BYTE_u;
                
                bbuf[outputPtr++] = HEX_CHARS[(ch >> 12) & 0xF];
                bbuf[outputPtr++] = HEX_CHARS[(ch >> 8) & 0xF];
                bbuf[outputPtr++] = HEX_CHARS[(ch >> 4) & 0xF];
                bbuf[outputPtr++] = HEX_CHARS[ch & 0xF];
//            } else { ... }
        } else {
            bbuf[outputPtr++] = (byte) (0xe0 | (ch >> 12));
            bbuf[outputPtr++] = (byte) (0x80 | ((ch >> 6) & 0x3f));
            bbuf[outputPtr++] = (byte) (0x80 | (ch & 0x3f));
        }
        return outputPtr;
    }

    private final void _writeNull() throws JacksonException
    {
        if ((_outputTail + 4) >= _outputEnd) {
            _flushBuffer();
        }
        System.arraycopy(NULL_BYTES, 0, _outputBuffer, _outputTail, 4);
        _outputTail += 4;
    }
        
    /**
     * Method called to write a generic Unicode escape for given character.
     * 
     * @param charToEscape Character to escape using escape sequence (\\uXXXX)
     */
    private int _writeGenericEscape(int charToEscape, int outputPtr) throws JacksonException
    {
        final byte[] bbuf = _outputBuffer;
        bbuf[outputPtr++] = BYTE_BACKSLASH;
        bbuf[outputPtr++] = BYTE_u;
        if (charToEscape > 0xFF) {
            int hi = (charToEscape >> 8) & 0xFF;
            bbuf[outputPtr++] = HEX_CHARS[hi >> 4];
            bbuf[outputPtr++] = HEX_CHARS[hi & 0xF];
            charToEscape &= 0xFF;
        } else {
            bbuf[outputPtr++] = BYTE_0;
            bbuf[outputPtr++] = BYTE_0;
        }
        // We know it's a control char, so only the last 2 chars are non-0
        bbuf[outputPtr++] = HEX_CHARS[charToEscape >> 4];
        bbuf[outputPtr++] = HEX_CHARS[charToEscape & 0xF];
        return outputPtr;
    }

    protected final void _flushBuffer() throws JacksonException
    {
        int len = _outputTail;
        if (len > 0) {
            _outputTail = 0;
            try {
                _outputStream.write(_outputBuffer, 0, len);
            } catch (IOException e) {
                throw _wrapIOFailure(e);
            }
        }
    }
}<|MERGE_RESOLUTION|>--- conflicted
+++ resolved
@@ -1023,39 +1023,31 @@
     @Override
     public void writeNumber(double d) throws JacksonException
     {
+        final boolean useFast = isEnabled(StreamWriteFeature.USE_FAST_DOUBLE_WRITER);
         if (_cfgNumbersAsStrings ||
             (NumberOutput.notFinite(d)
-<<<<<<< HEAD
                     && JsonWriteFeature.WRITE_NAN_AS_STRINGS.enabledIn(_formatWriteFeatures))) {
-            writeString(String.valueOf(d));
-=======
-                && Feature.QUOTE_NON_NUMERIC_NUMBERS.enabledIn(_features))) {
-            writeString(NumberOutput.toString(d, isEnabled(Feature.USE_FAST_DOUBLE_WRITER)));
->>>>>>> 5a8ed082
+            writeString(NumberOutput.toString(d, useFast));
             return;
         }
         // What is the max length for doubles? 40 chars?
         _verifyValueWrite(WRITE_NUMBER);
-        writeRaw(NumberOutput.toString(d, isEnabled(Feature.USE_FAST_DOUBLE_WRITER)));
+        writeRaw(NumberOutput.toString(d, useFast));
     }
 
     @Override
     public void writeNumber(float f) throws JacksonException
     {
+        final boolean useFast = isEnabled(StreamWriteFeature.USE_FAST_DOUBLE_WRITER);
         if (_cfgNumbersAsStrings ||
             (NumberOutput.notFinite(f)
-<<<<<<< HEAD
                     && JsonWriteFeature.WRITE_NAN_AS_STRINGS.enabledIn(_formatWriteFeatures))) {
-            writeString(String.valueOf(f));
-=======
-                && Feature.QUOTE_NON_NUMERIC_NUMBERS.enabledIn(_features))) {
-            writeString(NumberOutput.toString(f, isEnabled(Feature.USE_FAST_DOUBLE_WRITER)));
->>>>>>> 5a8ed082
+            writeString(NumberOutput.toString(f, useFast));
             return;
         }
         // What is the max length for floats?
         _verifyValueWrite(WRITE_NUMBER);
-        writeRaw(NumberOutput.toString(f, isEnabled(Feature.USE_FAST_DOUBLE_WRITER)));
+        writeRaw(NumberOutput.toString(f, useFast));
     }
 
     @Override
