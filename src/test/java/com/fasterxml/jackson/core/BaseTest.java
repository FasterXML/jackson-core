package com.fasterxml.jackson.core;

import java.io.*;
import java.nio.charset.StandardCharsets;
<<<<<<< HEAD
import java.util.*;
=======
import java.util.Arrays;
>>>>>>> 840700de

import com.fasterxml.jackson.core.json.JsonFactory;
import com.fasterxml.jackson.core.json.JsonFactoryBuilder;
import com.fasterxml.jackson.core.testsupport.MockDataInput;
import com.fasterxml.jackson.core.testsupport.ThrottledInputStream;
<<<<<<< HEAD
import com.fasterxml.jackson.core.util.Named;
=======
import com.fasterxml.jackson.core.testsupport.ThrottledReader;
>>>>>>> 840700de

import junit.framework.TestCase;

@SuppressWarnings("resource")
public abstract class BaseTest
    extends TestCase
{
    protected final static String FIELD_BASENAME = "f";

    protected final static int MODE_INPUT_STREAM = 0;
    protected final static int MODE_INPUT_STREAM_THROTTLED = 1;
    protected final static int MODE_READER = 2;
    protected final static int MODE_READER_THROTTLED = 3;
    protected final static int MODE_DATA_INPUT = 4;

    protected final static int[] ALL_MODES = new int[] {
        MODE_INPUT_STREAM,
        MODE_INPUT_STREAM_THROTTLED,
        MODE_READER,
        MODE_READER_THROTTLED,
        MODE_DATA_INPUT
    };

    protected final static int[] ALL_BINARY_MODES = new int[] {
        MODE_INPUT_STREAM,
        MODE_INPUT_STREAM_THROTTLED,
        MODE_DATA_INPUT
    };

    protected final static int[] ALL_TEXT_MODES = new int[] {
        MODE_READER,
        MODE_READER_THROTTLED
    };

    // DataInput not streaming
    protected final static int[] ALL_STREAMING_MODES = new int[] {
        MODE_INPUT_STREAM,
        MODE_INPUT_STREAM_THROTTLED,
        MODE_READER,
        MODE_READER_THROTTLED
    };

    /*
    /**********************************************************************
    /* Some sample documents
    /**********************************************************************
     */

    protected final static int SAMPLE_SPEC_VALUE_WIDTH = 800;
    protected final static int SAMPLE_SPEC_VALUE_HEIGHT = 600;
    protected final static String SAMPLE_SPEC_VALUE_TITLE = "View from 15th Floor";
    protected final static String SAMPLE_SPEC_VALUE_TN_URL = "http://www.example.com/image/481989943";
    protected final static int SAMPLE_SPEC_VALUE_TN_HEIGHT = 125;
    protected final static String SAMPLE_SPEC_VALUE_TN_WIDTH = "100";
    protected final static int SAMPLE_SPEC_VALUE_TN_ID1 = 116;
    protected final static int SAMPLE_SPEC_VALUE_TN_ID2 = 943;
    protected final static int SAMPLE_SPEC_VALUE_TN_ID3 = 234;
    protected final static int SAMPLE_SPEC_VALUE_TN_ID4 = 38793;

    protected final static String SAMPLE_DOC_JSON_SPEC = 
        "{\n"
        +"  \"Image\" : {\n"
        +"    \"Width\" : "+SAMPLE_SPEC_VALUE_WIDTH+",\n"
        +"    \"Height\" : "+SAMPLE_SPEC_VALUE_HEIGHT+","
        +"\"Title\" : \""+SAMPLE_SPEC_VALUE_TITLE+"\",\n"
        +"    \"Thumbnail\" : {\n"
        +"      \"Url\" : \""+SAMPLE_SPEC_VALUE_TN_URL+"\",\n"
        +"\"Height\" : "+SAMPLE_SPEC_VALUE_TN_HEIGHT+",\n"
        +"      \"Width\" : \""+SAMPLE_SPEC_VALUE_TN_WIDTH+"\"\n"
        +"    },\n"
        +"    \"IDs\" : ["+SAMPLE_SPEC_VALUE_TN_ID1+","+SAMPLE_SPEC_VALUE_TN_ID2+","+SAMPLE_SPEC_VALUE_TN_ID3+","+SAMPLE_SPEC_VALUE_TN_ID4+"]\n"
        +"  }"
        +"}"
        ;

    /*
    /**********************************************************************
    /* Helper classes (beans)
    /**********************************************************************
     */

    /**
     * Sample class from Jackson tutorial ("JacksonInFiveMinutes")
     */
    protected static class FiveMinuteUser {
        public enum Gender { MALE, FEMALE };

        public static class Name
        {
          private String _first, _last;

          public Name() { }
          public Name(String f, String l) {
              _first = f;
              _last = l;
          }
          
          public String getFirst() { return _first; }
          public String getLast() { return _last; }

          public void setFirst(String s) { _first = s; }
          public void setLast(String s) { _last = s; }

          @Override
          public boolean equals(Object o)
          {
              if (o == this) return true;
              if (o == null || o.getClass() != getClass()) return false;
              Name other = (Name) o;
              return _first.equals(other._first) && _last.equals(other._last); 
          }
        }

        private Gender _gender;
        private Name _name;
        private boolean _isVerified;
        private byte[] _userImage;

        public FiveMinuteUser() { }

        public FiveMinuteUser(String first, String last, boolean verified, Gender g, byte[] data)
        {
            _name = new Name(first, last);
            _isVerified = verified;
            _gender = g;
            _userImage = data;
        }
        
        public Name getName() { return _name; }
        public boolean isVerified() { return _isVerified; }
        public Gender getGender() { return _gender; }
        public byte[] getUserImage() { return _userImage; }

        public void setName(Name n) { _name = n; }
        public void setVerified(boolean b) { _isVerified = b; }
        public void setGender(Gender g) { _gender = g; }
        public void setUserImage(byte[] b) { _userImage = b; }

        @Override
        public boolean equals(Object o)
        {
            if (o == this) return true;
            if (o == null || o.getClass() != getClass()) return false;
            FiveMinuteUser other = (FiveMinuteUser) o;
            if (_isVerified != other._isVerified) return false;
            if (_gender != other._gender) return false; 
            if (!_name.equals(other._name)) return false;
            byte[] otherImage = other._userImage;
            if (otherImage.length != _userImage.length) return false;
            for (int i = 0, len = _userImage.length; i < len; ++i) {
                if (_userImage[i] != otherImage[i]) {
                    return false;
                }
            }
            return true;
        }
    }

    protected final JsonFactory JSON_FACTORY = new JsonFactory();

    /*
    /**********************************************************************
    /* High-level helpers
    /**********************************************************************
     */

    protected void verifyJsonSpecSampleDoc(JsonParser p, boolean verifyContents)
    {
        verifyJsonSpecSampleDoc(p, verifyContents, true);
    }

    protected void verifyJsonSpecSampleDoc(JsonParser p, boolean verifyContents,
            boolean requireNumbers)
    {
        if (!p.hasCurrentToken()) {
            p.nextToken();
        }
        // first basic check, mostly for test coverage
        assertNull(p.getTypeId());
        assertNull(p.getObjectId());

        assertToken(JsonToken.START_OBJECT, p.currentToken()); // main object

        assertToken(JsonToken.PROPERTY_NAME, p.nextToken()); // 'Image'
        if (verifyContents) {
            verifyFieldName(p, "Image");
        }

        assertToken(JsonToken.START_OBJECT, p.nextToken()); // 'image' object

        assertToken(JsonToken.PROPERTY_NAME, p.nextToken()); // 'Width'
        if (verifyContents) {
            verifyFieldName(p, "Width");
        }

        verifyIntToken(p.nextToken(), requireNumbers);
        if (verifyContents) {
            verifyIntValue(p, SAMPLE_SPEC_VALUE_WIDTH);
        }

        assertToken(JsonToken.PROPERTY_NAME, p.nextToken()); // 'Height'
        if (verifyContents) {
            verifyFieldName(p, "Height");
        }

        verifyIntToken(p.nextToken(), requireNumbers);
        if (verifyContents) {
            verifyIntValue(p, SAMPLE_SPEC_VALUE_HEIGHT);
        }
        assertToken(JsonToken.PROPERTY_NAME, p.nextToken()); // 'Title'
        if (verifyContents) {
            verifyFieldName(p, "Title");
        }
        assertToken(JsonToken.VALUE_STRING, p.nextToken());
        assertEquals(SAMPLE_SPEC_VALUE_TITLE, getAndVerifyText(p));
        assertToken(JsonToken.PROPERTY_NAME, p.nextToken()); // 'Thumbnail'
        if (verifyContents) {
            verifyFieldName(p, "Thumbnail");
        }

        assertToken(JsonToken.START_OBJECT, p.nextToken()); // 'thumbnail' object
        assertToken(JsonToken.PROPERTY_NAME, p.nextToken()); // 'Url'
        if (verifyContents) {
            verifyFieldName(p, "Url");
        }
        assertToken(JsonToken.VALUE_STRING, p.nextToken());
        if (verifyContents) {
            assertEquals(SAMPLE_SPEC_VALUE_TN_URL, getAndVerifyText(p));
        }
        assertToken(JsonToken.PROPERTY_NAME, p.nextToken()); // 'Height'
        if (verifyContents) {
            verifyFieldName(p, "Height");
        }
        verifyIntToken(p.nextToken(), requireNumbers);
        if (verifyContents) {
            verifyIntValue(p, SAMPLE_SPEC_VALUE_TN_HEIGHT);
        }
        assertToken(JsonToken.PROPERTY_NAME, p.nextToken()); // 'Width'
        if (verifyContents) {
            verifyFieldName(p, "Width");
        }
        // Width value is actually a String in the example
        assertToken(JsonToken.VALUE_STRING, p.nextToken());
        if (verifyContents) {
            assertEquals(SAMPLE_SPEC_VALUE_TN_WIDTH, getAndVerifyText(p));
        }

        assertToken(JsonToken.END_OBJECT, p.nextToken()); // 'thumbnail' object
        assertToken(JsonToken.PROPERTY_NAME, p.nextToken()); // 'IDs'
        assertToken(JsonToken.START_ARRAY, p.nextToken()); // 'ids' array
        verifyIntToken(p.nextToken(), requireNumbers); // ids[0]
        if (verifyContents) {
            verifyIntValue(p, SAMPLE_SPEC_VALUE_TN_ID1);
        }
        verifyIntToken(p.nextToken(), requireNumbers); // ids[1]
        if (verifyContents) {
            verifyIntValue(p, SAMPLE_SPEC_VALUE_TN_ID2);
        }
        verifyIntToken(p.nextToken(), requireNumbers); // ids[2]
        if (verifyContents) {
            verifyIntValue(p, SAMPLE_SPEC_VALUE_TN_ID3);
        }
        verifyIntToken(p.nextToken(), requireNumbers); // ids[3]
        if (verifyContents) {
            verifyIntValue(p, SAMPLE_SPEC_VALUE_TN_ID4);
        }
        assertToken(JsonToken.END_ARRAY, p.nextToken()); // 'ids' array

        assertToken(JsonToken.END_OBJECT, p.nextToken()); // 'image' object

        assertToken(JsonToken.END_OBJECT, p.nextToken()); // main object
    }

    private void verifyIntToken(JsonToken t, boolean requireNumbers)
    {
        if (t == JsonToken.VALUE_NUMBER_INT) {
            return;
        }
        if (requireNumbers) { // to get error
            assertToken(JsonToken.VALUE_NUMBER_INT, t);
        }
        // if not number, must be String
        if (t != JsonToken.VALUE_STRING) {
            fail("Expected INT or STRING value, got "+t);
        }
    }
    
    protected void verifyFieldName(JsonParser p, String expName)
    {
        assertEquals(expName, p.getText());
        assertEquals(expName, p.currentName());
    }

    protected void verifyIntValue(JsonParser p, long expValue)
    {
        // First, via textual
        assertEquals(String.valueOf(expValue), p.getText());
    }

    /*
    /**********************************************************************
    /* Parser construction
    /**********************************************************************
     */

    protected JsonParser createParser(int mode, String doc) {
        return createParser(JSON_FACTORY, mode, doc);
    }

    protected JsonParser createParser(int mode, byte[] doc) {
        return createParser(JSON_FACTORY, mode, doc);
    }

    protected JsonParser createParser(TokenStreamFactory f, int mode, String doc)
    {
        switch (mode) {
        case MODE_INPUT_STREAM:
            return createParserUsingStream(f, doc, "UTF-8");
        case MODE_INPUT_STREAM_THROTTLED:
<<<<<<< HEAD
            {
                InputStream in = new ThrottledInputStream(doc.getBytes(StandardCharsets.UTF_8), 1);
                return f.createParser(ObjectReadContext.empty(), in);
            }
=======
            return f.createParser(new ThrottledInputStream(utf8Bytes(doc), 1));
>>>>>>> 840700de
        case MODE_READER:
            return createParserUsingReader(f, doc);
        case MODE_READER_THROTTLED:
            return f.createParser(new ThrottledReader(doc, 1));
        case MODE_DATA_INPUT:
            return createParserForDataInput(f, new MockDataInput(doc));
        default:
        }
        throw new RuntimeException("internal error");
    }

    protected JsonParser createParser(TokenStreamFactory f, int mode, byte[] doc)
    {
        switch (mode) {
        case MODE_INPUT_STREAM:
            return f.createParser(ObjectReadContext.empty(), new ByteArrayInputStream(doc));
        case MODE_INPUT_STREAM_THROTTLED:
<<<<<<< HEAD
            {
                InputStream in = new ThrottledInputStream(doc, 1);
                return f.createParser(ObjectReadContext.empty(), in);
            }
        case MODE_READER:
            return f.createParser(ObjectReadContext.empty(), new StringReader(
                    new String(doc, StandardCharsets.UTF_8)));
=======
            return f.createParser(new ThrottledInputStream(doc, 1));
        case MODE_READER:
            return f.createParser(new StringReader(new String(doc, "UTF-8")));
        case MODE_READER_THROTTLED:
            return f.createParser(new ThrottledReader(new String(doc, "UTF-8"), 1));
>>>>>>> 840700de
        case MODE_DATA_INPUT:
            return createParserForDataInput(f, new MockDataInput(doc));
        default:
        }
        throw new RuntimeException("internal error");
    }
    
    protected JsonParser createParserUsingReader(String input)
    {
        return createParserUsingReader(new JsonFactory(), input);
    }

    protected JsonParser createParserUsingReader(TokenStreamFactory f, String input)
    {
        return f.createParser(ObjectReadContext.empty(), new StringReader(input));
    }

    protected JsonParser createParserUsingStream(String input, String encoding)
    {
        return createParserUsingStream(new JsonFactory(), input, encoding);
    }

    protected JsonParser createParserUsingStream(TokenStreamFactory f,
            String input, String encoding)
    {

        /* 23-Apr-2008, tatus: UTF-32 is not supported by JDK, have to
         *   use our own codec too (which is not optimal since there's
         *   a chance both encoder and decoder might have bugs, but ones
         *   that cancel each other out or such)
         */
        byte[] data;
        if (encoding.equalsIgnoreCase("UTF-32")) {
            data = encodeInUTF32BE(input);
        } else {
            try {
                data = input.getBytes(encoding);
            } catch (IOException e) {
                throw new RuntimeException(e);
            }
        }
        InputStream is = new ByteArrayInputStream(data);
        return f.createParser(ObjectReadContext.empty(), is);
    }

    protected JsonParser createParserForDataInput(TokenStreamFactory f,
            DataInput input)
    {
        return f.createParser(ObjectReadContext.empty(), input);
    }

    /*
    /**********************************************************************
    /* Generator construction
    /**********************************************************************
     */

    protected JsonGenerator createGenerator(OutputStream out) {
        return createGenerator(JSON_FACTORY, out);
    }

    protected JsonGenerator createGenerator(TokenStreamFactory f, OutputStream out) {
        return f.createGenerator(ObjectWriteContext.empty(), out);
    }

    protected JsonGenerator createGenerator(Writer w) {
        return createGenerator(JSON_FACTORY, w);
    }

    protected JsonGenerator createGenerator(TokenStreamFactory f, Writer w) {
        return f.createGenerator(ObjectWriteContext.empty(), w);
    }

    /*
    /**********************************************************************
    /* Helper read/write methods
    /**********************************************************************
     */

    protected void writeJsonDoc(JsonFactory f, String doc, Writer w)
    {
        writeJsonDoc(f, doc, f.createGenerator(ObjectWriteContext.empty(), w));
    }

    protected void writeJsonDoc(JsonFactory f, String doc, JsonGenerator g)
    {
        JsonParser p = f.createParser(ObjectReadContext.empty(), aposToQuotes(doc));
        
        while (p.nextToken() != null) {
            g.copyCurrentStructure(p);
        }
        p.close();
        g.close();
    }

    /*
    /**********************************************************************
    /* Additional assertion methods
    /**********************************************************************
     */

    protected void assertToken(JsonToken expToken, JsonToken actToken)
    {
        if (actToken != expToken) {
            fail("Expected token "+expToken+", current token "+actToken);
        }
    }

    protected void assertToken(JsonToken expToken, JsonParser p)
    {
        assertToken(expToken, p.currentToken());
    }

    protected void assertType(Object ob, Class<?> expType)
    {
        if (ob == null) {
            fail("Expected an object of type "+expType.getName()+", got null");
        }
        Class<?> cls = ob.getClass();
        if (!expType.isAssignableFrom(cls)) {
            fail("Expected type "+expType.getName()+", got "+cls.getName());
        }
    }

    protected void verifyException(Throwable e, String... matches)
    {
        String msg = e.getMessage();
        String lmsg = (msg == null) ? "" : msg.toLowerCase();
        for (String match : matches) {
            String lmatch = match.toLowerCase();
            if (lmsg.indexOf(lmatch) >= 0) {
                return;
            }
        }
        fail("Expected an exception with one of substrings ("+Arrays.asList(matches)+"): got one with message \""+msg+"\"");
    }

    /**
     * Method that gets textual contents of the current token using
     * available methods, and ensures results are consistent, before
     * returning them
     */
    protected String getAndVerifyText(JsonParser p)
    {
        // Ok, let's verify other accessors
        int actLen = p.getTextLength();
        char[] ch = p.getTextCharacters();
        String str2 = new String(ch, p.getTextOffset(), actLen);
        String str = p.getText();

        if (str.length() !=  actLen) {
            fail("Internal problem (p.token == "+p.currentToken()+"): p.getText().length() ['"+str+"'] == "+str.length()+"; p.getTextLength() == "+actLen);
        }
        assertEquals("String access via getText(), getTextXxx() must be the same", str, str2);

        return str;
    }

    /*
    /**********************************************************************
    /* And other helpers
    /**********************************************************************
     */

    protected static String quote(String str) {
        return q(str);
    }

    protected static String q(String str) {
        return '"'+str+'"';
    }

    protected static String aposToQuotes(String json) {
        return a2q(json);
    }

    protected static String a2q(String json) {
        return json.replace("'", "\"");
    }

    protected byte[] encodeInUTF32BE(String input)
    {
        int len = input.length();
        byte[] result = new byte[len * 4];
        int ptr = 0;
        for (int i = 0; i < len; ++i, ptr += 4) {
            char c = input.charAt(i);
            result[ptr] = result[ptr+1] = (byte) 0;
            result[ptr+2] = (byte) (c >> 8);
            result[ptr+3] = (byte) c;
        }
        return result;
    }

    protected static byte[] utf8Bytes(String str) {
        return str.getBytes(StandardCharsets.UTF_8);
<<<<<<< HEAD
    }

    protected static String utf8String(ByteArrayOutputStream bytes) {
        try {
            return bytes.toString(StandardCharsets.UTF_8.name());
        } catch (IOException e) {
            throw new IllegalArgumentException(e);
        }
=======
>>>>>>> 840700de
    }

    protected byte[] readResource(String ref)
    {
       ByteArrayOutputStream bytes = new ByteArrayOutputStream();
       final byte[] buf = new byte[4000];

       InputStream in = getClass().getResourceAsStream(ref);
       if (in != null) {
           try {
               int len;
               while ((len = in.read(buf)) > 0) {
                   bytes.write(buf, 0, len);
               }
               in.close();
           } catch (IOException e) {
               throw new RuntimeException("Failed to read resource '"+ref+"': "+e);
           }
       }
       if (bytes.size() == 0) {
           throw new IllegalArgumentException("Failed to read resource '"+ref+"': empty resource?");
       }
       return bytes.toByteArray();
    }

    protected void fieldNameFor(StringBuilder sb, int index)
    {
        /* let's do something like "f1.1" to exercise different
         * field names (important for byte-based codec)
         * Other name shuffling done mostly just for fun... :)
         */
        sb.append(FIELD_BASENAME);
        sb.append(index);
        if (index > 50) {
            sb.append('.');
            if (index > 200) {
                sb.append(index);
                if (index > 4000) { // and some even longer symbols...
                    sb.append(".").append(index);
                }
            } else {
                sb.append(index >> 3); // divide by 8
            }
        }
    }

    protected JsonFactory sharedStreamFactory() {
        return JSON_FACTORY;
    }

    protected JsonFactory newStreamFactory() {
        return new JsonFactory();
    }

    protected JsonFactoryBuilder streamFactoryBuilder() {
        return JsonFactory.builder();
    }

    protected String fieldNameFor(int index)
    {
        StringBuilder sb = new StringBuilder(16);
        fieldNameFor(sb, index);
        return sb.toString();
    }

    protected int[] calcQuads(String word) {
        try {
            return calcQuads(word.getBytes("UTF-8"));
        } catch (IOException e) {
            throw new RuntimeException(e);
        }
    }

    protected int[] calcQuads(byte[] wordBytes) {
        int blen = wordBytes.length;
        int[] result = new int[(blen + 3) / 4];
        for (int i = 0; i < blen; ++i) {
            int x = wordBytes[i] & 0xFF;

            if (++i < blen) {
                x = (x << 8) | (wordBytes[i] & 0xFF);
                if (++i < blen) {
                    x = (x << 8) | (wordBytes[i] & 0xFF);
                    if (++i < blen) {
                        x = (x << 8) | (wordBytes[i] & 0xFF);
                    }
                }
            }
            result[i >> 2] = x;
        }
        return result;
    }

    public static List<Named> namedFromStrings(Collection<String> input) {
        ArrayList<Named> result = new ArrayList<>(input.size());
        for (String str : input) {
            result.add(Named.fromString(str));
        }
        return result;
    }

    public static List<Named> namedFromStrings(String... input) {
        return namedFromStrings(Arrays.asList(input));
    }
}<|MERGE_RESOLUTION|>--- conflicted
+++ resolved
@@ -2,21 +2,14 @@
 
 import java.io.*;
 import java.nio.charset.StandardCharsets;
-<<<<<<< HEAD
 import java.util.*;
-=======
-import java.util.Arrays;
->>>>>>> 840700de
 
 import com.fasterxml.jackson.core.json.JsonFactory;
 import com.fasterxml.jackson.core.json.JsonFactoryBuilder;
 import com.fasterxml.jackson.core.testsupport.MockDataInput;
 import com.fasterxml.jackson.core.testsupport.ThrottledInputStream;
-<<<<<<< HEAD
+import com.fasterxml.jackson.core.testsupport.ThrottledReader;
 import com.fasterxml.jackson.core.util.Named;
-=======
-import com.fasterxml.jackson.core.testsupport.ThrottledReader;
->>>>>>> 840700de
 
 import junit.framework.TestCase;
 
@@ -336,18 +329,13 @@
         case MODE_INPUT_STREAM:
             return createParserUsingStream(f, doc, "UTF-8");
         case MODE_INPUT_STREAM_THROTTLED:
-<<<<<<< HEAD
-            {
-                InputStream in = new ThrottledInputStream(doc.getBytes(StandardCharsets.UTF_8), 1);
-                return f.createParser(ObjectReadContext.empty(), in);
-            }
-=======
-            return f.createParser(new ThrottledInputStream(utf8Bytes(doc), 1));
->>>>>>> 840700de
+            return f.createParser(ObjectReadContext.empty(), 
+                    new ThrottledInputStream(utf8Bytes(doc), 1));
         case MODE_READER:
             return createParserUsingReader(f, doc);
         case MODE_READER_THROTTLED:
-            return f.createParser(new ThrottledReader(doc, 1));
+            return f.createParser(ObjectReadContext.empty(),
+                    new ThrottledReader(doc, 1));
         case MODE_DATA_INPUT:
             return createParserForDataInput(f, new MockDataInput(doc));
         default:
@@ -361,21 +349,14 @@
         case MODE_INPUT_STREAM:
             return f.createParser(ObjectReadContext.empty(), new ByteArrayInputStream(doc));
         case MODE_INPUT_STREAM_THROTTLED:
-<<<<<<< HEAD
-            {
-                InputStream in = new ThrottledInputStream(doc, 1);
-                return f.createParser(ObjectReadContext.empty(), in);
-            }
+            return f.createParser(ObjectReadContext.empty(),
+                    new ThrottledInputStream(doc, 1));
         case MODE_READER:
-            return f.createParser(ObjectReadContext.empty(), new StringReader(
-                    new String(doc, StandardCharsets.UTF_8)));
-=======
-            return f.createParser(new ThrottledInputStream(doc, 1));
-        case MODE_READER:
-            return f.createParser(new StringReader(new String(doc, "UTF-8")));
+            return f.createParser(ObjectReadContext.empty(),
+                    new StringReader(new String(doc, StandardCharsets.UTF_8)));
         case MODE_READER_THROTTLED:
-            return f.createParser(new ThrottledReader(new String(doc, "UTF-8"), 1));
->>>>>>> 840700de
+            return f.createParser(ObjectReadContext.empty(),
+                    new ThrottledReader(new String(doc, StandardCharsets.UTF_8), 1));
         case MODE_DATA_INPUT:
             return createParserForDataInput(f, new MockDataInput(doc));
         default:
@@ -572,7 +553,6 @@
 
     protected static byte[] utf8Bytes(String str) {
         return str.getBytes(StandardCharsets.UTF_8);
-<<<<<<< HEAD
     }
 
     protected static String utf8String(ByteArrayOutputStream bytes) {
@@ -581,8 +561,6 @@
         } catch (IOException e) {
             throw new IllegalArgumentException(e);
         }
-=======
->>>>>>> 840700de
     }
 
     protected byte[] readResource(String ref)
