name: Build and Deploy Snapshot
on:
  push:
    branches:
    - master
    - "3.0"
    - "2.16"
    paths-ignore:
    - "README.md"
    - "release-notes/*"
  pull_request:
    branches:
    - master
    - "3.0"
    - "2.16"
    paths-ignore:
    - "README.md"
    - "release-notes/*"
permissions:
  contents: read

jobs:
  build:
    runs-on: ${{ matrix.os }}
    strategy:
      fail-fast: false
      matrix:
<<<<<<< HEAD
        java_version: ['8', '11', '17', '20']
=======
        java_version: ['8', '11', '17', '21']
>>>>>>> 0bbc504c
        os: ['ubuntu-20.04']
    env:
      JAVA_OPTS: "-XX:+TieredCompilation -XX:TieredStopAtLevel=1"
    steps:
    - uses: actions/checkout@8ade135a41bc03ea155e62e844d188df1ea18608 # v4.1.0
    - name: Set up JDK
      uses: actions/setup-java@0ab4596768b603586c0de567f2430c30f5b0d2b0 # v3.13.0
      with:
        distribution: 'temurin'
        java-version: ${{ matrix.java_version }}
        cache: 'maven'
        server-id: sonatype-nexus-snapshots
        server-username: CI_DEPLOY_USERNAME
        server-password: CI_DEPLOY_PASSWORD
        # See https://github.com/actions/setup-java/blob/v2/docs/advanced-usage.md#Publishing-using-Apache-Maven
        # gpg-private-key: ${{ secrets.MAVEN_GPG_PRIVATE_KEY }} # Value of the GPG private key to import
        # gpg-passphrase: MAVEN_GPG_PASSPHRASE # env variable for GPG private key passphrase
    - name: Build
      run: ./mvnw -B -q -ff -ntp verify
    - name: Extract project Maven version
      id: projectVersion
      run: echo "version=$(./mvnw org.apache.maven.plugins:maven-help-plugin:3.3.0:evaluate -DforceStdout -Dexpression=project.version -q)" >>$GITHUB_OUTPUT
    - name: Verify Android SDK Compatibility
      if: matrix.java_version == '8'
      run: ./mvnw -B -q -ff -ntp -DskipTests animal-sniffer:check
    - name: Deploy snapshot
      if: github.event_name != 'pull_request' && matrix.java_version == '8' && endsWith(steps.projectVersion.outputs.version, '-SNAPSHOT')
      env:
        CI_DEPLOY_USERNAME: ${{ secrets.CI_DEPLOY_USERNAME }}
        CI_DEPLOY_PASSWORD: ${{ secrets.CI_DEPLOY_PASSWORD }}
        # MAVEN_GPG_PASSPHRASE: ${{ secrets.MAVEN_GPG_PASSPHRASE }}
      run: ./mvnw -B -q -ff -DskipTests -ntp source:jar deploy
    - name: Generate code coverage
      if: github.event_name != 'pull_request' && matrix.java_version == '8'
      run: ./mvnw -B -q -ff -ntp test
    - name: Publish code coverage
      if: github.event_name != 'pull_request' && matrix.java_version == '8'
      uses: codecov/codecov-action@eaaf4bedf32dbdc6b720b63067d99c4d77d6047d # v3.1.4
      with:
        token: ${{ secrets.CODECOV_TOKEN }}
        file: ./target/site/jacoco/jacoco.xml
        flags: unittests<|MERGE_RESOLUTION|>--- conflicted
+++ resolved
@@ -25,11 +25,7 @@
     strategy:
       fail-fast: false
       matrix:
-<<<<<<< HEAD
-        java_version: ['8', '11', '17', '20']
-=======
         java_version: ['8', '11', '17', '21']
->>>>>>> 0bbc504c
         os: ['ubuntu-20.04']
     env:
       JAVA_OPTS: "-XX:+TieredCompilation -XX:TieredStopAtLevel=1"
