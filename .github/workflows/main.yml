--- conflicted
+++ resolved
@@ -1,22 +1,10 @@
 name: Build and Deploy Snapshot
 on:
   push:
-<<<<<<< HEAD
-    branches:
-    - 3.x
-    - "2.19"
-=======
->>>>>>> e95f7e67
     paths-ignore:
     - "README.md"
     - "release-notes/*"
   pull_request:
-<<<<<<< HEAD
-    branches:
-    - 3.x
-    - "2.19"
-=======
->>>>>>> e95f7e67
     paths-ignore:
     - "README.md"
     - "release-notes/*"
@@ -95,11 +83,7 @@
   trigger-dep-builds-v3:
     name: Trigger downstream builds for v3
     needs: [build]
-<<<<<<< HEAD
     # Only for pushes to 3.x branch
-=======
-    # Only for pushes to master (v3) branch
->>>>>>> e95f7e67
     if: ${{ github.event_name == 'push' && github.ref_name == '3.x' }}
     uses: ./.github/workflows/trigger_dep_builds_v3.yml
     secrets:
