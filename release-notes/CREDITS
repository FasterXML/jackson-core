--- conflicted
+++ resolved
@@ -95,17 +95,15 @@
    input of a certain size
    (2.7.7)
 
-<<<<<<< HEAD
+Allar Haav (haav@github)
+  * Reportef #317: ArrayIndexOutOfBoundsException: 200 on floating point number with exactly
+  200-length decimal part
+   (2.7.8)
+
 Mikael Staldal (mikaelstaldal@github)
   * Contributed fix for #265: `JsonStringEncoder` should allow passing `CharSequence`
    (2.8.0)
 
 Kevin Gallardo (newkek@github)
   * Reported #296: JsonParserSequence skips a token on a switched Parser
-   (2.8.0)
-=======
-Allar Haav (haav@github)
-  * Reportef #317: ArrayIndexOutOfBoundsException: 200 on floating point number with exactly
-  200-length decimal part
-   (2.7.8)
->>>>>>> 345cad5b
+   (2.8.0)