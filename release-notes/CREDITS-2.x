--- conflicted
+++ resolved
@@ -457,14 +457,12 @@
  * Contributed #1305: Make helper methods of `WriterBasedJsonGenerator` non-final to allow overriding
   (2.18.0)
 
-<<<<<<< HEAD
-Eduard Gomoliako (@Gems)
- * Contributed #1356: Make `JsonGenerator::writeTypePrefix` method to not write a
-  `WRAPPER_ARRAY` when `typeIdDef.id == null`
-  (2.19.0)
-=======
 Justin Gosselin (@jgosselin-accesso)
  * Reported #1359: Non-surrogate characters being incorrectly combined when
   `JsonWriteFeature.COMBINE_UNICODE_SURROGATES_IN_UTF8` is enabled
   (2.18.2)
->>>>>>> 88b4c947
+
+Eduard Gomoliako (@Gems)
+ * Contributed #1356: Make `JsonGenerator::writeTypePrefix` method to not write a
+  `WRAPPER_ARRAY` when `typeIdDef.id == null`
+  (2.19.0)