--- conflicted
+++ resolved
@@ -14,7 +14,6 @@
 === Releases ===
 ------------------------------------------------------------------------
 
-<<<<<<< HEAD
 2.6.0 (not yet released)
 
 #177: Add a check so `JsonGenerator.writeString()` won't work if `writeFieldName()` expected.
@@ -22,12 +21,11 @@
   modules
 - Implement a new yet more optimized symbol table for byte-backed parsers
 - Add `JsonParser.Feature.IGNORE_UNDEFINED`, useful for data formats like protobuf
-=======
+
 2.5.2 (not yet released)
 
 #181: Failure parsing -Infinity on buffer boundary
  (reported by brharrington@github)
->>>>>>> 29a364a7
 
 2.5.1 (06-Feb-2015)
 
