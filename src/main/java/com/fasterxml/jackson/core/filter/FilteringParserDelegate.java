package com.fasterxml.jackson.core.filter;

import java.io.IOException;

import com.fasterxml.jackson.core.*;
import com.fasterxml.jackson.core.sym.FieldNameMatcher;
import com.fasterxml.jackson.core.util.JsonParserDelegate;

import static com.fasterxml.jackson.core.JsonTokenId.*;

/**
 * Specialized {@link JsonParserDelegate} that allows use of
 * {@link TokenFilter} for outputting a subset of content that
 * is visible to caller
 */
public class FilteringParserDelegate extends JsonParserDelegate
{
    /*
    /**********************************************************
    /* Configuration
    /**********************************************************
     */
    
    /**
     * Object consulted to determine whether to write parts of content generator
     * is asked to write or not.
     */
    protected TokenFilter rootFilter;

    /**
     * Flag that determines whether filtering will continue after the first
     * match is indicated or not: if `false`, output is based on just the first
     * full match (returning {@link TokenFilter#INCLUDE_ALL}) and no more
     * checks are made; if `true` then filtering will be applied as necessary
     * until end of content.
     */
    protected boolean _allowMultipleMatches;

    /**
     * Flag that determines whether path leading up to included content should
     * also be automatically included or not. If `false`, no path inclusion is
     * done and only explicitly included entries are output; if `true` then
     * path from main level down to match is also included as necessary.
     */
    protected boolean _includePath;

    /*
    /**********************************************************
    /* State
    /**********************************************************
     */

    /**
     * Last token retrieved via {@link #nextToken}, if any.
     * Null before the first call to <code>nextToken()</code>,
     * as well as if token has been explicitly cleared
     */
    protected JsonToken _currToken;

    /**
     * Last cleared token, if any: that is, value that was in
     * effect when {@link #clearCurrentToken} was called.
     */
    protected JsonToken _lastClearedToken;
    
    /**
     * During traversal this is the actual "open" parse tree, which sometimes
     * is the same as {@link #_exposedContext}, and at other times is ahead
     * of it. Note that this context is never null.
     */
    protected TokenFilterContext _headContext;

    /**
     * In cases where {@link #_headContext} is "ahead" of context exposed to
     * caller, this context points to what is currently exposed to caller.
     * When the two are in sync, this context reference will be <code>null</code>.
     */
    protected TokenFilterContext _exposedContext;

    /**
     * State that applies to the item within container, used where applicable.
     * Specifically used to pass inclusion state between property name and
     * property, and also used for array elements.
     */
    protected TokenFilter _itemFilter;
    
    /**
     * Number of tokens for which {@link TokenFilter#INCLUDE_ALL}
     * has been returned.
     */
    protected int _matchCount;

    /*
    /**********************************************************
    /* Construction, initialization
    /**********************************************************
     */

    public FilteringParserDelegate(JsonParser p, TokenFilter f,
            boolean includePath, boolean allowMultipleMatches)
    {
        super(p);
        rootFilter = f;
        // and this is the currently active filter for root values
        _itemFilter = f;
        _headContext = TokenFilterContext.createRootContext(f);
        _includePath = includePath;
        _allowMultipleMatches = allowMultipleMatches;
    }

    /*
    /**********************************************************
    /* Extended API
    /**********************************************************
     */

    public TokenFilter getFilter() { return rootFilter; }

    /**
     * Accessor for finding number of matches, where specific token and sub-tree
     * starting (if structured type) are passed.
     */
    public int getMatchCount() {
        return _matchCount;
    }

    /*
    /**********************************************************
    /* Public API, token accessors
    /**********************************************************
     */

    @Override public JsonToken currentToken() { return _currToken; }
<<<<<<< HEAD
=======

    @Deprecated // since 2.12
    @Override public final int getCurrentTokenId() {
        return currentTokenId();
    }
>>>>>>> 02070fd2
    @Override public final int currentTokenId() {
        final JsonToken t = _currToken;
        return (t == null) ? JsonTokenId.ID_NO_TOKEN : t.id();
    }

    @Override public boolean hasCurrentToken() { return _currToken != null; }
    @Override public boolean hasTokenId(int id) {
        final JsonToken t = _currToken;
        if (t == null) {
            return (JsonTokenId.ID_NO_TOKEN == id);
        }
        return t.id() == id;
    }

    @Override public final boolean hasToken(JsonToken t) {
        return (_currToken == t);
    }
    
    @Override public boolean isExpectedStartArrayToken() { return _currToken == JsonToken.START_ARRAY; }
    @Override public boolean isExpectedStartObjectToken() { return _currToken == JsonToken.START_OBJECT; }

    @Override public JsonLocation getCurrentLocation() { return delegate.getCurrentLocation(); }

    @Override
    public TokenStreamContext getParsingContext() {
        return _filterContext();
    }

    @Override
    public String currentName() throws IOException {
        TokenStreamContext ctxt = _filterContext();
        if (_currToken == JsonToken.START_OBJECT || _currToken == JsonToken.START_ARRAY) {
            TokenStreamContext parent = ctxt.getParent();
            return (parent == null) ? null : parent.currentName();
        }
        return ctxt.currentName();
    }

    /*
    /**********************************************************
    /* Public API, token state overrides
    /**********************************************************
     */

    @Override
    public void clearCurrentToken() {
        if (_currToken != null) {
            _lastClearedToken = _currToken;
            _currToken = null;
        }
    }

    @Override
    public JsonToken getLastClearedToken() { return _lastClearedToken; }
/*
    @Override
    public void overrideCurrentName(String name) {
        // 14-Apr-2015, tatu: Not sure whether this can be supported, and if so,
        //    what to do with it... Delegation won't work for sure, so let's for
        //    now throw an exception
        throw new UnsupportedOperationException("Can not currently override name during filtering read");
    }
*/
    /*
    /**********************************************************
    /* Public API, traversal
    /**********************************************************
     */

    @Override
    public JsonToken nextToken() throws IOException
    {
        // 23-May-2017, tatu: To be honest, code here is rather hairy and I don't like all
        //    conditionals; and it seems odd to return `null` but NOT considering input
        //    as closed... would love a rewrite to simplify/clear up logic here.
        
        // Check for _allowMultipleMatches - false and at least there is one token - which is _currToken
        // check for no buffered context _exposedContext - null
        // If all the conditions matches then check for scalar / non-scalar property

        if (!_allowMultipleMatches && (_currToken != null) && (_exposedContext == null)) {
            // if scalar, and scalar not present in obj/array and !includePath and INCLUDE_ALL
            // matched once, return null
            if (_currToken.isScalarValue() && !_headContext.isStartHandled() && !_includePath
                    && (_itemFilter == TokenFilter.INCLUDE_ALL)) {
                return (_currToken = null);
            }
        }
        // Anything buffered?
        TokenFilterContext ctxt = _exposedContext;

        if (ctxt != null) {
            while (true) {
                JsonToken t = ctxt.nextTokenToRead();
                if (t != null) {
                    _currToken = t;
                    return t;
                }
                // all done with buffered stuff?
                if (ctxt == _headContext) {
                    _exposedContext = null;
                    if (ctxt.inArray()) {
                        t = delegate.currentToken();
// Is this guaranteed to work without further checks?
//                        if (t != JsonToken.START_ARRAY) {
                        _currToken = t;
                        return t;
                    }

                    // Almost! Most likely still have the current token;
                    // with the sole exception of 
                    /*
                    t = delegate.getCurrentToken();
                    if (t != JsonToken.FIELD_NAME) {
                        _currToken = t;
                        return t;
                    }
                    */
                    break;
                }
                // If not, traverse down the context chain
                ctxt = _headContext.findChildOf(ctxt);
                _exposedContext = ctxt;
                if (ctxt == null) { // should never occur
                    throw _constructError("Unexpected problem: chain of filtered context broken, token: "+t);
                }
            }
        }

        // If not, need to read more. If we got any:
        JsonToken t = delegate.nextToken();
        if (t == null) {
            // no strict need to close, since we have no state here
            _currToken = t;
            return t;
        }

        // otherwise... to include or not?
        TokenFilter f;
        
        switch (t.id()) {
        case ID_START_ARRAY:
            f = _itemFilter;
            if (f == TokenFilter.INCLUDE_ALL) {
                _headContext = _headContext.createChildArrayContext(f, null, true);
                return (_currToken = t);
            }
            if (f == null) { // does this occur?
                delegate.skipChildren();
                break;
            }
            // Otherwise still iffy, need to check
            f = _headContext.checkValue(f);
            if (f == null) {
                delegate.skipChildren();
                break;
            }
            if (f != TokenFilter.INCLUDE_ALL) {
                f = f.filterStartArray();
            }
            _itemFilter = f;
            if (f == TokenFilter.INCLUDE_ALL) {
                _headContext = _headContext.createChildArrayContext(f, null, true);
                return (_currToken = t);
            }
            _headContext = _headContext.createChildArrayContext(f, null, false);
            
            // Also: only need buffering if parent path to be included
            if (_includePath) {
                t = _nextTokenWithBuffering(_headContext);
                if (t != null) {
                    _currToken = t;
                    return t;
                }
            }
            break;

        case ID_START_OBJECT:
            f = _itemFilter;
            if (f == TokenFilter.INCLUDE_ALL) {
                _headContext = _headContext.createChildObjectContext(f, null, true);
                return (_currToken = t);
            }
            if (f == null) { // does this occur?
                delegate.skipChildren();
                break;
            }
            // Otherwise still iffy, need to check
            f = _headContext.checkValue(f);
            if (f == null) {
                delegate.skipChildren();
                break;
            }
            if (f != TokenFilter.INCLUDE_ALL) {
                f = f.filterStartObject();
            }
            _itemFilter = f;
            if (f == TokenFilter.INCLUDE_ALL) {
                _headContext = _headContext.createChildObjectContext(f, null, true);
                return (_currToken = t);
            }
            _headContext = _headContext.createChildObjectContext(f, null, false);
            // Also: only need buffering if parent path to be included
            if (_includePath) {
                t = _nextTokenWithBuffering(_headContext);
                if (t != null) {
                    _currToken = t;
                    return t;
                }
            }
            // note: inclusion of surrounding Object handled separately via
            // FIELD_NAME
            break;

        case ID_END_ARRAY:
        case ID_END_OBJECT:
            {
                boolean returnEnd = _headContext.isStartHandled();
                f = _headContext.getFilter();
                if ((f != null) && (f != TokenFilter.INCLUDE_ALL)) {
                    f.filterFinishArray();
                }
                _headContext = _headContext.getParent();
                _itemFilter = _headContext.getFilter();
                if (returnEnd) {
                    return (_currToken = t);
                }
            }
            break;

        case ID_FIELD_NAME:
            {
                final String name = delegate.currentName();
                // note: this will also set 'needToHandleName'
                f = _headContext.setFieldName(name);
                if (f == TokenFilter.INCLUDE_ALL) {
                    _itemFilter = f;
                    return (_currToken = t);
                }
                if (f == null) {
                    delegate.nextToken();
                    delegate.skipChildren();
                    break;
                }
                f = f.includeProperty(name);
                if (f == null) {
                    delegate.nextToken();
                    delegate.skipChildren();
                    break;
                }
                _itemFilter = f;
                if (f == TokenFilter.INCLUDE_ALL) {
                    if (_verifyAllowedMatches()) {
                        if (_includePath) {
                            return (_currToken = t);
                        }
                    } else {
                        delegate.nextToken();
                        delegate.skipChildren();
                    }
                }
                if (_includePath) {
                    t = _nextTokenWithBuffering(_headContext);
                    if (t != null) {
                        _currToken = t;
                        return t;
                    }
                }
                break;
            }

        default: // scalar value
            f = _itemFilter;
            if (f == TokenFilter.INCLUDE_ALL) {
                return (_currToken = t);
            }
            if (f != null) {
                f = _headContext.checkValue(f);
                if ((f == TokenFilter.INCLUDE_ALL)
                        || ((f != null) && f.includeValue(delegate))) {
                    if (_verifyAllowedMatches()) {
                        return (_currToken = t);
                    }
                }
            }
            // Otherwise not included (leaves must be explicitly included)
            break;
        }

        // We get here if token was not yet found; offlined handling
        return _nextToken2();
    }

    /**
     * Offlined handling for cases where there was no buffered token to
     * return, and the token read next could not be returned as-is,
     * at least not yet, but where we have not yet established that
     * buffering is needed.
     */
    protected final JsonToken _nextToken2() throws IOException
    {
        main_loop:
        while (true) {
            JsonToken t = delegate.nextToken();
            if (t == null) { // is this even legal?
                _currToken = t;
                return t;
            }
            TokenFilter f;

            switch (t.id()) {
            case ID_START_ARRAY:
                f = _itemFilter;
                if (f == TokenFilter.INCLUDE_ALL) {
                    _headContext = _headContext.createChildArrayContext(f, null, true);
                    return (_currToken = t);
                }
                if (f == null) { // does this occur?
                    delegate.skipChildren();
                    continue main_loop;
                }
                // Otherwise still iffy, need to check
                f = _headContext.checkValue(f);
                if (f == null) {
                    delegate.skipChildren();
                    continue main_loop;
                }
                if (f != TokenFilter.INCLUDE_ALL) {
                    f = f.filterStartArray();
                }
                _itemFilter = f;
                if (f == TokenFilter.INCLUDE_ALL) {
                    _headContext = _headContext.createChildArrayContext(f, null, true);
                    return (_currToken = t);
                }
                _headContext = _headContext.createChildArrayContext(f, null, false);
                // but if we didn't figure it out yet, need to buffer possible events
                if (_includePath) {
                    t = _nextTokenWithBuffering(_headContext);
                    if (t != null) {
                        _currToken = t;
                        return t;
                    }
                }
                continue main_loop;

            case ID_START_OBJECT:
                f = _itemFilter;
                if (f == TokenFilter.INCLUDE_ALL) {
                    _headContext = _headContext.createChildObjectContext(f, null, true);
                    return (_currToken = t);
                }
                if (f == null) { // does this occur?
                    delegate.skipChildren();
                    continue main_loop;
                }
                // Otherwise still iffy, need to check
                f = _headContext.checkValue(f);
                if (f == null) {
                    delegate.skipChildren();
                    continue main_loop;
                }
                if (f != TokenFilter.INCLUDE_ALL) {
                    f = f.filterStartObject();
                }
                _itemFilter = f;
                if (f == TokenFilter.INCLUDE_ALL) {
                    _headContext = _headContext.createChildObjectContext(f, null, true);
                    return (_currToken = t);
                }
                _headContext = _headContext.createChildObjectContext(f, null, false);
                if (_includePath) {
                    t = _nextTokenWithBuffering(_headContext);
                    if (t != null) {
                        _currToken = t;
                        return t;
                    }
                }
                continue main_loop;

            case ID_END_ARRAY:
            case ID_END_OBJECT:
                {
                    boolean returnEnd = _headContext.isStartHandled();
                    f = _headContext.getFilter();
                    if ((f != null) && (f != TokenFilter.INCLUDE_ALL)) {
                        f.filterFinishArray();
                    }
                    _headContext = _headContext.getParent();
                    _itemFilter = _headContext.getFilter();
                    if (returnEnd) {
                        return (_currToken = t);
                    }
                }
                continue main_loop;

            case ID_FIELD_NAME:
                {
                    final String name = delegate.currentName();
                    f = _headContext.setFieldName(name);
                    if (f == TokenFilter.INCLUDE_ALL) {
                        _itemFilter = f;
                        return (_currToken = t);
                    }
                    if (f == null) { // filter out the value
                        delegate.nextToken();
                        delegate.skipChildren();
                        continue main_loop;
                    }
                    f = f.includeProperty(name);
                    if (f == null) { // filter out the value
                        delegate.nextToken();
                        delegate.skipChildren();
                        continue main_loop;
                    }
                    _itemFilter = f;
                    if (f == TokenFilter.INCLUDE_ALL) {
                        if (_verifyAllowedMatches() && _includePath) {
                            return (_currToken = t);
                        }
                        continue main_loop;
                    }
                    if (_includePath) {
                        t = _nextTokenWithBuffering(_headContext);
                        if (t != null) {
                            _currToken = t;
                            return t;
                        }
                    }
                }
                continue main_loop;

            default: // scalar value
                f = _itemFilter;
                if (f == TokenFilter.INCLUDE_ALL) {
                    return (_currToken = t);
                }
                if (f != null) {
                    f = _headContext.checkValue(f);
                    if ((f == TokenFilter.INCLUDE_ALL)
                            || ((f != null) && f.includeValue(delegate))) {
                        if (_verifyAllowedMatches()) {
                            return (_currToken = t);
                        }
                    }
                }
                // Otherwise not included (leaves must be explicitly included)
                break;
            }
        }
    }

    /**
     * Method called when a new potentially included context is found.
     */
    protected final JsonToken _nextTokenWithBuffering(final TokenFilterContext buffRoot)
        throws IOException
    {
        main_loop:
        while (true) {
            JsonToken t = delegate.nextToken();
            if (t == null) { // is this even legal?
                return t;
            }
            TokenFilter f;

            // One simplification here: we know for a fact that the item filter is
            // neither null nor 'include all', for most cases; the only exception
            // being FIELD_NAME handling

            switch (t.id()) {
            case ID_START_ARRAY:
                f = _headContext.checkValue(_itemFilter);
                if (f == null) {
                    delegate.skipChildren();
                    continue main_loop;
                }
                if (f != TokenFilter.INCLUDE_ALL) {
                    f = f.filterStartArray();
                }
                _itemFilter = f;
                if (f == TokenFilter.INCLUDE_ALL) {
                    _headContext = _headContext.createChildArrayContext(f, null, true);
                    return _nextBuffered(buffRoot);
                }
                _headContext = _headContext.createChildArrayContext(f, null, false);
                continue main_loop;

            case ID_START_OBJECT:
                f = _itemFilter;
                if (f == TokenFilter.INCLUDE_ALL) {
                    _headContext = _headContext.createChildObjectContext(f, null, true);
                    return t;
                }
                if (f == null) { // does this occur?
                    delegate.skipChildren();
                    continue main_loop;
                }
                // Otherwise still iffy, need to check
                f = _headContext.checkValue(f);
                if (f == null) {
                    delegate.skipChildren();
                    continue main_loop;
                }
                if (f != TokenFilter.INCLUDE_ALL) {
                    f = f.filterStartObject();
                }
                _itemFilter = f;
                if (f == TokenFilter.INCLUDE_ALL) {
                    _headContext = _headContext.createChildObjectContext(f, null, true);
                    return _nextBuffered(buffRoot);
                }
                _headContext = _headContext.createChildObjectContext(f, null, false);
                continue main_loop;

            case ID_END_ARRAY:
            case ID_END_OBJECT:
                {
                    // Unlike with other loops, here we know that content was NOT
                    // included (won't get this far otherwise)
                    f = _headContext.getFilter();
                    if ((f != null) && (f != TokenFilter.INCLUDE_ALL)) {
                        f.filterFinishArray();
                    }
                    boolean gotEnd = (_headContext == buffRoot);
                    boolean returnEnd = gotEnd && _headContext.isStartHandled();

                    _headContext = _headContext.getParent();
                    _itemFilter = _headContext.getFilter();

                    if (returnEnd) {
                        return t;
                    }
                }
                continue main_loop;

            case ID_FIELD_NAME:
                {
                    final String name = delegate.currentName();
                    f = _headContext.setFieldName(name);
                    if (f == TokenFilter.INCLUDE_ALL) {
                        _itemFilter = f;
                        return _nextBuffered(buffRoot);
                    }
                    if (f == null) { // filter out the value
                        delegate.nextToken();
                        delegate.skipChildren();
                        continue main_loop;
                    }
                    f = f.includeProperty(name);
                    if (f == null) { // filter out the value
                        delegate.nextToken();
                        delegate.skipChildren();
                        continue main_loop;
                    }
                    _itemFilter = f;
                    if (f == TokenFilter.INCLUDE_ALL) {
                        if (_verifyAllowedMatches()) {
                            return _nextBuffered(buffRoot);
                        } else {
                            // edge case: if no more matches allowed, reset filter
                            // to initial state to prevent missing a token in next iteration
                            _itemFilter = _headContext.setFieldName(name);
                        }
                    }
                }
                continue main_loop;

            default: // scalar value
                f = _itemFilter;
                if (f == TokenFilter.INCLUDE_ALL) {
                    return _nextBuffered(buffRoot);
                }
                if (f != null) {
                    f = _headContext.checkValue(f);
                    if ((f == TokenFilter.INCLUDE_ALL)
                            || ((f != null) && f.includeValue(delegate))) {
                        if (_verifyAllowedMatches()) {
                            return _nextBuffered(buffRoot);
                        }
                    }
                }
                // Otherwise not included (leaves must be explicitly included)
                continue main_loop;
            }
        }
    }

    private JsonToken _nextBuffered(TokenFilterContext buffRoot) throws IOException
    {
        _exposedContext = buffRoot;
        TokenFilterContext ctxt = buffRoot;
        JsonToken t = ctxt.nextTokenToRead();
        if (t != null) {
            return t;
        }
        while (true) {
            // all done with buffered stuff?
            if (ctxt == _headContext) {
                throw _constructError("Internal error: failed to locate expected buffered tokens");
                /*
                _exposedContext = null;
                break;
                */
            }
            // If not, traverse down the context chain
            ctxt = _exposedContext.findChildOf(ctxt);
            _exposedContext = ctxt;
            if (ctxt == null) { // should never occur
                throw _constructError("Unexpected problem: chain of filtered context broken");
            }
            t = _exposedContext.nextTokenToRead();
            if (t != null) {
                return t;
            }
        }
    }

    private final boolean _verifyAllowedMatches() throws IOException {
        if (_matchCount == 0 || _allowMultipleMatches) {
            ++_matchCount;
            return true;
        }
        return false;
    }

    @Override
    public JsonToken nextValue() throws IOException {
        // Re-implemented same as ParserMinimalBase:
        JsonToken t = nextToken();
        if (t == JsonToken.FIELD_NAME) {
            t = nextToken();
        }
        return t;
    }

    /**
     * Need to override, re-implement similar to how method defined in
     * {@link com.fasterxml.jackson.core.base.ParserMinimalBase}, to keep
     * state correct here.
     */
    @Override
    public JsonParser skipChildren() throws IOException
    {
        if ((_currToken != JsonToken.START_OBJECT)
            && (_currToken != JsonToken.START_ARRAY)) {
            return this;
        }
        int open = 1;

        // Since proper matching of start/end markers is handled
        // by nextToken(), we'll just count nesting levels here
        while (true) {
            JsonToken t = nextToken();
            if (t == null) { // not ideal but for now, just return
                return this;
            }
            if (t.isStructStart()) {
                ++open;
            } else if (t.isStructEnd()) {
                if (--open == 0) {
                    return this;
                }
            }
        }
    }

    /*
    /**********************************************************
    /* Public API, traversal methods that CAN NOT just delegate
    /* and where we need to override default delegation
    /**********************************************************
     */

    @Override
    public String nextFieldName() throws IOException {
        return (nextToken() == JsonToken.FIELD_NAME) ? currentName() : null;
    }

    @Override
    public boolean nextFieldName(SerializableString str) throws IOException {
        return (nextToken() == JsonToken.FIELD_NAME) && str.getValue().equals(currentName());
    }

    @Override
    public int nextFieldName(FieldNameMatcher matcher) throws IOException {
        String str = nextFieldName();
        if (str != null) {
            // 15-Nov-2017, tatu: We can not rely on name being interned here
            return matcher.matchName(str);
        }
        if (hasToken(JsonToken.END_OBJECT)) {
            return FieldNameMatcher.MATCH_END_OBJECT;
        }
        return FieldNameMatcher.MATCH_ODD_TOKEN;
    }

    /*
    /**********************************************************
    /* Internal helper methods
    /**********************************************************
     */

    protected TokenStreamContext _filterContext() {
        if (_exposedContext != null) {
            return _exposedContext;
        }
        return _headContext;
    }
}<|MERGE_RESOLUTION|>--- conflicted
+++ resolved
@@ -131,14 +131,7 @@
      */
 
     @Override public JsonToken currentToken() { return _currToken; }
-<<<<<<< HEAD
-=======
-
-    @Deprecated // since 2.12
-    @Override public final int getCurrentTokenId() {
-        return currentTokenId();
-    }
->>>>>>> 02070fd2
+
     @Override public final int currentTokenId() {
         final JsonToken t = _currToken;
         return (t == null) ? JsonTokenId.ID_NO_TOKEN : t.id();
