/* Jackson JSON-processor.
 *
 * Copyright (c) 2007- Tatu Saloranta, tatu.saloranta@iki.fi
 */

package com.fasterxml.jackson.core;

import java.io.*;
import java.math.BigDecimal;
import java.math.BigInteger;

import com.fasterxml.jackson.core.async.NonBlockingInputFeeder;
import com.fasterxml.jackson.core.json.JsonFactory;
import com.fasterxml.jackson.core.sym.FieldNameMatcher;
import com.fasterxml.jackson.core.type.ResolvedType;
import com.fasterxml.jackson.core.type.TypeReference;
import com.fasterxml.jackson.core.util.RequestPayload;

/**
 * Base class that defines public API for reading JSON content.
 * Instances are created using factory methods of
 * a {@link JsonFactory} instance.
 *
 * @author Tatu Saloranta
 */
public abstract class JsonParser
    implements Closeable, Versioned
{
    private final static int MIN_BYTE_I = (int) Byte.MIN_VALUE;
    // Allow range up to and including 255, to support signed AND unsigned bytes
    private final static int MAX_BYTE_I = (int) 255;

    private final static int MIN_SHORT_I = (int) Short.MIN_VALUE;
    private final static int MAX_SHORT_I = (int) Short.MAX_VALUE;

    /**
     * Enumeration of possible "native" (optimal) types that can be
     * used for numbers.
     */
    public enum NumberType {
        INT, LONG, BIG_INTEGER, FLOAT, DOUBLE, BIG_DECIMAL
    }

    /*
    /**********************************************************************
    /* Minimal configuration state
    /**********************************************************************
     */

    /**
     * Optional container that holds the request payload which will be displayed on JSON parsing error.
     */
    protected transient RequestPayload _requestPayload;

    /*
    /**********************************************************************
    /* Construction, configuration, initialization
    /**********************************************************************
     */

    protected JsonParser() { }

    /**
     * Accessor for context object provided by higher-level databinding
     * functionality (or, in some cases, simple placeholder of the same)
     * that allows some level of interaction including ability to trigger
     * deserialization of Object values through generator instance.
     *<p>
     * Context object is used by parser to implement some methods,
     * like {@code readValueAs(...)}
     *
     * @since 3.0
     */
    public abstract ObjectReadContext getObjectReadContext();
    
    /**
     * Method that can be used to get access to object that is used
     * to access input being parsed; this is usually either
     * {@link InputStream} or {@link Reader}, depending on what
     * parser was constructed with.
     * Note that returned value may be null in some cases; including
     * case where parser implementation does not want to exposed raw
     * source to caller.
     * In cases where input has been decorated, object returned here
     * is the decorated version; this allows some level of interaction
     * between users of parser and decorator object.
     *<p>
     * In general use of this accessor should be considered as
     * "last effort", i.e. only used if no other mechanism is applicable.
     */
    public abstract Object getInputSource();

    /*
    /**********************************************************************
    /* Attaching additional metadata
    /**********************************************************************
     */
    
    /**
     * Helper method, usually equivalent to:
     *<code>
     *   getParsingContext().getCurrentValue();
     *</code>
     *<p>
     * Note that "current value" is NOT populated (or used) by Streaming parser;
     * it is only used by higher-level data-binding functionality.
     * The reason it is included here is that it can be stored and accessed hierarchically,
     * and gets passed through data-binding.
     */
    public Object getCurrentValue() {
        TokenStreamContext ctxt = getParsingContext();
        return (ctxt == null) ? null : ctxt.getCurrentValue();
    }

    /**
     * Helper method, usually equivalent to:
     *<code>
     *   getParsingContext().setCurrentValue(v);
     *</code>
     */
    public void setCurrentValue(Object v) {
        TokenStreamContext ctxt = getParsingContext();
        if (ctxt != null) {
            ctxt.setCurrentValue(v);
        }
    }

    /**
     * Sets the payload to be passed if {@link JsonParseException} is thrown.
     */
    public void setRequestPayloadOnError(RequestPayload payload) {
        _requestPayload = payload;
    }
    
    /**
     * Sets the byte[] request payload and the charset
     */
     public void setRequestPayloadOnError(byte[] payload, String charset) {
         _requestPayload = (payload == null) ? null : new RequestPayload(payload, charset);
     }

     /**
     * Sets the String request payload
     */
    public void setRequestPayloadOnError(String payload) {
        _requestPayload = (payload == null) ? null : new RequestPayload(payload);
    }

    /*
    /**********************************************************************
    /* General capability introspection
    /**********************************************************************
     */

    /**
     * Specialized capability accessor used to check whether parsers for
     * this factory can create "synthetic nulls" since format does not
     * have native notation (or at least not unambiguous one).
     * This is true for XML backend.
     *
     * @since 3.0
     */
    public boolean canSynthesizeNulls() { return false; }

    /*
    /**********************************************************************
    /* Format support
    /**********************************************************************
     */

    /**
     * Method to call to make this parser use specified schema. Method must
     * be called before trying to parse any content, right after parser instance
     * has been created.
     * Note that not all parsers support schemas; and those that do usually only
     * accept specific types of schemas: ones defined for data format parser can read.
     *<p>
     * If parser does not support specified schema, {@link UnsupportedOperationException}
     * is thrown.
     * 
     * @param schema Schema to use
     * 
     * @throws UnsupportedOperationException if parser does not support schema
     */
    public void setSchema(FormatSchema schema) {
        String desc = (schema == null) ? "NULL" : String.format("'%s'", schema.getSchemaType());
        throw new UnsupportedOperationException("Parser of type "+getClass().getName()
                +" does not support schema of type "+desc);
    }

    /**
     * Method for accessing Schema that this parser uses, if any.
     * Default implementation returns null.
     */
    public FormatSchema getSchema() { return null; }
    
    /**
     * Method that can be used to verify that given schema can be used with
     * this parser (using {@link #setSchema}).
     * 
     * @param schema Schema to check
     * 
     * @return True if this parser can use given schema; false if not
     */
    public boolean canUseSchema(FormatSchema schema) { return false; }

    /*
    /**********************************************************************
    /* Optional support for non-blocking parsing
    /**********************************************************************
     */

    /**
     * Method that can be called to determine if this parser instance
     * uses non-blocking ("asynchronous") input access for decoding or not.
     * Access mode is determined by earlier calls via {@link JsonFactory};
     * it may not be changed after construction.
     *<p>
     * If non-blocking decoding is u (@code true}, it is possible to call
     * {@link #getNonBlockingInputFeeder()} to obtain object to use
     * for feeding input; otherwise (<code>false</code> returned)
     * input is read by blocking 
     */
    public boolean canParseAsync() { return false; }

    /**
     * Method that will either return a feeder instance (if parser uses
     * non-blocking, aka asynchronous access); or <code>null</code> for
     * parsers that use blocking I/O.
     */
    public NonBlockingInputFeeder getNonBlockingInputFeeder() {
        return null;
    }

    /*
    /**********************************************************************
    /* Versioned
    /**********************************************************************
     */
    
    /**
     * Accessor for getting version of the core package, given a parser instance.
     * Left for sub-classes to implement.
     */
    @Override
    public abstract Version version();
    
    /*
    /**********************************************************************
    /* Closeable implementation
    /**********************************************************************
     */

    /**
     * Closes the parser so that no further iteration or data access
     * can be made; will also close the underlying input source
     * if parser either <b>owns</b> the input source, or feature
     * {@link StreamReadFeature#AUTO_CLOSE_SOURCE} is enabled.
     * Whether parser owns the input source depends on factory
     * method that was used to construct instance (so check
     * {@link com.fasterxml.jackson.core.json.JsonFactory} for details,
     * but the general
     * idea is that if caller passes in closable resource (such
     * as {@link InputStream} or {@link Reader}) parser does NOT
     * own the source; but if it passes a reference (such as
     * {@link java.io.File} or {@link java.net.URL} and creates
     * stream or reader it does own them.
     */
    @Override
    public abstract void close() throws IOException;

    /**
     * Method that can be called to determine whether this parser
     * is closed or not. If it is closed, no new tokens can be
     * retrieved by calling {@link #nextToken} (and the underlying
     * stream may be closed). Closing may be due to an explicit
     * call to {@link #close} or because parser has encountered
     * end of input.
     */
    public abstract boolean isClosed();

    /*
    /**********************************************************************
    /* Public API, simple location, context accessors
    /**********************************************************************
     */

    /**
     * Method that can be used to access current parsing context reader
     * is in. There are 3 different types: root, array and object contexts,
     * with slightly different available information. Contexts are
     * hierarchically nested, and can be used for example for figuring
     * out part of the input document that correspond to specific
     * array or object (for highlighting purposes, or error reporting).
     * Contexts can also be used for simple xpath-like matching of
     * input, if so desired.
     */
    public abstract TokenStreamContext getParsingContext();

    /**
     * Method that return the <b>starting</b> location of the current
     * token; that is, position of the first character from input
     * that starts the current token.
     */
    public abstract JsonLocation getTokenLocation();

    /**
     * Method that returns location of the last processed character;
     * usually for error reporting purposes.
     */
    public abstract JsonLocation getCurrentLocation();

    /*
    /**********************************************************************
    /* Buffer handling
    /**********************************************************************
     */

    /**
     * Method that can be called to push back any content that
     * has been read but not consumed by the parser. This is usually
     * done after reading all content of interest using parser.
     * Content is released by writing it to given stream if possible;
     * if underlying input is byte-based it can released, if not (char-based)
     * it can not.
     * 
     * @return -1 if the underlying content source is not byte based
     *    (that is, input can not be sent to {@link OutputStream};
     *    otherwise number of bytes released (0 if there was nothing to release)
     *    
     * @throws IOException if write to stream threw exception
     */    
    public int releaseBuffered(OutputStream out) throws IOException {
        return -1;
    }

    /**
     * Method that can be called to push back any content that
     * has been read but not consumed by the parser.
     * This is usually
     * done after reading all content of interest using parser.
     * Content is released by writing it to given writer if possible;
     * if underlying input is char-based it can released, if not (byte-based)
     * it can not.
     * 
     * @return -1 if the underlying content source is not char-based
     *    (that is, input can not be sent to {@link Writer};
     *    otherwise number of chars released (0 if there was nothing to release)
     *    
     * @throws IOException if write using Writer threw exception
     */    
    public int releaseBuffered(Writer w) throws IOException { return -1; }

    /*
    /**********************************************************************
    /* Public API, configuration
    /**********************************************************************
     */

    /**
     * Method for enabling specified parser feature
     * (check {@link StreamReadFeature} for list of features)
     */
    public abstract JsonParser enable(StreamReadFeature f);

    /**
     * Method for disabling specified  feature
     * (check {@link StreamReadFeature} for list of features)
     */
    public abstract JsonParser disable(StreamReadFeature f);

    /**
     * Method for checking whether specified {@link StreamReadFeature} is enabled.
     */
    public abstract boolean isEnabled(StreamReadFeature f);

    /**
     * Bulk access method for getting state of all standard {@link StreamReadFeature}s.
     * 
     * @return Bit mask that defines current states of all standard {@link StreamReadFeature}s.
     *
     * @since 3.0
     */
    public abstract int streamReadFeatures();

    /**
     * Bulk access method for getting state of all {@link FormatFeature}s, format-specific
     * on/off configuration settings.
     * 
     * @return Bit mask that defines current states of all standard {@link FormatFeature}s.
     *
     * @since 3.0
     */
    public abstract int formatReadFeatures();

    /*
    /**********************************************************************
    /* Public API, iterating accessors: general
    /**********************************************************************
     */

    /**
     * Main iteration method, which will advance stream enough
     * to determine type of the next token, if any. If none
     * remaining (stream has no content other than possible
     * white space before ending), null will be returned.
     *
     * @return Next token from the stream, if any found, or null
     *   to indicate end-of-input
     */
    public abstract JsonToken nextToken() throws IOException;

    /**
     * Iteration method that will advance stream enough
     * to determine type of the next token that is a value type
     * (including JSON Array and Object start/end markers).
     * Or put another way, nextToken() will be called once,
     * and if {@link JsonToken#FIELD_NAME} is returned, another
     * time to get the value for the field.
     * Method is most useful for iterating over value entries
     * of JSON objects; field name will still be available
     * by calling {@link #currentName} when parser points to
     * the value.
     *
     * @return Next non-field-name token from the stream, if any found,
     *   or null to indicate end-of-input (or, for non-blocking
     *   parsers, {@link JsonToken#NOT_AVAILABLE} if no tokens were
     *   available yet)
     */
    public abstract JsonToken nextValue() throws IOException;

    /**
     * Method that will skip all child tokens of an array or
     * object token that the parser currently points to,
     * iff stream points to
     * {@link JsonToken#START_OBJECT} or {@link JsonToken#START_ARRAY}.
     * If not, it will do nothing.
     * After skipping, stream will point to <b>matching</b>
     * {@link JsonToken#END_OBJECT} or {@link JsonToken#END_ARRAY}
     * (possibly skipping nested pairs of START/END OBJECT/ARRAY tokens
     * as well as value tokens).
     * The idea is that after calling this method, application
     * will call {@link #nextToken} to point to the next
     * available token, if any.
     */
    public abstract JsonParser skipChildren() throws IOException;

    /**
     * Method that may be used to force full handling of the current token
     * so that even if lazy processing is enabled, the whole contents are
     * read for possible retrieval. This is usually used to ensure that
     * the token end location is available, as well as token contents
     * (similar to what calling, say {@link #getTextCharacters()}, would
     * achieve).
     *<p>
     * Note that for many dataformat implementations this method
     * will not do anything; this is the default implementation unless
     * overridden by sub-classes.
     */
    public abstract void finishToken() throws IOException;

    /*
    /**********************************************************************
    /* Public API, iterating accessors: field names
    /**********************************************************************
     */

    /**
     * Method that fetches next token (as if calling {@link #nextToken}) and
     * verifies whether it is {@link JsonToken#FIELD_NAME}; if it is,
     * returns same as {@link #currentName()}, otherwise null.
     */
    public abstract String nextFieldName() throws IOException;

    /**
     * Method that fetches next token (as if calling {@link #nextToken}) and
     * verifies whether it is {@link JsonToken#FIELD_NAME} with specified name
     * and returns result of that comparison.
     * It is functionally equivalent to:
     *<pre>
     *  return (nextToken() == JsonToken.FIELD_NAME) &amp;&amp; str.getValue().equals(currentName());
     *</pre>
     * but may be faster for parser to verify, and can therefore be used if caller
     * expects to get such a property name from input next.
     * 
     * @param str Property name to compare next token to (if next token is
     *   <code>JsonToken.FIELD_NAME</code>)
     */
    public abstract boolean nextFieldName(SerializableString str) throws IOException;

    /**
     * Method that tries to match next token from stream as {@link JsonToken#FIELD_NAME},
     * and if so, further match it to one of pre-specified (field) names.
     * If match succeeds, field index (non-negative `int`) is returned; otherwise one of
     * marker constants from {@link FieldNameMatcher}.
     *
     * @since 3.0
     */
    public abstract int nextFieldName(FieldNameMatcher matcher) throws IOException;

    /**
     * Method that verifies that the current token (see {@link #currentToken} is
     * {@link JsonToken#FIELD_NAME} and if so, further match it to one of pre-specified (field) names.
     * If match succeeds, field index (non-negative `int`) is returned; otherwise one of
     * marker constants from {@link FieldNameMatcher}.
     *
     * @since 3.0
     */
    public abstract int currentFieldName(FieldNameMatcher matcher) throws IOException;

    /*
    /**********************************************************************
    /* Public API, iterating accessors: typed values
    /**********************************************************************
     */

    /**
     * Method that fetches next token (as if calling {@link #nextToken}) and
     * if it is {@link JsonToken#VALUE_STRING} returns contained String value;
     * otherwise returns null.
     * It is functionally equivalent to:
     *<pre>
     *  return (nextToken() == JsonToken.VALUE_STRING) ? getText() : null;
     *</pre>
     * but may be faster for parser to process, and can therefore be used if caller
     * expects to get a String value next from input.
     */
    public String nextTextValue() throws IOException {
        return (nextToken() == JsonToken.VALUE_STRING) ? getText() : null;
    }

    /**
     * Method that fetches next token (as if calling {@link #nextToken}) and
     * if it is {@link JsonToken#VALUE_NUMBER_INT} returns 32-bit int value;
     * otherwise returns specified default value
     * It is functionally equivalent to:
     *<pre>
     *  return (nextToken() == JsonToken.VALUE_NUMBER_INT) ? getIntValue() : defaultValue;
     *</pre>
     * but may be faster for parser to process, and can therefore be used if caller
     * expects to get an int value next from input.
     */
    public int nextIntValue(int defaultValue) throws IOException {
        return (nextToken() == JsonToken.VALUE_NUMBER_INT) ? getIntValue() : defaultValue;
    }

    /**
     * Method that fetches next token (as if calling {@link #nextToken}) and
     * if it is {@link JsonToken#VALUE_NUMBER_INT} returns 64-bit long value;
     * otherwise returns specified default value
     * It is functionally equivalent to:
     *<pre>
     *  return (nextToken() == JsonToken.VALUE_NUMBER_INT) ? getLongValue() : defaultValue;
     *</pre>
     * but may be faster for parser to process, and can therefore be used if caller
     * expects to get a long value next from input.
     */
    public long nextLongValue(long defaultValue) throws IOException {
        return (nextToken() == JsonToken.VALUE_NUMBER_INT) ? getLongValue() : defaultValue;
    }

    /**
     * Method that fetches next token (as if calling {@link #nextToken}) and
     * if it is {@link JsonToken#VALUE_TRUE} or {@link JsonToken#VALUE_FALSE}
     * returns matching Boolean value; otherwise return null.
     * It is functionally equivalent to:
     *<pre>
     *  JsonToken t = nextToken();
     *  if (t == JsonToken.VALUE_TRUE) return Boolean.TRUE;
     *  if (t == JsonToken.VALUE_FALSE) return Boolean.FALSE;
     *  return null;
     *</pre>
     * but may be faster for parser to process, and can therefore be used if caller
     * expects to get a Boolean value next from input.
     */
    public Boolean nextBooleanValue() throws IOException {
        JsonToken t = nextToken();
        if (t == JsonToken.VALUE_TRUE) { return Boolean.TRUE; }
        if (t == JsonToken.VALUE_FALSE) { return Boolean.FALSE; }
        return null;
    }

    /*
    /**********************************************************************
    /* Public API, simple token id/type access
    /**********************************************************************
     */

    /**
     * Accessor to find which token parser currently points to, if any;
     * null will be returned if none.
     * If return value is non-null, data associated with the token
     * is available via other accessor methods.
     *
     * @return Type of the token this parser currently points to,
     *   if any: null before any tokens have been read, and
     *   after end-of-input has been encountered, as well as
     *   if the current token has been explicitly cleared.
     */
    public abstract JsonToken currentToken();

    /**
     * @deprecated Since 3.0 use {@link #currentToken} instead.
     */
    @Deprecated
    public JsonToken getCurrentToken() { return currentToken(); }

    /**
     * Method similar to {@link #currentToken()} but that returns an
     * <code>int</code> instead of {@link JsonToken} (enum value).
     *<p>
     * Use of int directly is typically more efficient on switch statements,
     * so this method may be useful when building low-overhead codecs.
     * Note, however, that effect may not be big enough to matter: make sure
     * to profile performance before deciding to use this method.
     * 
     * @return <code>int</code> matching one of constants from {@link JsonTokenId}.
     */
    public abstract int currentTokenId();

    /**
     * Method for checking whether parser currently points to
     * a token (and data for that token is available).
     * Equivalent to check for <code>parser.getCurrentToken() != null</code>.
     *
     * @return True if the parser just returned a valid
     *   token via {@link #nextToken}; false otherwise (parser
     *   was just constructed, encountered end-of-input
     *   and returned null from {@link #nextToken}, or the token
     *   has been consumed)
     */
    public abstract boolean hasCurrentToken();

    /**
     * Method that is functionally equivalent to:
     *<code>
     *  return currentTokenId() == id
     *</code>
     * but may be more efficiently implemented.
     *<p>
     * Note that no traversal or conversion is performed; so in some
     * cases calling method like {@link #isExpectedStartArrayToken()}
     * is necessary instead.
     */
    public abstract boolean hasTokenId(int id);

    /**
     * Method that is functionally equivalent to:
     *<code>
     *  return currentToken() == t
     *</code>
     * but may be more efficiently implemented.
     *<p>
     * Note that no traversal or conversion is performed; so in some
     * cases calling method like {@link #isExpectedStartArrayToken()}
     * is necessary instead.
     */
    public abstract boolean hasToken(JsonToken t);

    /**
     * Specialized accessor that can be used to verify that the current
     * token indicates start array (usually meaning that current token
     * is {@link JsonToken#START_ARRAY}) when start array is expected.
     * For some specialized parsers this can return true for other cases
     * as well; this is usually done to emulate arrays in cases underlying
     * format is ambiguous (XML, for example, has no format-level difference
     * between Objects and Arrays; it just has elements).
     *<p>
     * Default implementation is equivalent to:
     *<pre>
     *   currentToken() == JsonToken.START_ARRAY
     *</pre>
     * but may be overridden by custom parser implementations.
     *
     * @return True if the current token can be considered as a
     *   start-array marker (such {@link JsonToken#START_ARRAY});
     *   false if not.
     */
    public boolean isExpectedStartArrayToken() { return currentToken() == JsonToken.START_ARRAY; }

    /**
     * Similar to {@link #isExpectedStartArrayToken()}, but checks whether stream
     * currently points to {@link JsonToken#START_OBJECT}.
     */
    public boolean isExpectedStartObjectToken() { return currentToken() == JsonToken.START_OBJECT; }

    /**
     * Access for checking whether current token is a numeric value token, but
     * one that is of "not-a-number" (NaN) variety (including both "NaN" AND
     * positive/negative infinity!): not supported by all formats,
     * but often supported for {@link JsonToken#VALUE_NUMBER_FLOAT}.
     * NOTE: roughly equivalent to calling <code>!Double.isFinite()</code>
     * on value you would get from calling {@link #getDoubleValue()}.
     */
    public boolean isNaN() throws IOException {
        return false;
    }

    /*
    /**********************************************************************
    /* Public API, token state overrides
    /**********************************************************************
     */

    /**
     * Method called to "consume" the current token by effectively
     * removing it so that {@link #hasCurrentToken} returns false, and
     * {@link #currentToken} null).
     * Cleared token value can still be accessed by calling
     * {@link #getLastClearedToken} (if absolutely needed), but
     * usually isn't.
     *<p>
     * Method was added to be used by the optional data binder, since
     * it has to be able to consume last token used for binding (so that
     * it will not be used again).
     */
    public abstract void clearCurrentToken();

    /**
     * Method that can be called to get the last token that was
     * cleared using {@link #clearCurrentToken}. This is not necessarily
     * the latest token read.
     * Will return null if no tokens have been cleared,
     * or if parser has been closed.
     */
    public abstract JsonToken getLastClearedToken();
    
    /**
     * Method that can be used to change what is considered to be
     * the current (field) name.
     * May be needed to support non-JSON data formats or unusual binding
     * conventions; not needed for typical processing.
     *<p>
     * Note that use of this method should only be done as sort of last
     * resort, as it is a work-around for regular operation.
     * 
     * @param name Name to use as the current name; may be null.
     */
    public abstract void overrideCurrentName(String name);

    /*
    /**********************************************************************
    /* Public API, access to token information, text
    /**********************************************************************
     */

    /**
     * Method that can be called to get the name associated with
     * the current token: for {@link JsonToken#FIELD_NAME}s it will
     * be the same as what {@link #getText} returns;
     * for field values it will be the preceding field name;
     * and for others (array values, root-level values) null.
     *
     * @since 3.0
     */
    public abstract String currentName() throws IOException;

    /**
     * @deprecated Since 3.0 use {@link #currentName} instead
     */
    @Deprecated
    public String getCurrentName() throws IOException { return currentName(); }

    /**
     * Method for accessing textual representation of the current token;
     * if no current token (before first call to {@link #nextToken}, or
     * after encountering end-of-input), returns null.
     * Method can be called for any token type.
     */
    public abstract String getText() throws IOException;

    /**
     * Method to read the textual representation of the current token in chunks and 
     * pass it to the given Writer.
     * Conceptually same as calling:
     *<pre>
     *  writer.write(parser.getText());
     *</pre>
     * but should typically be more efficient as longer content does need to
     * be combined into a single <code>String</code> to return, and write
     * can occur directly from intermediate buffers Jackson uses.
     * 
     * @return The number of characters written to the Writer
     */
    public int getText(Writer writer) throws IOException, UnsupportedOperationException
    {
        String str = getText();
        if (str == null) {
            return 0;
        }
        writer.write(str);
        return str.length();
    }

    /**
     * Method similar to {@link #getText}, but that will return
     * underlying (unmodifiable) character array that contains
     * textual value, instead of constructing a String object
     * to contain this information.
     * Note, however, that:
     *<ul>
     * <li>Textual contents are not guaranteed to start at
     *   index 0 (rather, call {@link #getTextOffset}) to
     *   know the actual offset
     *  </li>
     * <li>Length of textual contents may be less than the
     *  length of returned buffer: call {@link #getTextLength}
     *  for actual length of returned content.
     *  </li>
     * </ul>
     *<p>
     * Note that caller <b>MUST NOT</b> modify the returned
     * character array in any way -- doing so may corrupt
     * current parser state and render parser instance useless.
     *<p>
     * The only reason to call this method (over {@link #getText})
     * is to avoid construction of a String object (which
     * will make a copy of contents).
     */
    public abstract char[] getTextCharacters() throws IOException;

    /**
     * Accessor used with {@link #getTextCharacters}, to know length
     * of String stored in returned buffer.
     *
     * @return Number of characters within buffer returned
     *   by {@link #getTextCharacters} that are part of
     *   textual content of the current token.
     */
    public abstract int getTextLength() throws IOException;

    /**
     * Accessor used with {@link #getTextCharacters}, to know offset
     * of the first text content character within buffer.
     *
     * @return Offset of the first character within buffer returned
     *   by {@link #getTextCharacters} that is part of
     *   textual content of the current token.
     */
    public abstract int getTextOffset() throws IOException;

    /**
     * Method that can be used to determine whether calling of
     * {@link #getTextCharacters} would be the most efficient
     * way to access textual content for the event parser currently
     * points to.
     *<p> 
     * Default implementation simply returns false since only actual
     * implementation class has knowledge of its internal buffering
     * state.
     * Implementations are strongly encouraged to properly override
     * this method, to allow efficient copying of content by other
     * code.
     * 
     * @return True if parser currently has character array that can
     *   be efficiently returned via {@link #getTextCharacters}; false
     *   means that it may or may not exist
     */
    public abstract boolean hasTextCharacters();

    /*
    /**********************************************************************
    /* Public API, access to token information, numeric
    /**********************************************************************
     */

    /**
     * Generic number value accessor method that will work for
     * all kinds of numeric values. It will return the optimal
     * (simplest/smallest possible) wrapper object that can
     * express the numeric value just parsed.
     */
    public abstract Number getNumberValue() throws IOException;

    /**
     * If current token is of type 
     * {@link JsonToken#VALUE_NUMBER_INT} or
     * {@link JsonToken#VALUE_NUMBER_FLOAT}, returns
     * one of {@link NumberType} constants; otherwise returns null.
     */
    public abstract NumberType getNumberType() throws IOException;

    /**
     * Numeric accessor that can be called when the current
     * token is of type {@link JsonToken#VALUE_NUMBER_INT} and
     * it can be expressed as a value of Java byte primitive type.
     * It can also be called for {@link JsonToken#VALUE_NUMBER_FLOAT};
     * if so, it is equivalent to calling {@link #getDoubleValue}
     * and then casting; except for possible overflow/underflow
     * exception.
     *<p>
     * Note: if the resulting integer value falls outside range of
     * Java byte, a {@link JsonParseException}
     * will be thrown to indicate numeric overflow/underflow.
     */
    public byte getByteValue() throws IOException {
        int value = getIntValue();
        // So far so good: but does it fit?
        // Let's actually allow range of [-128, 255] instead of just signed range of [-128, 127]
        // since "unsigned" usage quite common for bytes (but Java may use signed range, too)
        if (value < MIN_BYTE_I || value > MAX_BYTE_I) {
            throw _constructError("Numeric value (%s) out of range of `byte`", getText());
        }
        return (byte) value;
    }

    /**
     * Numeric accessor that can be called when the current
     * token is of type {@link JsonToken#VALUE_NUMBER_INT} and
     * it can be expressed as a value of Java short primitive type.
     * It can also be called for {@link JsonToken#VALUE_NUMBER_FLOAT};
     * if so, it is equivalent to calling {@link #getDoubleValue}
     * and then casting; except for possible overflow/underflow
     * exception.
     *<p>
     * Note: if the resulting integer value falls outside range of
     * Java short, a {@link JsonParseException}
     * will be thrown to indicate numeric overflow/underflow.
     */
    public short getShortValue() throws IOException
    {
        int value = getIntValue();
        if (value < MIN_SHORT_I || value > MAX_SHORT_I) {
            throw _constructError("Numeric value (%s) out of range of `short`", getText());
        }
        return (short) value;
    }

    /**
     * Numeric accessor that can be called when the current
     * token is of type {@link JsonToken#VALUE_NUMBER_INT} and
     * it can be expressed as a value of Java int primitive type.
     * It can also be called for {@link JsonToken#VALUE_NUMBER_FLOAT};
     * if so, it is equivalent to calling {@link #getDoubleValue}
     * and then casting; except for possible overflow/underflow
     * exception.
     *<p>
     * Note: if the resulting integer value falls outside range of
     * Java int, a {@link JsonParseException}
     * may be thrown to indicate numeric overflow/underflow.
     */
    public abstract int getIntValue() throws IOException;

    /**
     * Numeric accessor that can be called when the current
     * token is of type {@link JsonToken#VALUE_NUMBER_INT} and
     * it can be expressed as a Java long primitive type.
     * It can also be called for {@link JsonToken#VALUE_NUMBER_FLOAT};
     * if so, it is equivalent to calling {@link #getDoubleValue}
     * and then casting to int; except for possible overflow/underflow
     * exception.
     *<p>
     * Note: if the token is an integer, but its value falls
     * outside of range of Java long, a {@link JsonParseException}
     * may be thrown to indicate numeric overflow/underflow.
     */
    public abstract long getLongValue() throws IOException;

    /**
     * Numeric accessor that can be called when the current
     * token is of type {@link JsonToken#VALUE_NUMBER_INT} and
     * it can not be used as a Java long primitive type due to its
     * magnitude.
     * It can also be called for {@link JsonToken#VALUE_NUMBER_FLOAT};
     * if so, it is equivalent to calling {@link #getDecimalValue}
     * and then constructing a {@link BigInteger} from that value.
     */
    public abstract BigInteger getBigIntegerValue() throws IOException;

    /**
     * Numeric accessor that can be called when the current
     * token is of type {@link JsonToken#VALUE_NUMBER_FLOAT} and
     * it can be expressed as a Java float primitive type.
     * It can also be called for {@link JsonToken#VALUE_NUMBER_INT};
     * if so, it is equivalent to calling {@link #getLongValue}
     * and then casting; except for possible overflow/underflow
     * exception.
     *<p>
     * Note: if the value falls
     * outside of range of Java float, a {@link JsonParseException}
     * will be thrown to indicate numeric overflow/underflow.
     */
    public abstract float getFloatValue() throws IOException;

    /**
     * Numeric accessor that can be called when the current
     * token is of type {@link JsonToken#VALUE_NUMBER_FLOAT} and
     * it can be expressed as a Java double primitive type.
     * It can also be called for {@link JsonToken#VALUE_NUMBER_INT};
     * if so, it is equivalent to calling {@link #getLongValue}
     * and then casting; except for possible overflow/underflow
     * exception.
     *<p>
     * Note: if the value falls
     * outside of range of Java double, a {@link JsonParseException}
     * will be thrown to indicate numeric overflow/underflow.
     */
    public abstract double getDoubleValue() throws IOException;

    /**
     * Numeric accessor that can be called when the current
     * token is of type {@link JsonToken#VALUE_NUMBER_FLOAT} or
     * {@link JsonToken#VALUE_NUMBER_INT}. No under/overflow exceptions
     * are ever thrown.
     */
    public abstract BigDecimal getDecimalValue() throws IOException;

    /*
    /**********************************************************************
    /* Public API, access to token information, other
    /**********************************************************************
     */
    
    /**
     * Convenience accessor that can be called when the current
     * token is {@link JsonToken#VALUE_TRUE} or
     * {@link JsonToken#VALUE_FALSE}.
     *<p>
     * Note: if the token is not of above-mentioned boolean types,
 an integer, but its value falls
     * outside of range of Java long, a {@link JsonParseException}
     * may be thrown to indicate numeric overflow/underflow.
     */
    public boolean getBooleanValue() throws IOException {
        JsonToken t = currentToken();
        if (t == JsonToken.VALUE_TRUE) return true;
        if (t == JsonToken.VALUE_FALSE) return false;
        throw new JsonParseException(this,
            String.format("Current token (%s) not of boolean type", t))
                .withRequestPayload(_requestPayload);
    }

    /**
     * Accessor that can be called if (and only if) the current token
     * is {@link JsonToken#VALUE_EMBEDDED_OBJECT}. For other token types,
     * null is returned.
     *<p>
     * Note: only some specialized parser implementations support
     * embedding of objects (usually ones that are facades on top
     * of non-streaming sources, such as object trees). One exception
     * is access to binary content (whether via base64 encoding or not)
     * which typically is accessible using this method, as well as
     * {@link #getBinaryValue()}.
     */
    public Object getEmbeddedObject() throws IOException { return null; }

    /*
    /**********************************************************************
    /* Public API, access to token information, binary
    /**********************************************************************
     */

    /**
     * Method that can be used to read (and consume -- results
     * may not be accessible using other methods after the call)
     * base64-encoded binary data
     * included in the current textual JSON value.
     * It works similar to getting String value via {@link #getText}
     * and decoding result (except for decoding part),
     * but should be significantly more performant.
     *<p>
     * Note that non-decoded textual contents of the current token
     * are not guaranteed to be accessible after this method
     * is called. Current implementation, for example, clears up
     * textual content during decoding.
     * Decoded binary content, however, will be retained until
     * parser is advanced to the next event.
     *
     * @param bv Expected variant of base64 encoded
     *   content (see {@link Base64Variants} for definitions
     *   of "standard" variants).
     *
     * @return Decoded binary data
     */
    public abstract byte[] getBinaryValue(Base64Variant bv) throws IOException;

    /**
     * Convenience alternative to {@link #getBinaryValue(Base64Variant)}
     * that defaults to using
     * {@link Base64Variants#getDefaultVariant} as the default encoding.
     */
    public byte[] getBinaryValue() throws IOException {
        return getBinaryValue(Base64Variants.getDefaultVariant());
    }

    /**
     * Method that can be used as an alternative to {@link #getBigIntegerValue()},
     * especially when value can be large. The main difference (beyond method
     * of returning content using {@link OutputStream} instead of as byte array)
     * is that content will NOT remain accessible after method returns: any content
     * processed will be consumed and is not buffered in any way. If caller needs
     * buffering, it has to implement it.
     * 
     * @param out Output stream to use for passing decoded binary data
     * 
     * @return Number of bytes that were decoded and written via {@link OutputStream}
     */
    public int readBinaryValue(OutputStream out) throws IOException {
        return readBinaryValue(Base64Variants.getDefaultVariant(), out);
    }

    /**
     * Similar to {@link #readBinaryValue(OutputStream)} but allows explicitly
     * specifying base64 variant to use.
     * 
     * @param bv base64 variant to use
     * @param out Output stream to use for passing decoded binary data
     * 
     * @return Number of bytes that were decoded and written via {@link OutputStream}
     */
    public int readBinaryValue(Base64Variant bv, OutputStream out) throws IOException {
        _reportUnsupportedOperation();
        return 0; // never gets here
    }
    
    /*
    /**********************************************************************
    /* Public API, access to token information, coercion/conversion
    /**********************************************************************
     */
    
    /**
     * Method that will try to convert value of current token to a
     * <b>int</b>.
     * Numbers are coerced using default Java rules; booleans convert to 0 (false)
     * and 1 (true), and Strings are parsed using default Java language integer
     * parsing rules.
     *<p>
     * If representation can not be converted to an int (including structured type
     * markers like start/end Object/Array)
     * default value of <b>0</b> will be returned; no exceptions are thrown.
     */
    public int getValueAsInt() throws IOException {
        return getValueAsInt(0);
    }
    
    /**
     * Method that will try to convert value of current token to a
     * <b>int</b>.
     * Numbers are coerced using default Java rules; booleans convert to 0 (false)
     * and 1 (true), and Strings are parsed using default Java language integer
     * parsing rules.
     *<p>
     * If representation can not be converted to an int (including structured type
     * markers like start/end Object/Array)
     * specified <b>def</b> will be returned; no exceptions are thrown.
     */
    public int getValueAsInt(int def) throws IOException { return def; }

    /**
     * Method that will try to convert value of current token to a
     * <b>long</b>.
     * Numbers are coerced using default Java rules; booleans convert to 0 (false)
     * and 1 (true), and Strings are parsed using default Java language integer
     * parsing rules.
     *<p>
     * If representation can not be converted to a long (including structured type
     * markers like start/end Object/Array)
     * default value of <b>0L</b> will be returned; no exceptions are thrown.
     */
    public long getValueAsLong() throws IOException {
        return getValueAsLong(0);
    }
    
    /**
     * Method that will try to convert value of current token to a
     * <b>long</b>.
     * Numbers are coerced using default Java rules; booleans convert to 0 (false)
     * and 1 (true), and Strings are parsed using default Java language integer
     * parsing rules.
     *<p>
     * If representation can not be converted to a long (including structured type
     * markers like start/end Object/Array)
     * specified <b>def</b> will be returned; no exceptions are thrown.
     */
    public long getValueAsLong(long def) throws IOException {
        return def;
    }
    
    /**
     * Method that will try to convert value of current token to a Java
     * <b>double</b>.
     * Numbers are coerced using default Java rules; booleans convert to 0.0 (false)
     * and 1.0 (true), and Strings are parsed using default Java language floating
     * point parsing rules.
     *<p>
     * If representation can not be converted to a double (including structured types
     * like Objects and Arrays),
     * default value of <b>0.0</b> will be returned; no exceptions are thrown.
     */
    public double getValueAsDouble() throws IOException {
        return getValueAsDouble(0.0);
    }
    
    /**
     * Method that will try to convert value of current token to a
     * Java <b>double</b>.
     * Numbers are coerced using default Java rules; booleans convert to 0.0 (false)
     * and 1.0 (true), and Strings are parsed using default Java language floating
     * point parsing rules.
     *<p>
     * If representation can not be converted to a double (including structured types
     * like Objects and Arrays),
     * specified <b>def</b> will be returned; no exceptions are thrown.
     */
    public double getValueAsDouble(double def) throws IOException {
        return def;
    }

    /**
     * Method that will try to convert value of current token to a
     * <b>boolean</b>.
     * JSON booleans map naturally; integer numbers other than 0 map to true, and
     * 0 maps to false
     * and Strings 'true' and 'false' map to corresponding values.
     *<p>
     * If representation can not be converted to a boolean value (including structured types
     * like Objects and Arrays),
     * default value of <b>false</b> will be returned; no exceptions are thrown.
     */
    public boolean getValueAsBoolean() throws IOException {
        return getValueAsBoolean(false);
    }

    /**
     * Method that will try to convert value of current token to a
     * <b>boolean</b>.
     * JSON booleans map naturally; integer numbers other than 0 map to true, and
     * 0 maps to false
     * and Strings 'true' and 'false' map to corresponding values.
     *<p>
     * If representation can not be converted to a boolean value (including structured types
     * like Objects and Arrays),
     * specified <b>def</b> will be returned; no exceptions are thrown.
     */
    public boolean getValueAsBoolean(boolean def) throws IOException {
        return def;
    }

    /**
     * Method that will try to convert value of current token to a
     * {@link java.lang.String}.
     * JSON Strings map naturally; scalar values get converted to
     * their textual representation.
     * If representation can not be converted to a String value (including structured types
     * like Objects and Arrays and null token), default value of
     * <b>null</b> will be returned; no exceptions are thrown.
     */
    public String getValueAsString() throws IOException {
        return getValueAsString(null);
    }
    
    /**
     * Method that will try to convert value of current token to a
     * {@link java.lang.String}.
     * JSON Strings map naturally; scalar values get converted to
     * their textual representation.
     * If representation can not be converted to a String value (including structured types
     * like Objects and Arrays and null token), specified default value
     * will be returned; no exceptions are thrown.
     */
    public abstract String getValueAsString(String def) throws IOException;

    /*
    /**********************************************************************
    /* Public API, Native Ids (type, object)
    /**********************************************************************
     */

    /**
     * Introspection method that may be called to see if the underlying
     * data format supports some kind of Object Ids natively (many do not;
     * for example, JSON doesn't).
     *<p>
     * Default implementation returns true; overridden by data formats
     * that do support native Object Ids. Caller is expected to either
     * use a non-native notation (explicit property or such), or fail,
     * in case it can not use native object ids.
     */
    public boolean canReadObjectId() { return false; }

    /**
     * Introspection method that may be called to see if the underlying
     * data format supports some kind of Type Ids natively (many do not;
     * for example, JSON doesn't).
     *<p>
     * Default implementation returns true; overridden by data formats
     * that do support native Type Ids. Caller is expected to either
     * use a non-native notation (explicit property or such), or fail,
     * in case it can not use native type ids.
     */
    public boolean canReadTypeId() { return false; }

    /**
     * Method that can be called to check whether current token
     * (one that was just read) has an associated Object id, and if
     * so, return it.
     * Note that while typically caller should check with {@link #canReadObjectId}
     * first, it is not illegal to call this method even if that method returns
     * true; but if so, it will return null. This may be used to simplify calling
     * code.
     *<p>
     * Default implementation will simply return null.
     */
    public Object getObjectId() throws IOException { return null; }

    /**
     * Method that can be called to check whether current token
     * (one that was just read) has an associated type id, and if
     * so, return it.
     * Note that while typically caller should check with {@link #canReadTypeId}
     * first, it is not illegal to call this method even if that method returns
     * true; but if so, it will return null. This may be used to simplify calling
     * code.
     *<p>
     * Default implementation will simply return null.
     */
    public Object getTypeId() throws IOException { return null; }

    /*
    /**********************************************************************
    /* Public API, optional data binding functionality
    /**********************************************************************
     */

    /**
     * Method to deserialize stream content into a non-container
     * type (it can be an array type, however): typically a bean, array
     * or a wrapper type (like {@link java.lang.Boolean}).
     *<br>
     * <b>Note</b>: method can only be called if the parser has
     * been constructed with a linkage to
     * {@link ObjectReadContext}; this is true if constructed by
     * databinding layer above, or by factory method that takes in
     * context object.
     *<p>
     * This method may advance the event stream, for structured values
     * the current token will be the closing end marker (END_ARRAY,
     * END_OBJECT) of the bound structure. For non-structured values
     * (and for {@link JsonToken#VALUE_EMBEDDED_OBJECT})
     * stream is not advanced.
     *<p>
     * Note: this method should NOT be used if the result type is a
     * container ({@link java.util.Collection} or {@link java.util.Map}.
     * The reason is that due to type erasure, key and value types
     * can not be introspected when using this method.
     */
    public abstract <T> T readValueAs(Class<T> valueType) throws IOException;

    /**
     * Method to deserialize stream content into a Java type, reference
     * to which is passed as argument. Type is passed using so-called
     * "super type token"
     * and specifically needs to be used if the root type is a 
     * parameterized (generic) container type.
     *<br>
     * <b>Note</b>: method can only be called if the parser has
     * been constructed with a linkage to
     * {@link ObjectReadContext}; this is true if constructed by
     * databinding layer above, or by factory method that takes in
     * context object.
     *<p>
     * This method may advance the event stream, for structured types
     * the current token will be the closing end marker (END_ARRAY,
     * END_OBJECT) of the bound structure. For non-structured types
     * (and for {@link JsonToken#VALUE_EMBEDDED_OBJECT})
     * stream is not advanced.
     */
    public abstract <T> T readValueAs(TypeReference<?> valueTypeRef) throws IOException;

    /**
     * @since 3.0
     */
<<<<<<< HEAD
    public abstract <T> T readValueAs(ResolvedType type) throws IOException;
=======
    public <T> Iterator<T> readValuesAs(TypeReference<T> valueTypeRef) throws IOException {
        return _codec().readValues(this, valueTypeRef);
    }
>>>>>>> 257ec524
    
    /**
     * Method to deserialize stream content into equivalent "tree model",
     * represented by root {@link TreeNode} of resulting model.
     * For Array values it will an array node (with child nodes),
     * for Object values object node (with child nodes), and for other types
     * matching leaf node type. Empty or whitespace documents are null.
     *<br>
     * <b>Note</b>: method can only be called if the parser has
     * been constructed with a linkage to
     * {@link ObjectReadContext}; this is true if constructed by
     * databinding layer above, or by factory method that takes in
     * context object.
     *
     * @return root of the document, or null if empty or whitespace.
     */
    public abstract <T extends TreeNode> T readValueAsTree() throws IOException;

    /*
    /**********************************************************************
    /* Internal methods
    /**********************************************************************
     */

    /**
     * Helper method for constructing {@link JsonParseException}s
     * based on current state of the parser
     */
    protected JsonParseException _constructError(String msg) {
        return new JsonParseException(this, msg)
            .withRequestPayload(_requestPayload);
    }

    protected JsonParseException _constructError(String msg, Object arg) {
        return new JsonParseException(this, String.format(msg, arg))
            .withRequestPayload(_requestPayload);
    }

    protected JsonParseException _constructError(String msg, Object arg1, Object arg2) {
        return new JsonParseException(this, String.format(msg, arg1, arg2))
            .withRequestPayload(_requestPayload);
    }
    
    /**
     * Helper method to call for operations that are not supported by
     * parser implementation.
     */
    protected void _reportUnsupportedOperation() {
        throw new UnsupportedOperationException("Operation not supported by parser of type "+getClass().getName());
    }
}<|MERGE_RESOLUTION|>--- conflicted
+++ resolved
@@ -1366,18 +1366,12 @@
      * (and for {@link JsonToken#VALUE_EMBEDDED_OBJECT})
      * stream is not advanced.
      */
-    public abstract <T> T readValueAs(TypeReference<?> valueTypeRef) throws IOException;
+    public abstract <T> T readValueAs(TypeReference<T> valueTypeRef) throws IOException;
 
     /**
      * @since 3.0
      */
-<<<<<<< HEAD
     public abstract <T> T readValueAs(ResolvedType type) throws IOException;
-=======
-    public <T> Iterator<T> readValuesAs(TypeReference<T> valueTypeRef) throws IOException {
-        return _codec().readValues(this, valueTypeRef);
-    }
->>>>>>> 257ec524
     
     /**
      * Method to deserialize stream content into equivalent "tree model",
