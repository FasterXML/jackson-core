package com.fasterxml.jackson.core.io;

import com.fasterxml.jackson.core.JsonEncoding;
import com.fasterxml.jackson.core.util.BufferRecycler;
import com.fasterxml.jackson.core.util.TextBuffer;

/**
 * To limit number of configuration and state objects to pass, all
 * contextual objects that need to be passed by the factory to
 * readers and writers are combined under this object. One instance
 * is created for each reader and writer.
 *<p>
 * NOTE: non-final since 2.4, to allow sub-classing.
 */
public class IOContext
{
    /*
    /**********************************************************
    /* Configuration
    /**********************************************************
     */

    /**
     * Reference to the source object, which can be used for displaying
     * location information
     */
    protected final Object _sourceRef;

    /**
     * Encoding used by the underlying stream, if known.
     */
    protected JsonEncoding _encoding;

    /**
     * Flag that indicates whether underlying input/output source/target
     * object is fully managed by the owner of this context (parser or
     * generator). If true, it is, and is to be closed by parser/generator;
     * if false, calling application has to do closing (unless auto-closing
     * feature is enabled for the parser/generator in question; in which
     * case it acts like the owner).
     */
    protected final boolean _managedResource;

    /*
    /**********************************************************
    /* Buffer handling, recycling
    /**********************************************************
     */

    /**
     * Recycler used for actual allocation/deallocation/reuse
     */
    protected final BufferRecycler _bufferRecycler;

    /**
     * Reference to the allocated I/O buffer for low-level input reading,
     * if any allocated.
     */
    protected byte[] _readIOBuffer;

    /**
     * Reference to the allocated I/O buffer used for low-level
     * encoding-related buffering.
     */
    protected byte[] _writeEncodingBuffer;
    
    /**
     * Reference to the buffer allocated for temporary use with
     * base64 encoding or decoding.
     */
    protected byte[] _base64Buffer;

    /**
     * Reference to the buffer allocated for tokenization purposes,
     * in which character input is read, and from which it can be
     * further returned.
     */
    protected char[] _tokenCBuffer;

    /**
     * Reference to the buffer allocated for buffering it for
     * output, before being encoded: generally this means concatenating
     * output, then encoding when buffer fills up.
     */
    protected char[] _concatCBuffer;

    /**
     * Reference temporary buffer Parser instances need if calling
     * app decides it wants to access name via 'getTextCharacters' method.
     * Regular text buffer can not be used as it may contain textual
     * representation of the value token.
     */
    protected char[] _nameCopyBuffer;

    /*
    /**********************************************************
    /* Life-cycle
    /**********************************************************
     */

    public IOContext(BufferRecycler br, Object sourceRef, boolean managedResource)
    {
        _bufferRecycler = br;
        _sourceRef = sourceRef;
        _managedResource = managedResource;
    }

<<<<<<< HEAD
    /**
     * @since 3.0
     */
    public IOContext(BufferRecycler br, Object sourceRef, boolean managedResource,
            JsonEncoding enc)
    {
        _bufferRecycler = br;
        _sourceRef = sourceRef;
        _managedResource = managedResource;
=======
    public void setEncoding(JsonEncoding enc) {
        _encoding = enc;
    }

    public IOContext withEncoding(JsonEncoding enc) {
>>>>>>> 8dadf29d
        _encoding = enc;
    }
    
    public IOContext setEncoding(JsonEncoding enc) {
        _encoding = enc;
        return this;
    }

    /*
    /**********************************************************
    /* Public API, accessors
    /**********************************************************
     */

    public Object getSourceReference() { return _sourceRef; }
    public JsonEncoding getEncoding() { return _encoding; }
    public boolean isResourceManaged() { return _managedResource; }

    /*
    /**********************************************************
    /* Public API, buffer management
    /**********************************************************
     */

    public TextBuffer constructTextBuffer() {
        return new TextBuffer(_bufferRecycler);
    }

    /**
     * Method for recycling or allocation byte buffer of "read I/O" type.
     *<p>
     * Note: the method can only be called once during its life cycle.
     * This is to protect against accidental sharing.
     *
     * @return Allocated or recycled byte buffer
     */
    public byte[] allocReadIOBuffer() {
        _verifyAlloc(_readIOBuffer);
        return (_readIOBuffer = _bufferRecycler.allocByteBuffer(BufferRecycler.BYTE_READ_IO_BUFFER));
    }

    /**
     * Variant of {@link #allocReadIOBuffer()} that specifies smallest acceptable
     * buffer size.
     *
     * @param minSize Minimum size of the buffer to recycle or allocate
     *
     * @return Allocated or recycled byte buffer
     *
     * @since 2.4
     */
    public byte[] allocReadIOBuffer(int minSize) {
        _verifyAlloc(_readIOBuffer);
        return (_readIOBuffer = _bufferRecycler.allocByteBuffer(BufferRecycler.BYTE_READ_IO_BUFFER, minSize));
    }

    /**
     * Method for recycling or allocation byte buffer of "write encoding" type.
     *<p>
     * Note: the method can only be called once during its life cycle.
     * This is to protect against accidental sharing.
     *
     * @return Allocated or recycled byte buffer
     */
    public byte[] allocWriteEncodingBuffer() {
        _verifyAlloc(_writeEncodingBuffer);
        return (_writeEncodingBuffer = _bufferRecycler.allocByteBuffer(BufferRecycler.BYTE_WRITE_ENCODING_BUFFER));
    }

    /**
     * Variant of {@link #allocWriteEncodingBuffer()} that specifies smallest acceptable
     * buffer size.
     *
     * @param minSize Minimum size of the buffer to recycle or allocate
     *
     * @return Allocated or recycled byte buffer
     *
     * @since 2.4
     */
    public byte[] allocWriteEncodingBuffer(int minSize) {
        _verifyAlloc(_writeEncodingBuffer);
        return (_writeEncodingBuffer = _bufferRecycler.allocByteBuffer(BufferRecycler.BYTE_WRITE_ENCODING_BUFFER, minSize));
    }

    /**
     * Method for recycling or allocation byte buffer of "base 64 encode/decode" type.
     *<p>
     * Note: the method can only be called once during its life cycle.
     * This is to protect against accidental sharing.
     *
     * @return Allocated or recycled byte buffer
     */
    public byte[] allocBase64Buffer() {
        _verifyAlloc(_base64Buffer);
        return (_base64Buffer = _bufferRecycler.allocByteBuffer(BufferRecycler.BYTE_BASE64_CODEC_BUFFER));
    }

    /**
     * Variant of {@link #allocBase64Buffer()} that specifies smallest acceptable
     * buffer size.
     *
     * @param minSize Minimum size of the buffer to recycle or allocate
     *
     * @return Allocated or recycled byte buffer
     *
     * @since 2.9
     */
    public byte[] allocBase64Buffer(int minSize) {
        _verifyAlloc(_base64Buffer);
        return (_base64Buffer = _bufferRecycler.allocByteBuffer(BufferRecycler.BYTE_BASE64_CODEC_BUFFER, minSize));
    }
    
    public char[] allocTokenBuffer() {
        _verifyAlloc(_tokenCBuffer);
        return (_tokenCBuffer = _bufferRecycler.allocCharBuffer(BufferRecycler.CHAR_TOKEN_BUFFER));
    }

    // @since 2.4
    public char[] allocTokenBuffer(int minSize) {
        _verifyAlloc(_tokenCBuffer);
        return (_tokenCBuffer = _bufferRecycler.allocCharBuffer(BufferRecycler.CHAR_TOKEN_BUFFER, minSize));
    }
    
    public char[] allocConcatBuffer() {
        _verifyAlloc(_concatCBuffer);
        return (_concatCBuffer = _bufferRecycler.allocCharBuffer(BufferRecycler.CHAR_CONCAT_BUFFER));
    }

    public char[] allocNameCopyBuffer(int minSize) {
        _verifyAlloc(_nameCopyBuffer);
        return (_nameCopyBuffer = _bufferRecycler.allocCharBuffer(BufferRecycler.CHAR_NAME_COPY_BUFFER, minSize));
    }

    /**
     * Method to call when all the processing buffers can be safely
     * recycled.
     *
     * @param buf Buffer instance to release (return for recycling)
     */
    public void releaseReadIOBuffer(byte[] buf) {
        if (buf != null) {
            // Let's do sanity checks to ensure once-and-only-once release,
            // as well as avoiding trying to release buffers not owned
            _verifyRelease(buf, _readIOBuffer);
            _readIOBuffer = null;
            _bufferRecycler.releaseByteBuffer(BufferRecycler.BYTE_READ_IO_BUFFER, buf);
        }
    }

    public void releaseWriteEncodingBuffer(byte[] buf) {
        if (buf != null) {
            // Let's do sanity checks to ensure once-and-only-once release,
            // as well as avoiding trying to release buffers not owned
            _verifyRelease(buf, _writeEncodingBuffer);
            _writeEncodingBuffer = null;
            _bufferRecycler.releaseByteBuffer(BufferRecycler.BYTE_WRITE_ENCODING_BUFFER, buf);
        }
    }

    public void releaseBase64Buffer(byte[] buf) {
        if (buf != null) { // sanity checks, release once-and-only-once, must be one owned
            _verifyRelease(buf, _base64Buffer);
            _base64Buffer = null;
            _bufferRecycler.releaseByteBuffer(BufferRecycler.BYTE_BASE64_CODEC_BUFFER, buf);
        }
    }
    
    public void releaseTokenBuffer(char[] buf) {
        if (buf != null) {
            _verifyRelease(buf, _tokenCBuffer);
            _tokenCBuffer = null;
            _bufferRecycler.releaseCharBuffer(BufferRecycler.CHAR_TOKEN_BUFFER, buf);
        }
    }

    public void releaseConcatBuffer(char[] buf) {
        if (buf != null) {
            // 14-Jan-2014, tatu: Let's actually allow upgrade of the original buffer.
            _verifyRelease(buf, _concatCBuffer);
            _concatCBuffer = null;
            _bufferRecycler.releaseCharBuffer(BufferRecycler.CHAR_CONCAT_BUFFER, buf);
        }
    }

    public void releaseNameCopyBuffer(char[] buf) {
        if (buf != null) {
            // 14-Jan-2014, tatu: Let's actually allow upgrade of the original buffer.
            _verifyRelease(buf, _nameCopyBuffer);
            _nameCopyBuffer = null;
            _bufferRecycler.releaseCharBuffer(BufferRecycler.CHAR_NAME_COPY_BUFFER, buf);
        }
    }

    /*
    /**********************************************************************
    /* Internal helpers
    /**********************************************************************
     */

    protected final void _verifyAlloc(Object buffer) {
        if (buffer != null) { throw new IllegalStateException("Trying to call same allocXxx() method second time"); }
    }

    protected final void _verifyRelease(byte[] toRelease, byte[] src) {
        // 07-Mar-2016, tatu: As per [core#255], only prevent shrinking of buffer
        if ((toRelease != src) && (toRelease.length < src.length)) { throw wrongBuf(); }
    }

    protected final void _verifyRelease(char[] toRelease, char[] src) {
        // 07-Mar-2016, tatu: As per [core#255], only prevent shrinking of buffer
        if ((toRelease != src) && (toRelease.length < src.length)) { throw wrongBuf(); }
    }

    private IllegalArgumentException wrongBuf() {
        // sanity check failed; trying to return different, smaller buffer.
        return new IllegalArgumentException("Trying to release buffer smaller than original");
    }
}<|MERGE_RESOLUTION|>--- conflicted
+++ resolved
@@ -15,9 +15,9 @@
 public class IOContext
 {
     /*
-    /**********************************************************
+    /**********************************************************************
     /* Configuration
-    /**********************************************************
+    /**********************************************************************
      */
 
     /**
@@ -42,9 +42,9 @@
     protected final boolean _managedResource;
 
     /*
-    /**********************************************************
+    /**********************************************************************
     /* Buffer handling, recycling
-    /**********************************************************
+    /**********************************************************************
      */
 
     /**
@@ -93,9 +93,9 @@
     protected char[] _nameCopyBuffer;
 
     /*
-    /**********************************************************
+    /**********************************************************************
     /* Life-cycle
-    /**********************************************************
+    /**********************************************************************
      */
 
     public IOContext(BufferRecycler br, Object sourceRef, boolean managedResource)
@@ -105,35 +105,24 @@
         _managedResource = managedResource;
     }
 
-<<<<<<< HEAD
-    /**
-     * @since 3.0
-     */
     public IOContext(BufferRecycler br, Object sourceRef, boolean managedResource,
             JsonEncoding enc)
     {
         _bufferRecycler = br;
         _sourceRef = sourceRef;
         _managedResource = managedResource;
-=======
-    public void setEncoding(JsonEncoding enc) {
         _encoding = enc;
     }
 
-    public IOContext withEncoding(JsonEncoding enc) {
->>>>>>> 8dadf29d
-        _encoding = enc;
-    }
-    
     public IOContext setEncoding(JsonEncoding enc) {
         _encoding = enc;
         return this;
     }
 
     /*
-    /**********************************************************
+    /**********************************************************************
     /* Public API, accessors
-    /**********************************************************
+    /**********************************************************************
      */
 
     public Object getSourceReference() { return _sourceRef; }
@@ -141,9 +130,9 @@
     public boolean isResourceManaged() { return _managedResource; }
 
     /*
-    /**********************************************************
+    /**********************************************************************
     /* Public API, buffer management
-    /**********************************************************
+    /**********************************************************************
      */
 
     public TextBuffer constructTextBuffer() {
