package com.fasterxml.jackson.core.json;

import java.io.*;
import java.math.BigDecimal;
import java.math.BigInteger;

import com.fasterxml.jackson.core.*;
import com.fasterxml.jackson.core.io.CharTypes;
import com.fasterxml.jackson.core.io.CharacterEscapes;
import com.fasterxml.jackson.core.io.IOContext;
import com.fasterxml.jackson.core.io.NumberOutput;

/**
 * {@link JsonGenerator} that outputs JSON content using a {@link java.io.Writer}
 * which handles character encoding.
 */
public class WriterBasedJsonGenerator
    extends JsonGeneratorBase
{
    protected final static int SHORT_WRITE = 32;

    protected final static char[] HEX_CHARS = CharTypes.copyHexChars();

    /*
    /**********************************************************************
    /* Configuration
    /**********************************************************************
     */

    protected final Writer _writer;

    /**
     * Character used for quoting JSON Object property names
     * and String values.
     */
    protected final char _quoteChar;

    /*
    /**********************************************************************
    /* Output buffering
    /**********************************************************************
     */
    
    /**
     * Intermediate buffer in which contents are buffered before
     * being written using {@link #_writer}.
     */
    protected char[] _outputBuffer;

    /**
     * Pointer to the first buffered character to output
     */
    protected int _outputHead;

    /**
     * Pointer to the position right beyond the last character to output
     * (end marker; may point to position right beyond the end of the buffer)
     */
    protected int _outputTail;

    /**
     * End marker of the output buffer; one past the last valid position
     * within the buffer.
     */
    protected int _outputEnd;

    /**
     * Short (14 char) temporary buffer allocated if needed, for constructing
     * escape sequences
     */
    protected char[] _entityBuffer;

    /**
     * When custom escapes are used, this member variable is used
     * internally to hold a reference to currently used escape
     */
    protected SerializableString _currentEscape;

    /**
     * Intermediate buffer in which characters of a String are copied
     * before being encoded.
     */
    protected char[] _copyBuffer;

    /*
    /**********************************************************************
    /* Life-cycle
    /**********************************************************************
     */

    public WriterBasedJsonGenerator(ObjectWriteContext writeCtxt, IOContext ioCtxt,
            int streamWriteFeatures, int formatWriteFeatures, Writer w,
            SerializableString rootValueSep, PrettyPrinter pp,
            CharacterEscapes charEsc, int maxNonEscaped, char quoteChar)
    {
        super(writeCtxt, ioCtxt, streamWriteFeatures, formatWriteFeatures, rootValueSep, pp,
                charEsc, maxNonEscaped);
        _writer = w;
        _outputBuffer = ioCtxt.allocConcatBuffer();
        _outputEnd = _outputBuffer.length;
        _quoteChar = quoteChar;
        setCharacterEscapes(charEsc);
    }

    @Override
    public JsonGenerator setCharacterEscapes(CharacterEscapes esc)
    {
        _characterEscapes = esc;
        if (esc == null) {
            _outputEscapes =  (_quoteChar == '"') ? DEFAULT_OUTPUT_ESCAPES
                    : CharTypes.get7BitOutputEscapes(_quoteChar);
        } else {
            _outputEscapes = esc.getEscapeCodesForAscii();
        }
        return this;
    }

    /*
    /**********************************************************************
    /* Overridden configuration, introspection methods
    /**********************************************************************
     */

    @Override
    public Object streamWriteOutputTarget() {
        return _writer;
    }

    @Override
    public int streamWriteOutputBuffered() {
        // Assuming tail and head are kept but... trust and verify:
        int len = _outputTail - _outputHead;
        return Math.max(0, len);
    }

    /*
    /**********************************************************************
    /* Overridden methods
    /**********************************************************************
     */

    @Override
    public void writeName(String name) throws JacksonException
    {
        int status = _streamWriteContext.writeName(name);
        if (status == JsonWriteContext.STATUS_EXPECT_VALUE) {
            _reportError("Cannot write a property name, expecting a value");
        }
        _writeName(name, (status == JsonWriteContext.STATUS_OK_AFTER_COMMA));
    }

    @Override
    public void writeName(SerializableString name) throws JacksonException
    {
        // Object is a value, need to verify it's allowed
        int status = _streamWriteContext.writeName(name.getValue());
        if (status == JsonWriteContext.STATUS_EXPECT_VALUE) {
            _reportError("Cannot write a property name, expecting a value");
        }
        _writeName(name, (status == JsonWriteContext.STATUS_OK_AFTER_COMMA));
    }

    protected final void _writeName(String name, boolean commaBefore) throws JacksonException
    {
        if (_cfgPrettyPrinter != null) {
            _writePPName(name, commaBefore);
            return;
        }
        // for fast+std case, need to output up to 2 chars, comma, dquote
        if ((_outputTail + 1) >= _outputEnd) {
            _flushBuffer();
        }
        if (commaBefore) {
            _outputBuffer[_outputTail++] = ',';
        }
        // Alternate mode, in which quoting of property names disabled?
        if (_cfgUnqNames) {
            _writeString(name);
            return;
        }
        // we know there's room for at least one more char
        _outputBuffer[_outputTail++] = _quoteChar;
        // The beef:
        _writeString(name);
        // and closing quotes; need room for one more char:
        if (_outputTail >= _outputEnd) {
            _flushBuffer();
        }
        _outputBuffer[_outputTail++] = _quoteChar;
    }

    protected final void _writeName(SerializableString name, boolean commaBefore) throws JacksonException
    {
        if (_cfgPrettyPrinter != null) {
            _writePPName(name, commaBefore);
            return;
        }
        // for fast+std case, need to output up to 2 chars, comma, dquote
        if ((_outputTail + 1) >= _outputEnd) {
            _flushBuffer();
        }
        if (commaBefore) {
            _outputBuffer[_outputTail++] = ',';
        }
        // Alternate mode, in which quoting of property names disabled?
        if (_cfgUnqNames) {
            final char[] ch = name.asQuotedChars();
            writeRaw(ch, 0, ch.length);
            return;
        }
        // we know there's room for at least one more char
        _outputBuffer[_outputTail++] = _quoteChar;
        // The beef:
        
        int len = name.appendQuoted(_outputBuffer, _outputTail);
        if (len < 0) {
            _writeNameTail(name);
            return;
        }
        _outputTail += len;
        if (_outputTail >= _outputEnd) {
            _flushBuffer();
        }
        _outputBuffer[_outputTail++] = _quoteChar;
    }

    private final void _writeNameTail(SerializableString name) throws JacksonException
    {
        final char[] quoted = name.asQuotedChars();
        writeRaw(quoted, 0, quoted.length);
        if (_outputTail >= _outputEnd) {
            _flushBuffer();
        }
        _outputBuffer[_outputTail++] = _quoteChar;
    }

    /*
    /**********************************************************************
    /* Output method implementations, structural
    /**********************************************************************
     */

    @Override
    public void writeStartArray() throws JacksonException
    {
        _verifyValueWrite("start an array");
        _streamWriteContext = _streamWriteContext.createChildArrayContext(null);
        if (_cfgPrettyPrinter != null) {
            _cfgPrettyPrinter.writeStartArray(this);
        } else {
            if (_outputTail >= _outputEnd) {
                _flushBuffer();
            }
            _outputBuffer[_outputTail++] = '[';
        }
    }

    @Override
    public void writeStartArray(Object forValue) throws JacksonException
    {
        _verifyValueWrite("start an array");
        _streamWriteContext = _streamWriteContext.createChildArrayContext(forValue);
        if (_cfgPrettyPrinter != null) {
            _cfgPrettyPrinter.writeStartArray(this);
        } else {
            if (_outputTail >= _outputEnd) {
                _flushBuffer();
            }
            _outputBuffer[_outputTail++] = '[';
        }
    }

    @Override
    public void writeStartArray(Object forValue, int len) throws JacksonException
    {
        _verifyValueWrite("start an array");
        _streamWriteContext = _streamWriteContext.createChildArrayContext(forValue);
        if (_cfgPrettyPrinter != null) {
            _cfgPrettyPrinter.writeStartArray(this);
        } else {
            if (_outputTail >= _outputEnd) {
                _flushBuffer();
            }
            _outputBuffer[_outputTail++] = '[';
        }
    }
    
    @Override
    public void writeEndArray() throws JacksonException
    {
        if (!_streamWriteContext.inArray()) {
            _reportError("Current context not Array but "+_streamWriteContext.typeDesc());
        }
        if (_cfgPrettyPrinter != null) {
            _cfgPrettyPrinter.writeEndArray(this, _streamWriteContext.getEntryCount());
        } else {
            if (_outputTail >= _outputEnd) {
                _flushBuffer();
            }
            _outputBuffer[_outputTail++] = ']';
        }
        _streamWriteContext = _streamWriteContext.clearAndGetParent();
    }

    @Override
    public void writeStartObject() throws JacksonException
    {
        _verifyValueWrite("start an object");
        _streamWriteContext = _streamWriteContext.createChildObjectContext(null);
        if (_cfgPrettyPrinter != null) {
            _cfgPrettyPrinter.writeStartObject(this);
        } else {
            if (_outputTail >= _outputEnd) {
                _flushBuffer();
            }
            _outputBuffer[_outputTail++] = '{';
        }
    }

    @Override
    public void writeStartObject(Object forValue) throws JacksonException
    {
        _verifyValueWrite("start an object");
        JsonWriteContext ctxt = _streamWriteContext.createChildObjectContext(forValue);
        _streamWriteContext = ctxt;
        if (_cfgPrettyPrinter != null) {
            _cfgPrettyPrinter.writeStartObject(this);
        } else {
            if (_outputTail >= _outputEnd) {
                _flushBuffer();
            }
            _outputBuffer[_outputTail++] = '{';
        }
    }

    @Override
    public void writeStartObject(Object forValue, int size) throws JacksonException
    {
        _verifyValueWrite("start an object");
        JsonWriteContext ctxt = _streamWriteContext.createChildObjectContext(forValue);
        _streamWriteContext = ctxt;
        if (_cfgPrettyPrinter != null) {
            _cfgPrettyPrinter.writeStartObject(this);
        } else {
            if (_outputTail >= _outputEnd) {
                _flushBuffer();
            }
            _outputBuffer[_outputTail++] = '{';
        }
    }

    @Override
    public void writeEndObject() throws JacksonException
    {
        if (!_streamWriteContext.inObject()) {
            _reportError("Current context not Object but "+_streamWriteContext.typeDesc());
        }
        if (_cfgPrettyPrinter != null) {
            _cfgPrettyPrinter.writeEndObject(this, _streamWriteContext.getEntryCount());
        } else {
            if (_outputTail >= _outputEnd) {
                _flushBuffer();
            }
            _outputBuffer[_outputTail++] = '}';
        }
        _streamWriteContext = _streamWriteContext.clearAndGetParent();
    }

    // Specialized version of <code>_writeName</code>, off-lined
    // to keep the "fast path" as simple (and hopefully fast) as possible.
    protected final void _writePPName(String name, boolean commaBefore) throws JacksonException
    {
        if (commaBefore) {
            _cfgPrettyPrinter.writeObjectEntrySeparator(this);
        } else {
            _cfgPrettyPrinter.beforeObjectEntries(this);
        }

        if (_cfgUnqNames) {// non-standard, omit quotes
            _writeString(name);
        } else { 
            if (_outputTail >= _outputEnd) {
                _flushBuffer();
            }
            _outputBuffer[_outputTail++] = _quoteChar;
            _writeString(name);
            if (_outputTail >= _outputEnd) {
                _flushBuffer();
            }
            _outputBuffer[_outputTail++] = _quoteChar;
        }
    }

    protected final void _writePPName(SerializableString name, boolean commaBefore) throws JacksonException
    {
        if (commaBefore) {
            _cfgPrettyPrinter.writeObjectEntrySeparator(this);
        } else {
            _cfgPrettyPrinter.beforeObjectEntries(this);
        }
        final char[] quoted = name.asQuotedChars();
        if (_cfgUnqNames) {// non-standard, omit quotes
            writeRaw(quoted, 0, quoted.length);
        } else {
            if (_outputTail >= _outputEnd) {
                _flushBuffer();
            }
            _outputBuffer[_outputTail++] = _quoteChar;
            writeRaw(quoted, 0, quoted.length);
            if (_outputTail >= _outputEnd) {
                _flushBuffer();
            }
            _outputBuffer[_outputTail++] = _quoteChar;
        }
    }

    /*
    /**********************************************************************
    /* Output method implementations, textual
    /**********************************************************************
     */

    @Override
    public void writeString(String text) throws JacksonException
    {
        _verifyValueWrite(WRITE_STRING);
        if (text == null) {
            _writeNull();
            return;
        }
        if (_outputTail >= _outputEnd) {
            _flushBuffer();
        }
        _outputBuffer[_outputTail++] = _quoteChar;
        _writeString(text);
        // And finally, closing quotes
        if (_outputTail >= _outputEnd) {
            _flushBuffer();
        }
        _outputBuffer[_outputTail++] = _quoteChar;
    }

    @Override
    public void writeString(Reader reader, int len) throws JacksonException
    {
        _verifyValueWrite(WRITE_STRING);
        if (reader == null) {
            _reportError("null reader");
            return; // just to block warnings by lgtm.com
        }
        int toRead = (len >= 0) ? len : Integer.MAX_VALUE;
        // Add leading quote
        if (_outputTail >= _outputEnd) {
            _flushBuffer();
        }
        _outputBuffer[_outputTail++] = _quoteChar;

        final char[] buf = _allocateCopyBuffer();
        while (toRead > 0) {
            int toReadNow = Math.min(toRead, buf.length);
            int numRead;

            try {
                numRead = reader.read(buf, 0, toReadNow);
            } catch (IOException e) {
                throw _wrapIOFailure(e);
            }
            if (numRead <= 0) {
                break;
            }
            _writeString(buf, 0, numRead);
            toRead -= numRead;
        }
        // Add trailing quote
        if (_outputTail >= _outputEnd) {
            _flushBuffer();
        }
        _outputBuffer[_outputTail++] = _quoteChar;

        if (toRead > 0 && len >= 0) {
            _reportError("Didn't read enough from reader");
        }
    }

    @Override
    public void writeString(char[] text, int offset, int len) throws JacksonException
    {
        _verifyValueWrite(WRITE_STRING);
        if (_outputTail >= _outputEnd) {
            _flushBuffer();
        }
        _outputBuffer[_outputTail++] = _quoteChar;
        _writeString(text, offset, len);
        // And finally, closing quotes
        if (_outputTail >= _outputEnd) {
            _flushBuffer();
        }
        _outputBuffer[_outputTail++] = _quoteChar;
    }

    @Override
    public void writeString(SerializableString sstr) throws JacksonException
    {
        _verifyValueWrite(WRITE_STRING);
        if (_outputTail >= _outputEnd) {
            _flushBuffer();
        }
        _outputBuffer[_outputTail++] = _quoteChar;
        int len = sstr.appendQuoted(_outputBuffer, _outputTail);
        if (len < 0) {
            _writeString2(sstr);
            return;
        }
        _outputTail += len;
        if (_outputTail >= _outputEnd) {
            _flushBuffer();
        }
        _outputBuffer[_outputTail++] = _quoteChar;
    }

    private void _writeString2(SerializableString sstr) throws JacksonException
    {
        // Note: copied from writeRaw:
        char[] text = sstr.asQuotedChars();
        final int len = text.length;
        if (len < SHORT_WRITE) {
            int room = _outputEnd - _outputTail;
            if (len > room) {
                _flushBuffer();
            }
            System.arraycopy(text, 0, _outputBuffer, _outputTail, len);
            _outputTail += len;
        } else {
            _flushBuffer();
            try {
                _writer.write(text, 0, len);
            } catch (IOException e) {
                throw _wrapIOFailure(e);
            }
        }
        if (_outputTail >= _outputEnd) {
            _flushBuffer();
        }
        _outputBuffer[_outputTail++] = _quoteChar;
    }
    
    @Override
    public void writeRawUTF8String(byte[] text, int offset, int length) throws JacksonException {
        // could add support for buffering if we really want it...
        _reportUnsupportedOperation();
    }

    @Override
    public void writeUTF8String(byte[] text, int offset, int length) throws JacksonException {
        // could add support for buffering if we really want it...
        _reportUnsupportedOperation();
    }

    /*
    /**********************************************************************
    /* Output method implementations, unprocessed ("raw")
    /**********************************************************************
     */

    @Override
    public void writeRaw(String text) throws JacksonException
    {
        // Nothing to check, can just output as is
        int len = text.length();
        int room = _outputEnd - _outputTail;

        if (room == 0) {
            _flushBuffer();
            room = _outputEnd - _outputTail;
        }
        // But would it nicely fit in? If yes, it's easy
        if (room >= len) {
            text.getChars(0, len, _outputBuffer, _outputTail);
            _outputTail += len;
        } else {
            writeRawLong(text);
        }
    }

    @Override
    public void writeRaw(String text, int start, int len) throws JacksonException
    {
        // Nothing to check, can just output as is
        int room = _outputEnd - _outputTail;

        if (room < len) {
            _flushBuffer();
            room = _outputEnd - _outputTail;
        }
        // But would it nicely fit in? If yes, it's easy
        if (room >= len) {
            text.getChars(start, start+len, _outputBuffer, _outputTail);
            _outputTail += len;
        } else {            	
            writeRawLong(text.substring(start, start+len));
        }
    }

    // @since 2.1
    @Override
    public void writeRaw(SerializableString text) throws JacksonException {
        int len = text.appendUnquoted(_outputBuffer, _outputTail);
        if (len < 0) {
            writeRaw(text.getValue());
            return;
        }
        _outputTail += len;
    }

    @Override
    public void writeRaw(char[] text, int offset, int len) throws JacksonException
    {
        // Only worth buffering if it's a short write?
        if (len < SHORT_WRITE) {
            int room = _outputEnd - _outputTail;
            if (len > room) {
                _flushBuffer();
            }
            System.arraycopy(text, offset, _outputBuffer, _outputTail, len);
            _outputTail += len;
            return;
        }
        // Otherwise, better just pass through:
        _flushBuffer();
        try {
            _writer.write(text, offset, len);
        } catch (IOException e) {
            throw _wrapIOFailure(e);
        }
    }

    @Override
    public void writeRaw(char c) throws JacksonException
    {
        if (_outputTail >= _outputEnd) {
            _flushBuffer();
        }
        _outputBuffer[_outputTail++] = c;
    }

    private void writeRawLong(String text) throws JacksonException
    {
        int room = _outputEnd - _outputTail;
        // If not, need to do it by looping
        text.getChars(0, room, _outputBuffer, _outputTail);
        _outputTail += room;
        _flushBuffer();
        int offset = room;
        int len = text.length() - room;

        while (len > _outputEnd) {
            int amount = _outputEnd;
            text.getChars(offset, offset+amount, _outputBuffer, 0);
            _outputHead = 0;
            _outputTail = amount;
            _flushBuffer();
            offset += amount;
            len -= amount;
        }
        // And last piece (at most length of buffer)
        text.getChars(offset, offset+len, _outputBuffer, 0);
        _outputHead = 0;
        _outputTail = len;
    }

    /*
    /**********************************************************************
    /* Output method implementations, base64-encoded binary
    /**********************************************************************
     */

    @Override
    public void writeBinary(Base64Variant b64variant, byte[] data, int offset, int len)
        throws JacksonException
    {
        _verifyValueWrite(WRITE_BINARY);
        // Starting quotes
        if (_outputTail >= _outputEnd) {
            _flushBuffer();
        }
        _outputBuffer[_outputTail++] = _quoteChar;
        _writeBinary(b64variant, data, offset, offset+len);
        // and closing quotes
        if (_outputTail >= _outputEnd) {
            _flushBuffer();
        }
        _outputBuffer[_outputTail++] = _quoteChar;
    }

    @Override
    public int writeBinary(Base64Variant b64variant,
            InputStream data, int dataLength)
        throws JacksonException
    {
        _verifyValueWrite(WRITE_BINARY);
        // Starting quotes
        if (_outputTail >= _outputEnd) {
            _flushBuffer();
        }
        _outputBuffer[_outputTail++] = _quoteChar;
        byte[] encodingBuffer = _ioContext.allocBase64Buffer();
        int bytes;
        try {
            if (dataLength < 0) { // length unknown
                bytes = _writeBinary(b64variant, data, encodingBuffer);
            } else {
                int missing = _writeBinary(b64variant, data, encodingBuffer, dataLength);
                if (missing > 0) {
                    _reportError("Too few bytes available: missing "+missing+" bytes (out of "+dataLength+")");
                }
                bytes = dataLength;
            }
        } finally {
            _ioContext.releaseBase64Buffer(encodingBuffer);
        }
        // and closing quotes
        if (_outputTail >= _outputEnd) {
            _flushBuffer();
        }
        _outputBuffer[_outputTail++] = _quoteChar;
        return bytes;
    }

    /*
    /**********************************************************************
    /* Output method implementations, primitive
    /**********************************************************************
     */

    @Override
    public void writeNumber(short s) throws JacksonException
    {
        _verifyValueWrite(WRITE_NUMBER);
        if (_cfgNumbersAsStrings) {
            _writeQuotedShort(s);
            return;
        }
        // up to 5 digits and possible minus sign
        if ((_outputTail + 6) >= _outputEnd) {
            _flushBuffer();
        }
        _outputTail = NumberOutput.outputInt(s, _outputBuffer, _outputTail);
    }

    private void _writeQuotedShort(short s) throws JacksonException {
        if ((_outputTail + 8) >= _outputEnd) {
            _flushBuffer();
        }
        _outputBuffer[_outputTail++] = _quoteChar;
        _outputTail = NumberOutput.outputInt(s, _outputBuffer, _outputTail);
        _outputBuffer[_outputTail++] = _quoteChar;
    }    

    @Override
    public void writeNumber(int i) throws JacksonException
    {
        _verifyValueWrite(WRITE_NUMBER);
        if (_cfgNumbersAsStrings) {
            _writeQuotedInt(i);
            return;
        }
        // up to 10 digits and possible minus sign
        if ((_outputTail + 11) >= _outputEnd) {
            _flushBuffer();
        }
        _outputTail = NumberOutput.outputInt(i, _outputBuffer, _outputTail);
    }

    private void _writeQuotedInt(int i) throws JacksonException {
        if ((_outputTail + 13) >= _outputEnd) {
            _flushBuffer();
        }
        _outputBuffer[_outputTail++] = _quoteChar;
        _outputTail = NumberOutput.outputInt(i, _outputBuffer, _outputTail);
        _outputBuffer[_outputTail++] = _quoteChar;
    }    

    @Override
    public void writeNumber(long l) throws JacksonException
    {
        _verifyValueWrite(WRITE_NUMBER);
        if (_cfgNumbersAsStrings) {
            _writeQuotedLong(l);
            return;
        }
        if ((_outputTail + 21) >= _outputEnd) {
            // up to 20 digits, minus sign
            _flushBuffer();
        }
        _outputTail = NumberOutput.outputLong(l, _outputBuffer, _outputTail);
    }

    private void _writeQuotedLong(long l) throws JacksonException {
        if ((_outputTail + 23) >= _outputEnd) {
            _flushBuffer();
        }
        _outputBuffer[_outputTail++] = _quoteChar;
        _outputTail = NumberOutput.outputLong(l, _outputBuffer, _outputTail);
        _outputBuffer[_outputTail++] = _quoteChar;
    }

    // !!! 05-Aug-2008, tatus: Any ways to optimize these?

    @Override
    public void writeNumber(BigInteger value) throws JacksonException
    {
        _verifyValueWrite(WRITE_NUMBER);
        if (value == null) {
            _writeNull();
        } else if (_cfgNumbersAsStrings) {
            _writeQuotedRaw(value.toString());
        } else {
            writeRaw(value.toString());
        }
    }

    @Override
    public void writeNumber(double d) throws JacksonException
    {
        if (_cfgNumbersAsStrings ||
                (NumberOutput.notFinite(d) && JsonWriteFeature.WRITE_NAN_AS_STRINGS.enabledIn(_formatWriteFeatures))) {
            writeString(String.valueOf(d));
            return;
        }
        // What is the max length for doubles? 40 chars?
        _verifyValueWrite(WRITE_NUMBER);
        writeRaw(String.valueOf(d));
    }

    @Override
    public void writeNumber(float f) throws JacksonException
    {
        if (_cfgNumbersAsStrings ||
                (NumberOutput.notFinite(f) && JsonWriteFeature.WRITE_NAN_AS_STRINGS.enabledIn(_formatWriteFeatures))) {
            writeString(String.valueOf(f));
            return;
        }
        // What is the max length for floats?
        _verifyValueWrite(WRITE_NUMBER);
        writeRaw(String.valueOf(f));
    }

    @Override
    public void writeNumber(BigDecimal value) throws JacksonException
    {
        // Don't really know max length for big decimal, no point checking
        _verifyValueWrite(WRITE_NUMBER);
        if (value == null) {
            _writeNull();
        } else  if (_cfgNumbersAsStrings) {
            _writeQuotedRaw(_asString(value));
        } else {
            writeRaw(_asString(value));
        }
    }

    @Override
    public void writeNumber(String encodedValue) throws JacksonException
    {
        _verifyValueWrite(WRITE_NUMBER);
        if (encodedValue == null) {
            _writeNull();
        } else if (_cfgNumbersAsStrings) {
            _writeQuotedRaw(encodedValue);
        } else {
            writeRaw(encodedValue);
        }
    }

    @Override
    public void writeNumber(char[] encodedValueBuffer, int offset, int length) throws JacksonException {
        _verifyValueWrite(WRITE_NUMBER);
        if (_cfgNumbersAsStrings) {
            _writeQuotedRaw(encodedValueBuffer, offset, length);
        } else {
            writeRaw(encodedValueBuffer, offset, length);
        }
    }

    private void _writeQuotedRaw(String value) throws JacksonException
    {
        if (_outputTail >= _outputEnd) {
            _flushBuffer();
        }
        _outputBuffer[_outputTail++] = _quoteChar;
        writeRaw(value);
        if (_outputTail >= _outputEnd) {
            _flushBuffer();
        }
        _outputBuffer[_outputTail++] = _quoteChar;
    }

    private void _writeQuotedRaw(char[] text, int offset, int length) throws JacksonException
    {
        if (_outputTail >= _outputEnd) {
            _flushBuffer();
        }
        _outputBuffer[_outputTail++] = _quoteChar;
        writeRaw(text, offset, length);
        if (_outputTail >= _outputEnd) {
            _flushBuffer();
        }
        _outputBuffer[_outputTail++] = _quoteChar;
    }

    @Override
    public void writeBoolean(boolean state) throws JacksonException
    {
        _verifyValueWrite(WRITE_BOOLEAN);
        if ((_outputTail + 5) >= _outputEnd) {
            _flushBuffer();
        }
        int ptr = _outputTail;
        char[] buf = _outputBuffer;
        if (state) {
            buf[ptr] = 't';
            buf[++ptr] = 'r';
            buf[++ptr] = 'u';
            buf[++ptr] = 'e';
        } else {
            buf[ptr] = 'f';
            buf[++ptr] = 'a';
            buf[++ptr] = 'l';
            buf[++ptr] = 's';
            buf[++ptr] = 'e';
        }
        _outputTail = ptr+1;
    }

    @Override
    public void writeNull() throws JacksonException {
        _verifyValueWrite(WRITE_NULL);
        _writeNull();
    }

    /*
    /**********************************************************************
    /* Implementations for other methods
    /**********************************************************************
     */

    @Override
    protected final void _verifyValueWrite(String typeMsg) throws JacksonException
    {
        final int status = _streamWriteContext.writeValue();
        if (_cfgPrettyPrinter != null) {
            // Otherwise, pretty printer knows what to do...
            _verifyPrettyValueWrite(typeMsg, status);
            return;
        }
        char c;
        switch (status) {
        case JsonWriteContext.STATUS_OK_AS_IS:
        default:
            return;
        case JsonWriteContext.STATUS_OK_AFTER_COMMA:
            c = ',';
            break;
        case JsonWriteContext.STATUS_OK_AFTER_COLON:
            c = ':';
            break;
        case JsonWriteContext.STATUS_OK_AFTER_SPACE: // root-value separator
            if (_rootValueSeparator != null) {
                writeRaw(_rootValueSeparator.getValue());
            }
            return;
        case JsonWriteContext.STATUS_EXPECT_NAME:
            _reportCantWriteValueExpectName(typeMsg);
            return;
        }
        if (_outputTail >= _outputEnd) {
            _flushBuffer();
        }
        _outputBuffer[_outputTail++] = c;
    }

    /*
    /**********************************************************************
    /* Low-level output handling
    /**********************************************************************
     */

    @Override
    public void flush() throws JacksonException
    {
        _flushBuffer();
        if (_writer != null) {
            if (isEnabled(StreamWriteFeature.FLUSH_PASSED_TO_STREAM)) {
                try {
                    _writer.flush();
                } catch (IOException e) {
                    throw _wrapIOFailure(e);
                }
            }
        }
    }

    @Override
    public void close() throws JacksonException
    {
        super.close();
<<<<<<< HEAD
        if (_outputBuffer != null
            && isEnabled(StreamWriteFeature.AUTO_CLOSE_CONTENT)) {
            while (true) {
                TokenStreamContext ctxt = streamWriteContext();
                if (ctxt.inArray()) {
                    writeEndArray();
                } else if (ctxt.inObject()) {
                    writeEndObject();
                } else {
                    break;
=======

        // 05-Dec-2008, tatu: To add [JACKSON-27], need to close open scopes
        // First: let's see that we still have buffers...
        IOException flushFail = null;
        try {
            if ((_outputBuffer != null)
                && isEnabled(Feature.AUTO_CLOSE_JSON_CONTENT)) {
                while (true) {
                    JsonStreamContext ctxt = getOutputContext();
                    if (ctxt.inArray()) {
                        writeEndArray();
                    } else if (ctxt.inObject()) {
                        writeEndObject();
                    } else {
                        break;
                    }
>>>>>>> 96657ef4
                }
            }
            _flushBuffer();
        } catch (IOException e) {
            // 10-Jun-2022, tatu: [core#764] Need to avoid failing here; may
            //    still need to close the underlying output stream
            flushFail = e;
        }
        _outputHead = 0;
        _outputTail = 0;

        /* We are not to call close() on the underlying Reader, unless we "own" it,
         * or auto-closing feature is enabled.
         * One downside: when using UTF8Writer, underlying buffer(s)
         * may not be properly recycled if we don't close the writer.
         */
        if (_writer != null) {
            try {
<<<<<<< HEAD
                if (_ioContext.isResourceManaged() || isEnabled(StreamWriteFeature.AUTO_CLOSE_TARGET)) {
                    _writer.close();
                } else  if (isEnabled(StreamWriteFeature.FLUSH_PASSED_TO_STREAM)) {
                    // If we can't close it, we should at least flush
                    _writer.flush();
                }
            } catch (IOException e) {
                throw _wrapIOFailure(e);
=======
                if (_ioContext.isResourceManaged() || isEnabled(Feature.AUTO_CLOSE_TARGET)) {
                    _writer.close();
                } else  if (isEnabled(Feature.FLUSH_PASSED_TO_STREAM)) {
                    // If we can't close it, we should at least flush
                    _writer.flush();
                }
            } catch (IOException | RuntimeException e) {
                if (flushFail != null) {
                    e.addSuppressed(flushFail);
                }
                throw e;
>>>>>>> 96657ef4
            }
        }
        // Internal buffer(s) generator has can now be released as well
        _releaseBuffers();

        if (flushFail != null) {
            throw flushFail;
        }
    }

    @Override
    protected void _releaseBuffers()
    {
        char[] buf = _outputBuffer;
        if (buf != null) {
            _outputBuffer = null;
            _ioContext.releaseConcatBuffer(buf);
        }
        buf = _copyBuffer;
        if (buf != null) {
            _copyBuffer = null;
            _ioContext.releaseNameCopyBuffer(buf);
        }
    }

    /*
    /**********************************************************************
    /* Internal methods, low-level writing; text, default
    /**********************************************************************
     */

    private void _writeString(String text) throws JacksonException
    {
        /* One check first: if String won't fit in the buffer, let's
         * segment writes. No point in extending buffer to huge sizes
         * (like if someone wants to include multi-megabyte base64
         * encoded stuff or such)
         */
        final int len = text.length();
        if (len > _outputEnd) { // Let's reserve space for entity at begin/end
            _writeLongString(text);
            return;
        }

        // Ok: we know String will fit in buffer ok
        // But do we need to flush first?
        if ((_outputTail + len) > _outputEnd) {
            _flushBuffer();
        }
        text.getChars(0, len, _outputBuffer, _outputTail);

        if (_characterEscapes != null) {
            _writeStringCustom(len);
        } else if (_maximumNonEscapedChar != 0) {
            _writeStringASCII(len, _maximumNonEscapedChar);
        } else {
            _writeString2(len);
        }
    }

    private void _writeString2(final int len) throws JacksonException
    {
        // And then we'll need to verify need for escaping etc:
        final int end = _outputTail + len;
        final int[] escCodes = _outputEscapes;
        final int escLen = escCodes.length;

        output_loop:
        while (_outputTail < end) {
            // Fast loop for chars not needing escaping
            escape_loop:
            while (true) {
                char c = _outputBuffer[_outputTail];
                if (c < escLen && escCodes[c] != 0) {
                    break escape_loop;
                }
                if (++_outputTail >= end) {
                    break output_loop;
                }
            }

            // Ok, bumped into something that needs escaping.
            /* First things first: need to flush the buffer.
             * Inlined, as we don't want to lose tail pointer
             */
            int flushLen = (_outputTail - _outputHead);
            if (flushLen > 0) {
                try {
                    _writer.write(_outputBuffer, _outputHead, flushLen);
                } catch (IOException e) {
                    throw _wrapIOFailure(e);
                }
            }
            /* In any case, tail will be the new start, so hopefully
             * we have room now.
             */
            char c = _outputBuffer[_outputTail++];
            _prependOrWriteCharacterEscape(c, escCodes[c]);
        }
    }

    /**
     * Method called to write "long strings", strings whose length exceeds
     * output buffer length.
     */
    private void _writeLongString(String text) throws JacksonException
    {
        // First things first: let's flush the buffer to get some more room
        _flushBuffer();

        // Then we can write 
        final int textLen = text.length();
        int offset = 0;
        do {
            int max = _outputEnd;
            int segmentLen = ((offset + max) > textLen)
                ? (textLen - offset) : max;
            text.getChars(offset, offset+segmentLen, _outputBuffer, 0);
            if (_characterEscapes != null) {
                _writeSegmentCustom(segmentLen);
            } else if (_maximumNonEscapedChar != 0) {
                _writeSegmentASCII(segmentLen, _maximumNonEscapedChar);
            } else {
                _writeSegment(segmentLen);
            }
            offset += segmentLen;
        } while (offset < textLen);
    }

    /**
     * Method called to output textual context which has been copied
     * to the output buffer prior to call. If any escaping is needed,
     * it will also be handled by the method.
     *<p>
     * Note: when called, textual content to write is within output
     * buffer, right after buffered content (if any). That's why only
     * length of that text is passed, as buffer and offset are implied.
     */
    private void _writeSegment(int end) throws JacksonException
    {
        final int[] escCodes = _outputEscapes;
        final int escLen = escCodes.length;
    
        int ptr = 0;
        int start = ptr;

        output_loop:
        while (ptr < end) {
            // Fast loop for chars not needing escaping
            char c;
            while (true) {
                c = _outputBuffer[ptr];
                if (c < escLen && escCodes[c] != 0) {
                    break;
                }
                if (++ptr >= end) {
                    break;
                }
            }

            // Ok, bumped into something that needs escaping.
            /* First things first: need to flush the buffer.
             * Inlined, as we don't want to lose tail pointer
             */
            int flushLen = (ptr - start);
            if (flushLen > 0) {
                try {
                    _writer.write(_outputBuffer, start, flushLen);
                } catch (IOException e) {
                    throw _wrapIOFailure(e);
                }
                if (ptr >= end) {
                    break output_loop;
                }
            }
            ++ptr;
            // So; either try to prepend (most likely), or write directly:
            start = _prependOrWriteCharacterEscape(_outputBuffer, ptr, end, c, escCodes[c]);
        }
    }
    
    /**
     * This method called when the string content is already in
     * a char buffer, and need not be copied for processing.
     */
    private void _writeString(char[] text, int offset, int len) throws JacksonException
    {
        if (_characterEscapes != null) {
            _writeStringCustom(text, offset, len);
            return;
        }
        if (_maximumNonEscapedChar != 0) {
            _writeStringASCII(text, offset, len, _maximumNonEscapedChar);
            return;
        }

        // Let's just find longest spans of non-escapable content, and for
        // each see if it makes sense to copy them, or write through

        len += offset; // -> len marks the end from now on
        final int[] escCodes = _outputEscapes;
        final int escLen = escCodes.length;
        while (offset < len) {
            int start = offset;

            while (true) {
                char c = text[offset];
                if (c < escLen && escCodes[c] != 0) {
                    break;
                }
                if (++offset >= len) {
                    break;
                }
            }

            // Short span? Better just copy it to buffer first:
            int newAmount = offset - start;
            if (newAmount < SHORT_WRITE) {
                // Note: let's reserve room for escaped char (up to 6 chars)
                if ((_outputTail + newAmount) > _outputEnd) {
                    _flushBuffer();
                }
                if (newAmount > 0) {
                    System.arraycopy(text, start, _outputBuffer, _outputTail, newAmount);
                    _outputTail += newAmount;
                }
            } else { // Nope: better just write through
                _flushBuffer();
                try {
                    _writer.write(text, start, newAmount);
                } catch (IOException e) {
                    throw _wrapIOFailure(e);
                }
            }
            // Was this the end?
            if (offset >= len) { // yup
                break;
            }
            // Nope, need to escape the char.
            char c = text[offset++];
            _appendCharacterEscape(c, escCodes[c]);          
        }
    }

    /*
    /**********************************************************************
    /* Internal methods, low-level writing, text segment
    /* with additional escaping (ASCII or such)
    /**********************************************************************
     */

    /* Same as "_writeString2()", except needs additional escaping
     * for subset of characters
     */
    private void _writeStringASCII(final int len, final int maxNonEscaped)
        throws JacksonException
    {
        // And then we'll need to verify need for escaping etc:
        int end = _outputTail + len;
        final int[] escCodes = _outputEscapes;
        final int escLimit = Math.min(escCodes.length, maxNonEscaped+1);
        int escCode = 0;
        
        output_loop:
        while (_outputTail < end) {
            char c;
            // Fast loop for chars not needing escaping
            escape_loop:
            while (true) {
                c = _outputBuffer[_outputTail];
                if (c < escLimit) {
                    escCode = escCodes[c];
                    if (escCode != 0) {
                        break escape_loop;
                    }
                } else if (c > maxNonEscaped) {
                    escCode = CharacterEscapes.ESCAPE_STANDARD;
                    break escape_loop;
                }
                if (++_outputTail >= end) {
                    break output_loop;
                }
            }
            int flushLen = (_outputTail - _outputHead);
            if (flushLen > 0) {
                try {
                    _writer.write(_outputBuffer, _outputHead, flushLen);
                } catch (IOException e) {
                    throw _wrapIOFailure(e);
                }
            }
            ++_outputTail;
            _prependOrWriteCharacterEscape(c, escCode);
        }
    }

    private void _writeSegmentASCII(int end, final int maxNonEscaped)
        throws JacksonException
    {
        final int[] escCodes = _outputEscapes;
        final int escLimit = Math.min(escCodes.length, maxNonEscaped+1);
    
        int ptr = 0;
        int escCode = 0;
        int start = ptr;
    
        output_loop:
        while (ptr < end) {
            // Fast loop for chars not needing escaping
            char c;
            while (true) {
                c = _outputBuffer[ptr];
                if (c < escLimit) {
                    escCode = escCodes[c];
                    if (escCode != 0) {
                        break;
                    }
                } else if (c > maxNonEscaped) {
                    escCode = CharacterEscapes.ESCAPE_STANDARD;
                    break;
                }
                if (++ptr >= end) {
                    break;
                }
            }
            int flushLen = (ptr - start);
            if (flushLen > 0) {
                try {
                    _writer.write(_outputBuffer, start, flushLen);
                } catch (IOException e) {
                    throw _wrapIOFailure(e);
                }
                if (ptr >= end) {
                    break output_loop;
                }
            }
            ++ptr;
            start = _prependOrWriteCharacterEscape(_outputBuffer, ptr, end, c, escCode);
        }
    }

    private void _writeStringASCII(char[] text, int offset, int len,
            final int maxNonEscaped)
        throws JacksonException
    {
        len += offset; // -> len marks the end from now on
        final int[] escCodes = _outputEscapes;
        final int escLimit = Math.min(escCodes.length, maxNonEscaped+1);

        int escCode = 0;
        
        while (offset < len) {
            int start = offset;
            char c;
            
            while (true) {
                c = text[offset];
                if (c < escLimit) {
                    escCode = escCodes[c];
                    if (escCode != 0) {
                        break;
                    }
                } else if (c > maxNonEscaped) {
                    escCode = CharacterEscapes.ESCAPE_STANDARD;
                    break;
                }
                if (++offset >= len) {
                    break;
                }
            }

            // Short span? Better just copy it to buffer first:
            int newAmount = offset - start;
            if (newAmount < SHORT_WRITE) {
                // Note: let's reserve room for escaped char (up to 6 chars)
                if ((_outputTail + newAmount) > _outputEnd) {
                    _flushBuffer();
                }
                if (newAmount > 0) {
                    System.arraycopy(text, start, _outputBuffer, _outputTail, newAmount);
                    _outputTail += newAmount;
                }
            } else { // Nope: better just write through
                _flushBuffer();
                try {
                    _writer.write(text, start, newAmount);
                } catch (IOException e) {
                    throw _wrapIOFailure(e);
                }
            }
            // Was this the end?
            if (offset >= len) { // yup
                break;
            }
            // Nope, need to escape the char.
            ++offset;
            _appendCharacterEscape(c, escCode);
        }
    }

    /*
    /**********************************************************************
    /* Internal methods, low-level writing, text segment
    /* with custom escaping (possibly coupling with ASCII limits)
    /**********************************************************************
     */

    /* Same as "_writeString2()", except needs additional escaping
     * for subset of characters
     */
    private void _writeStringCustom(final int len)
        throws JacksonException
    {
        // And then we'll need to verify need for escaping etc:
        int end = _outputTail + len;
        final int[] escCodes = _outputEscapes;
        final int maxNonEscaped = (_maximumNonEscapedChar < 1) ? 0xFFFF : _maximumNonEscapedChar;
        final int escLimit = Math.min(escCodes.length, maxNonEscaped+1);
        int escCode = 0;
        final CharacterEscapes customEscapes = _characterEscapes;

        output_loop:
        while (_outputTail < end) {
            char c;
            // Fast loop for chars not needing escaping
            escape_loop:
            while (true) {
                c = _outputBuffer[_outputTail];
                if (c < escLimit) {
                    escCode = escCodes[c];
                    if (escCode != 0) {
                        break escape_loop;
                    }
                } else if (c > maxNonEscaped) {
                    escCode = CharacterEscapes.ESCAPE_STANDARD;
                    break escape_loop;
                } else {
                    if ((_currentEscape = customEscapes.getEscapeSequence(c)) != null) {
                        escCode = CharacterEscapes.ESCAPE_CUSTOM;
                        break escape_loop;
                    }
                }
                if (++_outputTail >= end) {
                    break output_loop;
                }
            }
            int flushLen = (_outputTail - _outputHead);
            if (flushLen > 0) {
                try {
                    _writer.write(_outputBuffer, _outputHead, flushLen);
                } catch (IOException e) {
                    throw _wrapIOFailure(e);
                }
            }
            ++_outputTail;
            _prependOrWriteCharacterEscape(c, escCode);
        }
    }

    private void _writeSegmentCustom(int end)
        throws JacksonException
    {
        final int[] escCodes = _outputEscapes;
        final int maxNonEscaped = (_maximumNonEscapedChar < 1) ? 0xFFFF : _maximumNonEscapedChar;
        final int escLimit = Math.min(escCodes.length, maxNonEscaped+1);
        final CharacterEscapes customEscapes = _characterEscapes;
    
        int ptr = 0;
        int escCode = 0;
        int start = ptr;
    
        output_loop:
        while (ptr < end) {
            // Fast loop for chars not needing escaping
            char c;
            while (true) {
                c = _outputBuffer[ptr];
                if (c < escLimit) {
                    escCode = escCodes[c];
                    if (escCode != 0) {
                        break;
                    }
                } else if (c > maxNonEscaped) {
                    escCode = CharacterEscapes.ESCAPE_STANDARD;
                    break;
                } else {
                    if ((_currentEscape = customEscapes.getEscapeSequence(c)) != null) {
                        escCode = CharacterEscapes.ESCAPE_CUSTOM;
                        break;
                    }
                }
                if (++ptr >= end) {
                    break;
                }
            }
            int flushLen = (ptr - start);
            if (flushLen > 0) {
                try {
                    _writer.write(_outputBuffer, start, flushLen);
                } catch (IOException e) {
                    throw _wrapIOFailure(e);
                }
                if (ptr >= end) {
                    break output_loop;
                }
            }
            ++ptr;
            start = _prependOrWriteCharacterEscape(_outputBuffer, ptr, end, c, escCode);
        }
    }

    private void _writeStringCustom(char[] text, int offset, int len)
        throws JacksonException
    {
        len += offset; // -> len marks the end from now on
        final int[] escCodes = _outputEscapes;
        final int maxNonEscaped = (_maximumNonEscapedChar < 1) ? 0xFFFF : _maximumNonEscapedChar;
        final int escLimit = Math.min(escCodes.length, maxNonEscaped+1);
        final CharacterEscapes customEscapes = _characterEscapes;

        int escCode = 0;
        
        while (offset < len) {
            int start = offset;
            char c;
            
            while (true) {
                c = text[offset];
                if (c < escLimit) {
                    escCode = escCodes[c];
                    if (escCode != 0) {
                        break;
                    }
                } else if (c > maxNonEscaped) {
                    escCode = CharacterEscapes.ESCAPE_STANDARD;
                    break;
                } else {
                    if ((_currentEscape = customEscapes.getEscapeSequence(c)) != null) {
                        escCode = CharacterEscapes.ESCAPE_CUSTOM;
                        break;
                    }
                }
                if (++offset >= len) {
                    break;
                }
            }
    
            // Short span? Better just copy it to buffer first:
            int newAmount = offset - start;
            if (newAmount < SHORT_WRITE) {
                // Note: let's reserve room for escaped char (up to 6 chars)
                if ((_outputTail + newAmount) > _outputEnd) {
                    _flushBuffer();
                }
                if (newAmount > 0) {
                    System.arraycopy(text, start, _outputBuffer, _outputTail, newAmount);
                    _outputTail += newAmount;
                }
            } else { // Nope: better just write through
                _flushBuffer();
                try {
                    _writer.write(text, start, newAmount);
                } catch (IOException e) {
                    throw _wrapIOFailure(e);
                }
            }
            // Was this the end?
            if (offset >= len) { // yup
                break;
            }
            // Nope, need to escape the char.
            ++offset;
            _appendCharacterEscape(c, escCode);
        }
    }

    /*
    /**********************************************************************
    /* Internal methods, low-level writing; binary
    /**********************************************************************
     */
    
    protected final void _writeBinary(Base64Variant b64variant, byte[] input, int inputPtr, final int inputEnd)
        throws JacksonException
    {
        // Encoding is by chunks of 3 input, 4 output chars, so:
        int safeInputEnd = inputEnd - 3;
        // Let's also reserve room for possible (and quoted) lf char each round
        int safeOutputEnd = _outputEnd - 6;
        int chunksBeforeLF = b64variant.getMaxLineLength() >> 2;

        // Ok, first we loop through all full triplets of data:
        while (inputPtr <= safeInputEnd) {
            if (_outputTail > safeOutputEnd) { // need to flush
                _flushBuffer();
            }
            // First, mash 3 bytes into lsb of 32-bit int
            int b24 = ((int) input[inputPtr++]) << 8;
            b24 |= ((int) input[inputPtr++]) & 0xFF;
            b24 = (b24 << 8) | (((int) input[inputPtr++]) & 0xFF);
            _outputTail = b64variant.encodeBase64Chunk(b24, _outputBuffer, _outputTail);
            if (--chunksBeforeLF <= 0) {
                // note: must quote in JSON value
                _outputBuffer[_outputTail++] = '\\';
                _outputBuffer[_outputTail++] = 'n';
                chunksBeforeLF = b64variant.getMaxLineLength() >> 2;
            }
        }

        // And then we may have 1 or 2 leftover bytes to encode
        int inputLeft = inputEnd - inputPtr; // 0, 1 or 2
        if (inputLeft > 0) { // yes, but do we have room for output?
            if (_outputTail > safeOutputEnd) { // don't really need 6 bytes but...
                _flushBuffer();
            }
            int b24 = ((int) input[inputPtr++]) << 16;
            if (inputLeft == 2) {
                b24 |= (((int) input[inputPtr++]) & 0xFF) << 8;
            }
            _outputTail = b64variant.encodeBase64Partial(b24, inputLeft, _outputBuffer, _outputTail);
        }
    }

    // write-method called when length is definitely known
    protected final int _writeBinary(Base64Variant b64variant,
            InputStream data, byte[] readBuffer, int bytesLeft)
        throws JacksonException
    {
        int inputPtr = 0;
        int inputEnd = 0;
        int lastFullOffset = -3;       
        
        // Let's also reserve room for possible (and quoted) lf char each round
        int safeOutputEnd = _outputEnd - 6;
        int chunksBeforeLF = b64variant.getMaxLineLength() >> 2;

        while (bytesLeft > 2) { // main loop for full triplets
            if (inputPtr > lastFullOffset) {
                inputEnd = _readMore(data, readBuffer, inputPtr, inputEnd, bytesLeft);
                inputPtr = 0;
                if (inputEnd < 3) { // required to try to read to have at least 3 bytes
                    break;
                }
                lastFullOffset = inputEnd-3;
            }
            if (_outputTail > safeOutputEnd) { // need to flush
                _flushBuffer();
            }
            int b24 = ((int) readBuffer[inputPtr++]) << 8;
            b24 |= ((int) readBuffer[inputPtr++]) & 0xFF;
            b24 = (b24 << 8) | (((int) readBuffer[inputPtr++]) & 0xFF);
            bytesLeft -= 3;
            _outputTail = b64variant.encodeBase64Chunk(b24, _outputBuffer, _outputTail);
            if (--chunksBeforeLF <= 0) {
                _outputBuffer[_outputTail++] = '\\';
                _outputBuffer[_outputTail++] = 'n';
                chunksBeforeLF = b64variant.getMaxLineLength() >> 2;
            }
        }
        
        // And then we may have 1 or 2 leftover bytes to encode
        if (bytesLeft > 0) {
            inputEnd = _readMore(data, readBuffer, inputPtr, inputEnd, bytesLeft);
            inputPtr = 0;
            if (inputEnd > 0) { // yes, but do we have room for output?
                if (_outputTail > safeOutputEnd) { // don't really need 6 bytes but...
                    _flushBuffer();
                }
                int b24 = ((int) readBuffer[inputPtr++]) << 16;
                int amount;
                if (inputPtr < inputEnd) {
                    b24 |= (((int) readBuffer[inputPtr]) & 0xFF) << 8;
                    amount = 2;
                } else {
                    amount = 1;
                }
                _outputTail = b64variant.encodeBase64Partial(b24, amount, _outputBuffer, _outputTail);
                bytesLeft -= amount;
            }
        }
        return bytesLeft;
    }
    
    // write method when length is unknown
    protected final int _writeBinary(Base64Variant b64variant,
            InputStream data, byte[] readBuffer)
        throws JacksonException
    {
        int inputPtr = 0;
        int inputEnd = 0;
        int lastFullOffset = -3;
        int bytesDone = 0;
        
        // Let's also reserve room for possible (and quoted) LF char each round
        int safeOutputEnd = _outputEnd - 6;
        int chunksBeforeLF = b64variant.getMaxLineLength() >> 2;

        // Ok, first we loop through all full triplets of data:
        while (true) {
            if (inputPtr > lastFullOffset) { // need to load more
                inputEnd = _readMore(data, readBuffer, inputPtr, inputEnd, readBuffer.length);
                inputPtr = 0;
                if (inputEnd < 3) { // required to try to read to have at least 3 bytes
                    break;
                }
                lastFullOffset = inputEnd-3;
            }
            if (_outputTail > safeOutputEnd) { // need to flush
                _flushBuffer();
            }
            // First, mash 3 bytes into lsb of 32-bit int
            int b24 = ((int) readBuffer[inputPtr++]) << 8;
            b24 |= ((int) readBuffer[inputPtr++]) & 0xFF;
            b24 = (b24 << 8) | (((int) readBuffer[inputPtr++]) & 0xFF);
            bytesDone += 3;
            _outputTail = b64variant.encodeBase64Chunk(b24, _outputBuffer, _outputTail);
            if (--chunksBeforeLF <= 0) {
                _outputBuffer[_outputTail++] = '\\';
                _outputBuffer[_outputTail++] = 'n';
                chunksBeforeLF = b64variant.getMaxLineLength() >> 2;
            }
        }

        // And then we may have 1 or 2 leftover bytes to encode
        if (inputPtr < inputEnd) { // yes, but do we have room for output?
            if (_outputTail > safeOutputEnd) { // don't really need 6 bytes but...
                _flushBuffer();
            }
            int b24 = ((int) readBuffer[inputPtr++]) << 16;
            int amount = 1;
            if (inputPtr < inputEnd) {
                b24 |= (((int) readBuffer[inputPtr]) & 0xFF) << 8;
                amount = 2;
            }
            bytesDone += amount;
            _outputTail = b64variant.encodeBase64Partial(b24, amount, _outputBuffer, _outputTail);
        }
        return bytesDone;
    }
    
    private int _readMore(InputStream in,
            byte[] readBuffer, int inputPtr, int inputEnd,
            int maxRead) throws JacksonException
    {
        // anything to shift to front?
        int i = 0;
        while (inputPtr < inputEnd) {
            readBuffer[i++]  = readBuffer[inputPtr++];
        }
        inputPtr = 0;
        inputEnd = i;
        maxRead = Math.min(maxRead, readBuffer.length);
        
        do {
            int length = maxRead - inputEnd;
            if (length == 0) {
                break;
            }
            int count;

            try {
                count = in.read(readBuffer, inputEnd, length);            
            } catch (IOException e) {
                throw _wrapIOFailure(e);
            }
            if (count < 0) {
                return inputEnd;
            }
            inputEnd += count;
        } while (inputEnd < 3);
        return inputEnd;
    }

    /*
    /**********************************************************************
    /* Internal methods, low-level writing, other
    /**********************************************************************
     */
    
    private final void _writeNull() throws JacksonException
    {
        if ((_outputTail + 4) >= _outputEnd) {
            _flushBuffer();
        }
        int ptr = _outputTail;
        char[] buf = _outputBuffer;
        buf[ptr] = 'n';
        buf[++ptr] = 'u';
        buf[++ptr] = 'l';
        buf[++ptr] = 'l';
        _outputTail = ptr+1;
    }

    /*
    /**********************************************************************
    /* Internal methods, low-level writing, escapes
    /**********************************************************************
     */

    /**
     * Method called to try to either prepend character escape at front of
     * given buffer; or if not possible, to write it out directly.
     * Uses head and tail pointers (and updates as necessary)
     */
    private void _prependOrWriteCharacterEscape(char ch, int escCode)
        throws JacksonException
    {
        if (escCode >= 0) { // \\N (2 char)
            if (_outputTail >= 2) { // fits, just prepend
                int ptr = _outputTail - 2;
                _outputHead = ptr;
                _outputBuffer[ptr++] = '\\';
                _outputBuffer[ptr] = (char) escCode;
                return;
            }
            // won't fit, write
            char[] buf = _entityBuffer;
            if (buf == null) {
                buf = _allocateEntityBuffer();
            }
            _outputHead = _outputTail;
            buf[1] = (char) escCode;
            try {
                _writer.write(buf, 0, 2);
            } catch (IOException e) {
                throw _wrapIOFailure(e);
            }
            return;
        }
        if (escCode != CharacterEscapes.ESCAPE_CUSTOM) { // std, \\uXXXX
            if (_outputTail >= 6) { // fits, prepend to buffer
                char[] buf = _outputBuffer;
                int ptr = _outputTail - 6;
                _outputHead = ptr;
                buf[ptr] = '\\';
                buf[++ptr] = 'u';
                // We know it's a control char, so only the last 2 chars are non-0
                if (ch > 0xFF) { // beyond 8 bytes
                    int hi = (ch >> 8) & 0xFF;
                    buf[++ptr] = HEX_CHARS[hi >> 4];
                    buf[++ptr] = HEX_CHARS[hi & 0xF];
                    ch &= 0xFF;
                } else {
                    buf[++ptr] = '0';
                    buf[++ptr] = '0';
                }
                buf[++ptr] = HEX_CHARS[ch >> 4];
                buf[++ptr] = HEX_CHARS[ch & 0xF];
                return;
            }
            // won't fit, flush and write
            char[] buf = _entityBuffer;
            if (buf == null) {
                buf = _allocateEntityBuffer();
            }
            _outputHead = _outputTail;
            try {
                if (ch > 0xFF) { // beyond 8 bytes
                    int hi = (ch >> 8) & 0xFF;
                    int lo = ch & 0xFF;
                    buf[10] = HEX_CHARS[hi >> 4];
                    buf[11] = HEX_CHARS[hi & 0xF];
                    buf[12] = HEX_CHARS[lo >> 4];
                    buf[13] = HEX_CHARS[lo & 0xF];
                    _writer.write(buf, 8, 6);
                } else { // We know it's a control char, so only the last 2 chars are non-0
                    buf[6] = HEX_CHARS[ch >> 4];
                    buf[7] = HEX_CHARS[ch & 0xF];
                    _writer.write(buf, 2, 6);
                }
            } catch (IOException e) {
                throw _wrapIOFailure(e);
            }
            return;
        }
        String escape;

        if (_currentEscape == null) {
            escape = _characterEscapes.getEscapeSequence(ch).getValue();
        } else {
            escape = _currentEscape.getValue();
            _currentEscape = null;
        }
        int len = escape.length();
        if (_outputTail >= len) { // fits in, prepend
            int ptr = _outputTail - len;
            _outputHead = ptr;
            escape.getChars(0, len, _outputBuffer, ptr);
            return;
        }
        // won't fit, write separately
        _outputHead = _outputTail;
        try {
            _writer.write(escape);
        } catch (IOException e) {
            throw _wrapIOFailure(e);
        }
    }

    /**
     * Method called to try to either prepend character escape at front of
     * given buffer; or if not possible, to write it out directly.
     * 
     * @return Pointer to start of prepended entity (if prepended); or 'ptr'
     *   if not.
     */
    private int _prependOrWriteCharacterEscape(char[] buffer, int ptr, int end,
            char ch, int escCode)
        throws JacksonException
    {
        if (escCode >= 0) { // \\N (2 char)
            if (ptr > 1 && ptr < end) { // fits, just prepend
                ptr -= 2;
                buffer[ptr] = '\\';
                buffer[ptr+1] = (char) escCode;
            } else { // won't fit, write
                char[] ent = _entityBuffer;
                if (ent == null) {
                    ent = _allocateEntityBuffer();
                }
                ent[1] = (char) escCode;
                try {
                    _writer.write(ent, 0, 2);
                } catch (IOException e) {
                    throw _wrapIOFailure(e);
                }
            }
            return ptr;
        }
        if (escCode != CharacterEscapes.ESCAPE_CUSTOM) { // std, \\uXXXX
            if (ptr > 5 && ptr < end) { // fits, prepend to buffer
                ptr -= 6;
                buffer[ptr++] = '\\';
                buffer[ptr++] = 'u';
                // We know it's a control char, so only the last 2 chars are non-0
                if (ch > 0xFF) { // beyond 8 bytes
                    int hi = (ch >> 8) & 0xFF;
                    buffer[ptr++] = HEX_CHARS[hi >> 4];
                    buffer[ptr++] = HEX_CHARS[hi & 0xF];
                    ch &= 0xFF;
                } else {
                    buffer[ptr++] = '0';
                    buffer[ptr++] = '0';
                }
                buffer[ptr++] = HEX_CHARS[ch >> 4];
                buffer[ptr] = HEX_CHARS[ch & 0xF];
                ptr -= 5;
            } else {
                // won't fit, flush and write
                char[] ent = _entityBuffer;
                if (ent == null) {
                    ent = _allocateEntityBuffer();
                }
                _outputHead = _outputTail;
                try {
                    if (ch > 0xFF) { // beyond 8 bytes
                        int hi = (ch >> 8) & 0xFF;
                        int lo = ch & 0xFF;
                        ent[10] = HEX_CHARS[hi >> 4];
                        ent[11] = HEX_CHARS[hi & 0xF];
                        ent[12] = HEX_CHARS[lo >> 4];
                        ent[13] = HEX_CHARS[lo & 0xF];
                        _writer.write(ent, 8, 6);
                    } else { // We know it's a control char, so only the last 2 chars are non-0
                        ent[6] = HEX_CHARS[ch >> 4];
                        ent[7] = HEX_CHARS[ch & 0xF];
                        _writer.write(ent, 2, 6);
                    }
                } catch (IOException e) {
                    throw _wrapIOFailure(e);
                }
            }
            return ptr;
        }
        String escape;
        if (_currentEscape == null) {
            escape = _characterEscapes.getEscapeSequence(ch).getValue();
        } else {
            escape = _currentEscape.getValue();
            _currentEscape = null;
        }
        int len = escape.length();
        if (ptr >= len && ptr < end) { // fits in, prepend
            ptr -= len;
            escape.getChars(0, len, buffer, ptr);
        } else { // won't fit, write separately
            try {
                _writer.write(escape);
            } catch (IOException e) {
                throw _wrapIOFailure(e);
            }
        }
        return ptr;
    }

    /**
     * Method called to append escape sequence for given character, at the
     * end of standard output buffer; or if not possible, write out directly.
     */
    private void _appendCharacterEscape(char ch, int escCode)
        throws JacksonException
    {
        if (escCode >= 0) { // \\N (2 char)
            if ((_outputTail + 2) > _outputEnd) {
                _flushBuffer();
            }
            _outputBuffer[_outputTail++] = '\\';
            _outputBuffer[_outputTail++] = (char) escCode;
            return;
        }
        if (escCode != CharacterEscapes.ESCAPE_CUSTOM) { // std, \\uXXXX
            if ((_outputTail + 5) >= _outputEnd) {
                _flushBuffer();
            }
            int ptr = _outputTail;
            char[] buf = _outputBuffer;
            buf[ptr++] = '\\';
            buf[ptr++] = 'u';
            // We know it's a control char, so only the last 2 chars are non-0
            if (ch > 0xFF) { // beyond 8 bytes
                int hi = (ch >> 8) & 0xFF;
                buf[ptr++] = HEX_CHARS[hi >> 4];
                buf[ptr++] = HEX_CHARS[hi & 0xF];
                ch &= 0xFF;
            } else {
                buf[ptr++] = '0';
                buf[ptr++] = '0';
            }
            buf[ptr++] = HEX_CHARS[ch >> 4];
            buf[ptr++] = HEX_CHARS[ch & 0xF];
            _outputTail = ptr;
            return;
        }
        String escape;
        if (_currentEscape == null) {
            escape = _characterEscapes.getEscapeSequence(ch).getValue();
        } else {
            escape = _currentEscape.getValue();
            _currentEscape = null;
        }
        int len = escape.length();
        if ((_outputTail + len) > _outputEnd) {
            _flushBuffer();
            if (len > _outputEnd) { // very very long escape; unlikely but theoretically possible
                try {
                    _writer.write(escape);
                } catch (IOException e) {
                    throw _wrapIOFailure(e);
                }
                return;
            }
        }
        escape.getChars(0, len, _outputBuffer, _outputTail);
        _outputTail += len;
    }
    
    private char[] _allocateEntityBuffer()
    {
        char[] buf = new char[14];
        // first 2 chars, non-numeric escapes (like \n)
        buf[0] = '\\';
        // next 6; 8-bit escapes (control chars mostly)
        buf[2] = '\\';
        buf[3] = 'u';
        buf[4] = '0';
        buf[5] = '0';
        // last 6, beyond 8 bits
        buf[8] = '\\';
        buf[9] = 'u';
        _entityBuffer = buf;
        return buf;
    }

    private char[] _allocateCopyBuffer() {
        if (_copyBuffer == null) {
            _copyBuffer = _ioContext.allocNameCopyBuffer(2000);
        }
        return _copyBuffer;
    }

    protected void _flushBuffer() throws JacksonException
    {
        int len = _outputTail - _outputHead;
        if (len > 0) {
            int offset = _outputHead;
            _outputTail = _outputHead = 0;
            try {
                _writer.write(_outputBuffer, offset, len);
            } catch (IOException e) {
                throw _wrapIOFailure(e);
            }
        }
    }
}<|MERGE_RESOLUTION|>--- conflicted
+++ resolved
@@ -1004,27 +1004,13 @@
     public void close() throws JacksonException
     {
         super.close();
-<<<<<<< HEAD
-        if (_outputBuffer != null
-            && isEnabled(StreamWriteFeature.AUTO_CLOSE_CONTENT)) {
-            while (true) {
-                TokenStreamContext ctxt = streamWriteContext();
-                if (ctxt.inArray()) {
-                    writeEndArray();
-                } else if (ctxt.inObject()) {
-                    writeEndObject();
-                } else {
-                    break;
-=======
-
-        // 05-Dec-2008, tatu: To add [JACKSON-27], need to close open scopes
-        // First: let's see that we still have buffers...
-        IOException flushFail = null;
+
+        RuntimeException flushFail = null;
         try {
             if ((_outputBuffer != null)
-                && isEnabled(Feature.AUTO_CLOSE_JSON_CONTENT)) {
+                && isEnabled(StreamWriteFeature.AUTO_CLOSE_CONTENT)) {
                 while (true) {
-                    JsonStreamContext ctxt = getOutputContext();
+                    TokenStreamContext ctxt = streamWriteContext();
                     if (ctxt.inArray()) {
                         writeEndArray();
                     } else if (ctxt.inObject()) {
@@ -1032,11 +1018,10 @@
                     } else {
                         break;
                     }
->>>>>>> 96657ef4
-                }
-            }
-            _flushBuffer();
-        } catch (IOException e) {
+                }
+            }
+            _flushBuffer();
+        } catch (RuntimeException e) {
             // 10-Jun-2022, tatu: [core#764] Need to avoid failing here; may
             //    still need to close the underlying output stream
             flushFail = e;
@@ -1051,7 +1036,6 @@
          */
         if (_writer != null) {
             try {
-<<<<<<< HEAD
                 if (_ioContext.isResourceManaged() || isEnabled(StreamWriteFeature.AUTO_CLOSE_TARGET)) {
                     _writer.close();
                 } else  if (isEnabled(StreamWriteFeature.FLUSH_PASSED_TO_STREAM)) {
@@ -1059,20 +1043,11 @@
                     _writer.flush();
                 }
             } catch (IOException e) {
-                throw _wrapIOFailure(e);
-=======
-                if (_ioContext.isResourceManaged() || isEnabled(Feature.AUTO_CLOSE_TARGET)) {
-                    _writer.close();
-                } else  if (isEnabled(Feature.FLUSH_PASSED_TO_STREAM)) {
-                    // If we can't close it, we should at least flush
-                    _writer.flush();
-                }
-            } catch (IOException | RuntimeException e) {
+                JacksonException je = _wrapIOFailure(e);
                 if (flushFail != null) {
-                    e.addSuppressed(flushFail);
-                }
-                throw e;
->>>>>>> 96657ef4
+                    je.addSuppressed(flushFail);
+                }
+                throw je;
             }
         }
         // Internal buffer(s) generator has can now be released as well
