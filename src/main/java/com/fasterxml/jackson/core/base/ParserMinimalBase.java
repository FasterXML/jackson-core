package com.fasterxml.jackson.core.base;

import java.io.IOException;
import java.math.BigDecimal;
import java.math.BigInteger;
import java.nio.charset.StandardCharsets;

import com.fasterxml.jackson.core.*;
import com.fasterxml.jackson.core.exc.InputCoercionException;
import com.fasterxml.jackson.core.io.JsonEOFException;
import com.fasterxml.jackson.core.io.NumberInput;
import com.fasterxml.jackson.core.sym.FieldNameMatcher;
import com.fasterxml.jackson.core.type.ResolvedType;
import com.fasterxml.jackson.core.type.TypeReference;
import com.fasterxml.jackson.core.util.ByteArrayBuilder;
import com.fasterxml.jackson.core.util.VersionUtil;

import static com.fasterxml.jackson.core.JsonTokenId.*;

/**
 * Intermediate base class used by all Jackson {@link JsonParser}
 * implementations, but does not add any additional fields that depend
 * on particular method of obtaining input.
 *<p>
 * Note that 'minimal' here mostly refers to minimal number of fields
 * (size) and functionality that is specific to certain types
 * of parser implementations; but not necessarily to number of methods.
 */
public abstract class ParserMinimalBase extends JsonParser
{
    // Control chars:
    protected final static int INT_TAB = '\t';
    protected final static int INT_LF = '\n';
    protected final static int INT_CR = '\r';
    protected final static int INT_SPACE = 0x0020;

    // Markup
    protected final static int INT_LBRACKET = '[';
    protected final static int INT_RBRACKET = ']';
    protected final static int INT_LCURLY = '{';
    protected final static int INT_RCURLY = '}';
    protected final static int INT_QUOTE = '"';
    protected final static int INT_APOS = '\'';
    protected final static int INT_BACKSLASH = '\\';
    protected final static int INT_SLASH = '/';
    protected final static int INT_ASTERISK = '*';
    protected final static int INT_COLON = ':';
    protected final static int INT_COMMA = ',';
    protected final static int INT_HASH = '#';

    // Number chars
    protected final static int INT_0 = '0';
    protected final static int INT_9 = '9';
    protected final static int INT_MINUS = '-';
    protected final static int INT_PLUS = '+';

    protected final static int INT_PERIOD = '.';
    protected final static int INT_e = 'e';
    protected final static int INT_E = 'E';

    protected final static char CHAR_NULL = '\0';

    protected final static byte[] NO_BYTES = new byte[0];

    protected final static int[] NO_INTS = new int[0];
    
    /*
    /**********************************************************************
    /* Constants and fields wrt number handling
    /**********************************************************************
     */

    protected final static int NR_UNKNOWN = 0;

    // First, integer types

    protected final static int NR_INT = 0x0001;
    protected final static int NR_LONG = 0x0002;
    protected final static int NR_BIGINT = 0x0004;

    // And then floating point types

    protected final static int NR_DOUBLE = 0x008;
    protected final static int NR_BIGDECIMAL = 0x0010;

    /**
     * NOTE! Not used by JSON implementation but used by many of binary codecs
     */
    protected final static int NR_FLOAT = 0x020;

    // Also, we need some numeric constants

    protected final static BigInteger BI_MIN_INT = BigInteger.valueOf(Integer.MIN_VALUE);
    protected final static BigInteger BI_MAX_INT = BigInteger.valueOf(Integer.MAX_VALUE);

    protected final static BigInteger BI_MIN_LONG = BigInteger.valueOf(Long.MIN_VALUE);
    protected final static BigInteger BI_MAX_LONG = BigInteger.valueOf(Long.MAX_VALUE);

    protected final static BigDecimal BD_MIN_LONG = new BigDecimal(BI_MIN_LONG);
    protected final static BigDecimal BD_MAX_LONG = new BigDecimal(BI_MAX_LONG);

    protected final static BigDecimal BD_MIN_INT = new BigDecimal(BI_MIN_INT);
    protected final static BigDecimal BD_MAX_INT = new BigDecimal(BI_MAX_INT);

    protected final static int MIN_BYTE_I = (int) Byte.MIN_VALUE;
    // Allow range up to and including 255, to support signed AND unsigned bytes
    protected final static int MAX_BYTE_I = (int) 255;

    protected final static int MIN_SHORT_I = (int) Short.MIN_VALUE;
    protected final static int MAX_SHORT_I = (int) Short.MAX_VALUE;
    
    protected final static long MIN_INT_L = (long) Integer.MIN_VALUE;
    protected final static long MAX_INT_L = (long) Integer.MAX_VALUE;

    // These are not very accurate, but have to do... (for bounds checks)

    protected final static double MIN_LONG_D = (double) Long.MIN_VALUE;
    protected final static double MAX_LONG_D = (double) Long.MAX_VALUE;

    protected final static double MIN_INT_D = (double) Integer.MIN_VALUE;
    protected final static double MAX_INT_D = (double) Integer.MAX_VALUE;

    /*
    /**********************************************************************
    /* Misc other constants
    /**********************************************************************
     */

    /**
     * Maximum number of characters to include in token reported
     * as part of error messages.
     */
    protected final static int MAX_ERROR_TOKEN_LENGTH = 256;

    /*
    /**********************************************************************
    /* Minimal configuration state
    /**********************************************************************
     */

    /**
     * Bit flag composed of bits that indicate which
     * {@link com.fasterxml.jackson.core.StreamReadFeature}s
     * are enabled.
     */
    protected int _streamReadFeatures;

    /*
    /**********************************************************************
    /* Minimal generally useful state
    /**********************************************************************
     */

    /**
     * Context object provided by higher level functionality like
     * databinding for two reasons: passing configuration information
     * during construction, and to allow calling of some databind
     * operations via parser instance.
     *
     * @since 3.0
     */
    protected final ObjectReadContext _objectReadContext;

    /**
     * Last token retrieved via {@link #nextToken}, if any.
     * Null before the first call to <code>nextToken()</code>,
     * as well as if token has been explicitly cleared
     */
    protected JsonToken _currToken;

    /**
     * Last cleared token, if any: that is, value that was in
     * effect when {@link #clearCurrentToken} was called.
     */
    protected JsonToken _lastClearedToken;

    /*
    /**********************************************************************
    /* Life-cycle
    /**********************************************************************
     */

    protected ParserMinimalBase(ObjectReadContext readCtxt) {
        _objectReadContext = readCtxt;
    }

    protected ParserMinimalBase(ObjectReadContext readCtxt,
            int streamReadFeatures)
    {
        super();
        _objectReadContext = readCtxt;
        _streamReadFeatures = streamReadFeatures;
    }

    /*
    /**********************************************************************
    /* Configuration overrides if any
    /**********************************************************************
     */

    @Override
    public ObjectReadContext getObjectReadContext() {
        return _objectReadContext;
    }

    // from base class:

    @Override
    public JsonParser enable(StreamReadFeature f) {
        _streamReadFeatures |= f.getMask();
        return this;
    }

    @Override
    public JsonParser disable(StreamReadFeature f) {
        _streamReadFeatures &= ~f.getMask();
        return this;
    }

    @Override
    public boolean isEnabled(StreamReadFeature f) { return f.enabledIn(_streamReadFeatures); }

    @Override
    public int streamReadFeatures() { return _streamReadFeatures; }

    @Override
    public int formatReadFeatures() {
        return 0;
    }

    /*
    /**********************************************************************
    /* JsonParser impl: open / close
    /**********************************************************************
     */

    // public JsonToken getCurrentToken()
    // public boolean hasCurrentToken()
  
    // public abstract void close() throws IOException;
    // public abstract boolean isClosed();

    /*
    /**********************************************************************
    /* JsonParser impl: basic state access
    /**********************************************************************
     */

    // public abstract TokenStreamContext getParsingContext();

    //  public abstract JsonLocation getTokenLocation();
    //  public abstract JsonLocation getCurrentLocation();

    /**
     * Method sub-classes need to implement
     */
    protected abstract void _handleEOF() throws JsonParseException;
    
    // public abstract String currentName() throws IOException;

    /*
    /**********************************************************************
    /* JsonParser impl: basic stream iteration
    /**********************************************************************
     */

    // public abstract JsonToken nextToken() throws IOException;

    @Override public void finishToken() throws IOException { ; /* nothing */ }

    @Override public JsonToken currentToken() { return _currToken; }
    @Override public int currentTokenId() {
        final JsonToken t = _currToken;
        return (t == null) ? JsonTokenId.ID_NO_TOKEN : t.id();
    }

    @Override public boolean hasCurrentToken() { return _currToken != null; }
    @Override public boolean hasTokenId(int id) {
        final JsonToken t = _currToken;
        if (t == null) {
            return (JsonTokenId.ID_NO_TOKEN == id);
        }
        return t.id() == id;
    }

    @Override public boolean hasToken(JsonToken t) {
        return (_currToken == t);
    }
    
    @Override public boolean isExpectedStartArrayToken() { return _currToken == JsonToken.START_ARRAY; }
    @Override public boolean isExpectedStartObjectToken() { return _currToken == JsonToken.START_OBJECT; }

    @Override
    public JsonToken nextValue() throws IOException {
        // Implementation should be as trivial as follows; only needs to change if
        // we are to skip other tokens (for example, if comments were exposed as tokens)
        JsonToken t = nextToken();
        if (t == JsonToken.FIELD_NAME) {
            t = nextToken();
        }
        return t;
    }

    @Override
    public JsonParser skipChildren() throws IOException
    {
        if (_currToken != JsonToken.START_OBJECT
            && _currToken != JsonToken.START_ARRAY) {
            return this;
        }
        int open = 1;

        // Since proper matching of start/end markers is handled
        // by nextToken(), we'll just count nesting levels here
        while (true) {
            JsonToken t = nextToken();
            if (t == null) {
                _handleEOF();
                // given constraints, above should never return; however, FindBugs
                // doesn't know about it and complains... so let's add dummy break here
                return this;
            }
            if (t.isStructStart()) {
                ++open;
            } else if (t.isStructEnd()) {
                if (--open == 0) {
                    return this;
                }
                // 23-May-2018, tatu: [core#463] Need to consider non-blocking case...
            } else if (t == JsonToken.NOT_AVAILABLE) {
                // Nothing much we can do except to either return `null` (which seems wrong),
                // or, what we actually do, signal error
                _reportError("Not enough content available for `skipChildren()`: non-blocking parser? (%s)",
                            getClass().getName());
            }
        }
    }

    /*
    /**********************************************************************
    /* JsonParser impl: stream iteration, field names
    /**********************************************************************
     */

    @Override
    public String nextFieldName() throws IOException {
        return (nextToken() == JsonToken.FIELD_NAME) ? currentName() : null;
    }

    @Override
    public boolean nextFieldName(SerializableString str) throws IOException {
        return (nextToken() == JsonToken.FIELD_NAME) && str.getValue().equals(currentName());
    }

    // Base implementation that should work well for most implementations but that
    // is typically overridden for performance optimization purposes
    @Override
    public int nextFieldName(FieldNameMatcher matcher) throws IOException {
        String str = nextFieldName();
        if (str != null) {
            return matcher.matchName(str);
        }
        if (_currToken == JsonToken.END_OBJECT) {
            return FieldNameMatcher.MATCH_END_OBJECT;
        }
        return FieldNameMatcher.MATCH_ODD_TOKEN;
    }

    @Override
    public int currentFieldName(FieldNameMatcher matcher) throws IOException {
        if (_currToken == JsonToken.FIELD_NAME) {
            return matcher.matchName(currentName());
        }
        if (_currToken == JsonToken.END_OBJECT) {
            return FieldNameMatcher.MATCH_END_OBJECT;
        }
        return FieldNameMatcher.MATCH_ODD_TOKEN;
    }

    /*
    /**********************************************************************
    /* Public API, token state overrides
    /**********************************************************************
     */

    @Override public void clearCurrentToken() {
        if (_currToken != null) {
            _lastClearedToken = _currToken;
            _currToken = null;
        }
    }

    @Override public JsonToken getLastClearedToken() { return _lastClearedToken; }

//    @Override public abstract void overrideCurrentName(String name);

    /*
    /**********************************************************************
    /* Public API, access to token information, text
    /**********************************************************************
     */

//    @Override public abstract String getText() throws IOException;
//    @Override public abstract char[] getTextCharacters() throws IOException;
//    @Override public abstract boolean hasTextCharacters();
//    @Override public abstract int getTextLength() throws IOException;
//    @Override public abstract int getTextOffset() throws IOException;  

    /*
    /**********************************************************************
    /* Public API, access to token information, binary
    /**********************************************************************
     */

//    @Override public abstract byte[] getBinaryValue(Base64Variant b64variant) throws IOException;

    /*
    /**********************************************************************
    /* Public API, access with conversion/coercion
    /**********************************************************************
     */

    @Override
    public boolean getBooleanValue() throws IOException {
        JsonToken t = currentToken();
        if (t == JsonToken.VALUE_TRUE) return true;
        if (t == JsonToken.VALUE_FALSE) return false;
        throw new JsonParseException(this,
            String.format("Current token (%s) not of boolean type", t))
                .withRequestPayload(_requestPayload);
    }

    @Override
    public boolean getValueAsBoolean(boolean defaultValue) throws IOException
    {
        JsonToken t = _currToken;
        if (t != null) {
            switch (t.id()) {
            case ID_STRING:
                String str = getText().trim();
                if ("true".equals(str)) {
                    return true;
                }
                if ("false".equals(str)) {
                    return false;
                }
                if (_hasTextualNull(str)) {
                    return false;
                }
                break;
            case ID_NUMBER_INT:
                return getIntValue() != 0;
            case ID_TRUE:
                return true;
            case ID_FALSE:
            case ID_NULL:
                return false;
            case ID_EMBEDDED_OBJECT:
                Object value = getEmbeddedObject();
                if (value instanceof Boolean) {
                    return (Boolean) value;
                }
                break;
            default:
            }
        }
        return defaultValue;
    }

    @Override
    public byte getByteValue() throws IOException {
        int value = getIntValue();
        // So far so good: but does it fit?
        // Let's actually allow range of [-128, 255] instead of just signed range of [-128, 127]
        // since "unsigned" usage quite common for bytes (but Java may use signed range, too)
        if (value < MIN_BYTE_I || value > MAX_BYTE_I) {
            reportOverflowByte(getText(), currentToken());
        }
        return (byte) value;
    }

    @Override
    public short getShortValue() throws IOException
    {
        int value = getIntValue();
        if (value < MIN_SHORT_I || value > MAX_SHORT_I) {
            reportOverflowShort(getText(), currentToken());
        }
        return (short) value;
    }

    @Override
    public int getValueAsInt() throws IOException
    {
        JsonToken t = _currToken;
        if ((t == JsonToken.VALUE_NUMBER_INT) || (t == JsonToken.VALUE_NUMBER_FLOAT)) {
            return getIntValue();
        }
        return getValueAsInt(0);
    }

    @Override
    public int getValueAsInt(int defaultValue) throws IOException
    {
        JsonToken t = _currToken;
        if ((t == JsonToken.VALUE_NUMBER_INT) || (t == JsonToken.VALUE_NUMBER_FLOAT)) {
            return getIntValue();
        }
        if (t != null) {
            switch (t.id()) {
            case ID_STRING:
                String str = getText();
                if (_hasTextualNull(str)) {
                    return 0;
                }
                return NumberInput.parseAsInt(str, defaultValue);
            case ID_TRUE:
                return 1;
            case ID_FALSE:
                return 0;
            case ID_NULL:
                return 0;
            case ID_EMBEDDED_OBJECT:
                Object value = getEmbeddedObject();
                if (value instanceof Number) {
                    return ((Number) value).intValue();
                }
            }
        }
        return defaultValue;
    }

    @Override
    public long getValueAsLong() throws IOException
    {
        JsonToken t = _currToken;
        if ((t == JsonToken.VALUE_NUMBER_INT) || (t == JsonToken.VALUE_NUMBER_FLOAT)) {
            return getLongValue();
        }
        return getValueAsLong(0L);
    }
    
    @Override
    public long getValueAsLong(long defaultValue) throws IOException
    {
        JsonToken t = _currToken;
        if ((t == JsonToken.VALUE_NUMBER_INT) || (t == JsonToken.VALUE_NUMBER_FLOAT)) {
            return getLongValue();
        }
        if (t != null) {
            switch (t.id()) {
            case ID_STRING:
                String str = getText();
                if (_hasTextualNull(str)) {
                    return 0L;
                }
                return NumberInput.parseAsLong(str, defaultValue);
            case ID_TRUE:
                return 1L;
            case ID_FALSE:
            case ID_NULL:
                return 0L;
            case ID_EMBEDDED_OBJECT:
                Object value = getEmbeddedObject();
                if (value instanceof Number) {
                    return ((Number) value).longValue();
                }
            }
        }
        return defaultValue;
    }

    @Override
    public double getValueAsDouble(double defaultValue) throws IOException
    {
        JsonToken t = _currToken;
        if (t != null) {
            switch (t.id()) {
            case ID_STRING:
                String str = getText();
                if (_hasTextualNull(str)) {
                    return 0L;
                }
                return NumberInput.parseAsDouble(str, defaultValue);
            case ID_NUMBER_INT:
            case ID_NUMBER_FLOAT:
                return getDoubleValue();
            case ID_TRUE:
                return 1.0;
            case ID_FALSE:
            case ID_NULL:
                return 0.0;
            case ID_EMBEDDED_OBJECT:
                Object value = this.getEmbeddedObject();
                if (value instanceof Number) {
                    return ((Number) value).doubleValue();
                }
            }
        }
        return defaultValue;
    }

    @Override
    public String getValueAsString() throws IOException {
<<<<<<< HEAD
        if (_currToken == JsonToken.VALUE_STRING) {
            return getText();
        }
        if (_currToken == JsonToken.FIELD_NAME) {
            return currentName();
        }
=======
        // sub-classes tend to override so...
>>>>>>> ae862c12
        return getValueAsString(null);
    }
    
    @Override
    public String getValueAsString(String defaultValue) throws IOException {
        if (_currToken == JsonToken.VALUE_STRING) {
            return getText();
        }
        if (_currToken == JsonToken.FIELD_NAME) {
            return currentName();
        }
        if (_currToken == null || _currToken == JsonToken.VALUE_NULL || !_currToken.isScalarValue()) {
            return defaultValue;
        }
        return getText();
    }

    /*
    /**********************************************************************
    /* Databind callbacks
    /**********************************************************************
     */

    @Override
    public <T> T readValueAs(Class<T> valueType) throws IOException {
        return _objectReadContext.readValue(this, valueType);
    }

    @Override
    public <T> T readValueAs(TypeReference<T> valueTypeRef) throws IOException {
        return _objectReadContext.readValue(this, valueTypeRef);
    }

    @SuppressWarnings("unchecked")
    @Override
    public <T> T readValueAs(ResolvedType type) throws IOException {
        return (T) _objectReadContext.readValue(this, type);
    }

    @SuppressWarnings("unchecked")
    @Override
    public <T extends TreeNode> T readValueAsTree() throws IOException {
        return (T) _objectReadContext.readTree(this);
    }

    /*
    /**********************************************************************
    /* Helper methods: Base64 decoding
    /**********************************************************************
     */

    /**
     * Helper method that can be used for base64 decoding in cases where
     * encoded content has already been read as a String.
     */
    protected void _decodeBase64(String str, ByteArrayBuilder builder, Base64Variant b64variant) throws IOException
    {
        try {
            b64variant.decode(str, builder);
        } catch (IllegalArgumentException e) {
            _reportError(e.getMessage());
        }
    }

    /*
    /**********************************************************************
    /* Coercion helper methods (overridable)
    /**********************************************************************
     */

    /**
     * Helper method used to determine whether we are currently pointing to
     * a String value of "null" (NOT a null token); and, if so, that parser
     * is to recognize and return it similar to if it was real null token.
     */
    protected boolean _hasTextualNull(String value) { return "null".equals(value); }

    /*
    /**********************************************************************
    /* Error reporting, numeric conversion/parsing issues
    /**********************************************************************
     */

    protected void reportUnexpectedNumberChar(int ch, String comment) throws JsonParseException {
        String msg = String.format("Unexpected character (%s) in numeric value", _getCharDesc(ch));
        if (comment != null) {
            msg += ": "+comment;
        }
        _reportError(msg);
    }
    /**
     * Method called to throw an exception for input token that looks like a number
     * based on first character(s), but is not valid according to rules of format.
     * In case of JSON this also includes invalid forms like positive sign and
     * leading zeroes.
     */
    protected void reportInvalidNumber(String msg) throws JsonParseException {
        _reportError("Invalid numeric value: "+msg);
    }

    protected void reportOverflowByte(String numDesc, JsonToken inputType) throws IOException {
        throw _constructInputCoercion(String.format(
                "Numeric value (%s) out of range of `byte` (%d - %s)",
                _longIntegerDesc(numDesc), MIN_BYTE_I, MAX_BYTE_I),
                inputType, Byte.TYPE);
    }

    protected void reportOverflowShort(String numDesc, JsonToken inputType) throws IOException {
        throw _constructInputCoercion(String.format(
                "Numeric value (%s) out of range of `short` (%d - %s)",
                _longIntegerDesc(numDesc), MIN_SHORT_I, MAX_SHORT_I),
                inputType, Short.TYPE);
    }

    /**
     * Method called to throw an exception for integral (not floating point) input
     * token with value outside of Java signed 32-bit range when requested as {code int}.
     * Result will be {@link InputCoercionException} being thrown.
     */
    protected void reportOverflowInt() throws IOException {
        reportOverflowInt(getText());
    }

    protected void reportOverflowInt(String numDesc) throws IOException {
        reportOverflowInt(numDesc, currentToken());
    }

    protected void reportOverflowInt(String numDesc, JsonToken inputType) throws IOException {
        throw _constructInputCoercion(String.format(
                "Numeric value (%s) out of range of `int` (%d - %s)",
                _longIntegerDesc(numDesc), Integer.MIN_VALUE, Integer.MAX_VALUE),
                inputType, Integer.TYPE);
    }

    /**
     * Method called to throw an exception for integral (not floating point) input
     * token with value outside of Java signed 64-bit range when requested as {code long}.
     * Result will be {@link InputCoercionException} being thrown.
     */
    protected void reportOverflowLong() throws IOException {
        reportOverflowLong(getText());
    }

    protected void reportOverflowLong(String numDesc) throws IOException {
        reportOverflowLong(numDesc, currentToken());
    }

    protected void reportOverflowLong(String numDesc, JsonToken inputType) throws IOException {
        throw _constructInputCoercion(String.format(
                "Numeric value (%s) out of range of `long` (%d - %s)",
                _longIntegerDesc(numDesc), Long.MIN_VALUE, Long.MAX_VALUE),
                inputType, Long.TYPE);
    }

    protected String _longIntegerDesc(String rawNum) {
        int rawLen = rawNum.length();
        if (rawLen < 1000) {
            return rawNum;
        }
        if (rawNum.startsWith("-")) {
            rawLen -= 1;
        }
        return String.format("[Integer with %d digits]", rawLen);
    }

    protected String _longNumberDesc(String rawNum) {
        int rawLen = rawNum.length();
        if (rawLen < 1000) {
            return rawNum;
        }
        if (rawNum.startsWith("-")) {
            rawLen -= 1;
        }
        return String.format("[number with %d characters]", rawLen);
    }

    /*
    /**********************************************************************
    /* Error reporting, EOF, unexpected chars/content
    /**********************************************************************
     */
    
    protected void _reportUnexpectedChar(int ch, String comment) throws JsonParseException
    {
        if (ch < 0) { // sanity check
            _reportInvalidEOF();
        }
        String msg = String.format("Unexpected character (%s)", _getCharDesc(ch));
        if (comment != null) {
            msg += ": "+comment;
        }
        _reportError(msg);
    }

    protected void _reportInvalidEOF() throws JsonParseException {
        _reportInvalidEOF(" in "+_currToken, _currToken);
    }

    protected void _reportInvalidEOFInValue(JsonToken type) throws JsonParseException {
        String msg;
        if (type == JsonToken.VALUE_STRING) {
            msg = " in a String value";
        } else if ((type == JsonToken.VALUE_NUMBER_INT)
                || (type == JsonToken.VALUE_NUMBER_FLOAT)) {
            msg = " in a Number value";
        } else {
            msg = " in a value";
        }
        _reportInvalidEOF(msg, type);
    }

    protected void _reportInvalidEOF(String msg, JsonToken currToken) throws JsonParseException {
        throw new JsonEOFException(this, currToken, "Unexpected end-of-input"+msg);
    }

    protected void _reportMissingRootWS(int ch) throws JsonParseException {
        _reportUnexpectedChar(ch, "Expected space separating root-level values");
    }
    
    protected void _throwInvalidSpace(int i) throws JsonParseException {
        char c = (char) i;
        String msg = "Illegal character ("+_getCharDesc(c)+"): only regular white space (\\r, \\n, \\t) is allowed between tokens";
        _reportError(msg);
    }

    protected final static String _getCharDesc(int ch)
    {
        char c = (char) ch;
        if (Character.isISOControl(c)) {
            return "(CTRL-CHAR, code "+ch+")";
        }
        if (ch > 255) {
            return "'"+c+"' (code "+ch+" / 0x"+Integer.toHexString(ch)+")";
        }
        return "'"+c+"' (code "+ch+")";
    }

    /*
    /**********************************************************************
    /* Error reporting, generic
    /**********************************************************************
     */

    protected final void _reportError(String msg) throws JsonParseException {
        throw _constructError(msg);
    }

    protected final void _reportError(String msg, Object arg) throws JsonParseException {
        throw _constructError(String.format(msg, arg));
    }

    protected final void _reportError(String msg, Object arg1, Object arg2) throws JsonParseException {
        throw _constructError(String.format(msg, arg1, arg2));
    }

    protected final void _reportError(String msg, Object arg1, Object arg2, Object arg3) throws JsonParseException {
        throw _constructError(String.format(msg, arg1, arg2, arg3));
    }

    protected final void _wrapError(String msg, Throwable t) throws JsonParseException {
        throw _constructError(msg, t);
    }

    protected final void _throwInternal() {
        VersionUtil.throwInternal();
    }

    protected InputCoercionException _constructInputCoercion(String msg, JsonToken inputType, Class<?> targetType) {
        return new InputCoercionException(this, msg, inputType, targetType)
            .withRequestPayload(_requestPayload);
    }
<<<<<<< HEAD
    
=======

    @Deprecated // since 2.11
>>>>>>> ae862c12
    protected static byte[] _asciiBytes(String str) {
        return str.getBytes(StandardCharsets.US_ASCII);
    }

    @Deprecated // since 2.11
    protected static String _ascii(byte[] b) {
        return new String(b, StandardCharsets.US_ASCII);
    }
}<|MERGE_RESOLUTION|>--- conflicted
+++ resolved
@@ -602,19 +602,10 @@
 
     @Override
     public String getValueAsString() throws IOException {
-<<<<<<< HEAD
-        if (_currToken == JsonToken.VALUE_STRING) {
-            return getText();
-        }
-        if (_currToken == JsonToken.FIELD_NAME) {
-            return currentName();
-        }
-=======
         // sub-classes tend to override so...
->>>>>>> ae862c12
         return getValueAsString(null);
     }
-    
+
     @Override
     public String getValueAsString(String defaultValue) throws IOException {
         if (_currToken == JsonToken.VALUE_STRING) {
@@ -883,18 +874,4 @@
         return new InputCoercionException(this, msg, inputType, targetType)
             .withRequestPayload(_requestPayload);
     }
-<<<<<<< HEAD
-    
-=======
-
-    @Deprecated // since 2.11
->>>>>>> ae862c12
-    protected static byte[] _asciiBytes(String str) {
-        return str.getBytes(StandardCharsets.US_ASCII);
-    }
-
-    @Deprecated // since 2.11
-    protected static String _ascii(byte[] b) {
-        return new String(b, StandardCharsets.US_ASCII);
-    }
 }