package com.fasterxml.jackson.core.main;

import java.io.*;

import com.fasterxml.jackson.core.*;
<<<<<<< HEAD
import com.fasterxml.jackson.core.json.JsonFactory;
=======
>>>>>>> a2e846e5
import com.fasterxml.jackson.core.json.JsonReadFeature;

/**
 * Unit tests for verifying that additional <code>JsonParser.Feature</code>
 * settings work as expected.
 */
public class TestParserFeatures
    extends com.fasterxml.jackson.core.BaseTest
{
    public void testDefaultSettings() throws Exception
    {
        JsonFactory f = new JsonFactory();
        assertTrue(f.isEnabled(JsonParser.Feature.AUTO_CLOSE_SOURCE));
        assertFalse(f.isEnabled(JsonParser.Feature.ALLOW_COMMENTS));

        JsonParser p = f.createParser(ObjectReadContext.empty(), new StringReader("{}"));
        _testDefaultSettings(p);
        p.close();
        p = f.createParser(ObjectReadContext.empty(), new ByteArrayInputStream("{}".getBytes("UTF-8")));
        _testDefaultSettings(p);
        p.close();
    }

    @SuppressWarnings("deprecation")
    public void testDeprecatedDefaultSettings() throws Exception
    {
        JsonFactory f = new JsonFactory();
        assertFalse(f.isEnabled(JsonParser.Feature.ALLOW_UNQUOTED_CONTROL_CHARS));
        assertFalse(f.isEnabled(JsonParser.Feature.ALLOW_UNQUOTED_FIELD_NAMES));
        assertFalse(f.isEnabled(JsonParser.Feature.ALLOW_SINGLE_QUOTES));
    }
    
    public void testQuotesRequired() throws Exception
    {
        _testQuotesRequired(false);
        _testQuotesRequired(true);
    }

    // // Tests for [JACKSON-208], unquoted tabs:

    public void testTabsDefault() throws Exception
    {
        _testTabsDefault(false);
        _testTabsDefault(true);
    }

    public void testTabsEnabledBytes() throws Exception {
        _testTabsEnabled(true);
    }

    public void testTabsEnabledChars() throws Exception {
        _testTabsEnabled(false);
    }
    
    /*
    /****************************************************************
    /* Secondary test methods
    /****************************************************************
     */

    private void _testDefaultSettings(JsonParser p) {
        assertFalse(p.canReadObjectId());
        assertFalse(p.canReadTypeId());
    }
    
    private void _testQuotesRequired(boolean useStream) throws Exception
    {
        final String JSON = "{ test : 3 }";
        final String EXP_ERROR_FRAGMENT = "was expecting double-quote to start";
        JsonFactory f = new JsonFactory();
        JsonParser p = useStream ?
            createParserUsingStream(f, JSON, "UTF-8")
            : createParserUsingReader(f, JSON)
            ;

        assertToken(JsonToken.START_OBJECT, p.nextToken());
        try {
            p.nextToken();
        } catch (JsonParseException je) {
            verifyException(je, EXP_ERROR_FRAGMENT);
        } finally {
            p.close();
        }
    }

    // // // Tests for [JACKSON-208]

    private void _testTabsDefault(boolean useStream) throws Exception
    {
        JsonFactory f = JsonFactory.builder()
                .disable(JsonReadFeature.ALLOW_UNESCAPED_CONTROL_CHARS).build();
        // First, let's see that by default unquoted tabs are illegal
        String JSON = "[\"tab:\t\"]";
        JsonParser p = useStream ? createParserUsingStream(f, JSON, "UTF-8") : createParserUsingReader(f, JSON);
        assertToken(JsonToken.START_ARRAY, p.nextToken());
        try {
            p.nextToken();
            p.getText();
            fail("Expected exception");
        } catch (JsonParseException e) {
            verifyException(e, "Illegal unquoted character");
        } finally {
            p.close();
        }
    }

    private void _testTabsEnabled(boolean useStream) throws Exception
    {
        JsonFactory f = JsonFactory.builder()
<<<<<<< HEAD
                .enable(JsonReadFeature.ALLOW_UNESCAPED_CONTROL_CHARS).build();
=======
                .configure(JsonReadFeature.ALLOW_UNESCAPED_CONTROL_CHARS, true)
                .build();

>>>>>>> a2e846e5
        String FIELD = "a\tb";
        String VALUE = "\t";
        String JSON = "{ "+quote(FIELD)+" : "+quote(VALUE)+"}";
        JsonParser p = useStream ? createParserUsingStream(f, JSON, "UTF-8") : createParserUsingReader(f, JSON);

        assertToken(JsonToken.START_OBJECT, p.nextToken());
        assertToken(JsonToken.FIELD_NAME, p.nextToken());
        assertEquals(FIELD, p.getText());
        assertToken(JsonToken.VALUE_STRING, p.nextToken());
        assertEquals(VALUE, p.getText());
        assertToken(JsonToken.END_OBJECT, p.nextToken());
        p.close();
    }
}<|MERGE_RESOLUTION|>--- conflicted
+++ resolved
@@ -3,10 +3,7 @@
 import java.io.*;
 
 import com.fasterxml.jackson.core.*;
-<<<<<<< HEAD
 import com.fasterxml.jackson.core.json.JsonFactory;
-=======
->>>>>>> a2e846e5
 import com.fasterxml.jackson.core.json.JsonReadFeature;
 
 /**
@@ -116,13 +113,8 @@
     private void _testTabsEnabled(boolean useStream) throws Exception
     {
         JsonFactory f = JsonFactory.builder()
-<<<<<<< HEAD
-                .enable(JsonReadFeature.ALLOW_UNESCAPED_CONTROL_CHARS).build();
-=======
                 .configure(JsonReadFeature.ALLOW_UNESCAPED_CONTROL_CHARS, true)
                 .build();
-
->>>>>>> a2e846e5
         String FIELD = "a\tb";
         String VALUE = "\t";
         String JSON = "{ "+quote(FIELD)+" : "+quote(VALUE)+"}";
