--- conflicted
+++ resolved
@@ -112,7 +112,10 @@
   * Contributed #322: Trim tokens in error messages to 256 byte to prevent attacks
    (2.8.6)
 
-<<<<<<< HEAD
+Arnaud Roger (arnaudroger@github)
+  * Contributed #359: FilteringGeneratorDelegate does not override writeStartObject(Object forValue)
+   (2.8.8)
+
 Alex Yursha (AlexYursha@github)
   * Contributed #312: Add `JsonProcessingException.clearLocation()` to allow clearing
     possibly security-sensitive information
@@ -126,9 +129,4 @@
 
 Logan Widick (uhhhh2@github)
   * Contributed #17: Add 'JsonGenerator.writeString(Reader r, int charLength)'
-   (2.9.0)
-=======
-Arnaud Roger (arnaudroger@github)
-  * Contributed #359: FilteringGeneratorDelegate does not override writeStartObject(Object forValue)
-   (2.8.8)
->>>>>>> ecc374d1
+   (2.9.0)