--- conflicted
+++ resolved
@@ -611,13 +611,7 @@
     public boolean isNaN() throws IOException {
         if (_currToken == JsonToken.VALUE_NUMBER_FLOAT) {
             if ((_numTypesValid & NR_DOUBLE) != 0) {
-<<<<<<< HEAD
-                // 10-Mar-2017, tatu: Alas, `Double.isFinite(d)` only added in JDK 8
-                final double d = _getNumberDouble();
-                return Double.isNaN(d) || Double.isInfinite(d);
-=======
-                return !Double.isFinite(_numberDouble);
->>>>>>> 1aa6ca2a
+                return !Double.isFinite(_getNumberDouble());
             }
         }
         return false;
