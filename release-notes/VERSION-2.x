--- conflicted
+++ resolved
@@ -14,7 +14,6 @@
 === Releases ===
 ------------------------------------------------------------------------
 
-<<<<<<< HEAD
 2.19.1 (not yet released)
 
 #1425: `JsonPointer.head()` throws `StringIndexOutOfBoundsException` for
@@ -47,13 +46,12 @@
 #1421: Make `JsonReadContext` non-final
  (requested by Ilenia S)
  (fixed by @pjfanning)
-=======
+
 2.18.5 (not yet released)
 
 #1433: `JsonParser#getNumberType()` throws `JsonParseException` when
   the current token is non-numeric instead of returning null
  (reported by @CrazySqueak)
->>>>>>> 5ccb1551
 
 2.18.4 (06-May-2025)
 
