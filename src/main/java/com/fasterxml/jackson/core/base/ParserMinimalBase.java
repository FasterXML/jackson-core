package com.fasterxml.jackson.core.base;

import java.io.IOException;
import java.math.BigDecimal;
import java.math.BigInteger;

import com.fasterxml.jackson.core.*;
import com.fasterxml.jackson.core.exc.InputCoercionException;
import com.fasterxml.jackson.core.io.JsonEOFException;
import com.fasterxml.jackson.core.io.NumberInput;
import com.fasterxml.jackson.core.sym.FieldNameMatcher;
import com.fasterxml.jackson.core.type.ResolvedType;
import com.fasterxml.jackson.core.type.TypeReference;
import com.fasterxml.jackson.core.util.ByteArrayBuilder;
import com.fasterxml.jackson.core.util.JacksonFeatureSet;
import com.fasterxml.jackson.core.util.VersionUtil;

import static com.fasterxml.jackson.core.JsonTokenId.*;

/**
 * Intermediate base class used by all Jackson {@link JsonParser}
 * implementations, but does not add any additional fields that depend
 * on particular method of obtaining input.
 *<p>
 * Note that 'minimal' here mostly refers to minimal number of fields
 * (size) and functionality that is specific to certain types
 * of parser implementations; but not necessarily to number of methods.
 */
public abstract class ParserMinimalBase extends JsonParser
{
    // Control chars:
    protected final static int INT_TAB = '\t';
    protected final static int INT_LF = '\n';
    protected final static int INT_CR = '\r';
    protected final static int INT_SPACE = 0x0020;

    // Markup
    protected final static int INT_LBRACKET = '[';
    protected final static int INT_RBRACKET = ']';
    protected final static int INT_LCURLY = '{';
    protected final static int INT_RCURLY = '}';
    protected final static int INT_QUOTE = '"';
    protected final static int INT_APOS = '\'';
    protected final static int INT_BACKSLASH = '\\';
    protected final static int INT_SLASH = '/';
    protected final static int INT_ASTERISK = '*';
    protected final static int INT_COLON = ':';
    protected final static int INT_COMMA = ',';
    protected final static int INT_HASH = '#';

    // Number chars
    protected final static int INT_0 = '0';
    protected final static int INT_9 = '9';
    protected final static int INT_MINUS = '-';
    protected final static int INT_PLUS = '+';

    protected final static int INT_PERIOD = '.';
    protected final static int INT_e = 'e';
    protected final static int INT_E = 'E';

    protected final static char CHAR_NULL = '\0';

    protected final static byte[] NO_BYTES = new byte[0];

    protected final static int[] NO_INTS = new int[0];
    
    /*
    /**********************************************************************
    /* Constants and fields wrt number handling
    /**********************************************************************
     */

    protected final static int NR_UNKNOWN = 0;

    // First, integer types

    protected final static int NR_INT = 0x0001;
    protected final static int NR_LONG = 0x0002;
    protected final static int NR_BIGINT = 0x0004;

    // And then floating point types

    protected final static int NR_DOUBLE = 0x008;
    protected final static int NR_BIGDECIMAL = 0x0010;

    /**
     * NOTE! Not used by JSON implementation but used by many of binary codecs
     */
    protected final static int NR_FLOAT = 0x020;

    // Also, we need some numeric constants

    protected final static BigInteger BI_MIN_INT = BigInteger.valueOf(Integer.MIN_VALUE);
    protected final static BigInteger BI_MAX_INT = BigInteger.valueOf(Integer.MAX_VALUE);

    protected final static BigInteger BI_MIN_LONG = BigInteger.valueOf(Long.MIN_VALUE);
    protected final static BigInteger BI_MAX_LONG = BigInteger.valueOf(Long.MAX_VALUE);

    protected final static BigDecimal BD_MIN_LONG = new BigDecimal(BI_MIN_LONG);
    protected final static BigDecimal BD_MAX_LONG = new BigDecimal(BI_MAX_LONG);

    protected final static BigDecimal BD_MIN_INT = new BigDecimal(BI_MIN_INT);
    protected final static BigDecimal BD_MAX_INT = new BigDecimal(BI_MAX_INT);

    protected final static int MIN_BYTE_I = (int) Byte.MIN_VALUE;
    // Allow range up to and including 255, to support signed AND unsigned bytes
    protected final static int MAX_BYTE_I = (int) 255;

    protected final static int MIN_SHORT_I = (int) Short.MIN_VALUE;
    protected final static int MAX_SHORT_I = (int) Short.MAX_VALUE;
    
    protected final static long MIN_INT_L = (long) Integer.MIN_VALUE;
    protected final static long MAX_INT_L = (long) Integer.MAX_VALUE;

    // These are not very accurate, but have to do... (for bounds checks)

    protected final static double MIN_LONG_D = (double) Long.MIN_VALUE;
    protected final static double MAX_LONG_D = (double) Long.MAX_VALUE;

    protected final static double MIN_INT_D = (double) Integer.MIN_VALUE;
    protected final static double MAX_INT_D = (double) Integer.MAX_VALUE;

    /*
    /**********************************************************************
    /* Misc other constants
    /**********************************************************************
     */

    /**
     * Maximum number of characters to include in token reported
     * as part of error messages.
     */
    protected final static int MAX_ERROR_TOKEN_LENGTH = 256;

    /*
    /**********************************************************************
    /* Minimal configuration state
    /**********************************************************************
     */

    /**
     * Bit flag composed of bits that indicate which
     * {@link com.fasterxml.jackson.core.StreamReadFeature}s
     * are enabled.
     */
    protected int _streamReadFeatures;

    /*
    /**********************************************************************
    /* Minimal generally useful state
    /**********************************************************************
     */

    /**
     * Context object provided by higher level functionality like
     * databinding for two reasons: passing configuration information
     * during construction, and to allow calling of some databind
     * operations via parser instance.
     *
     * @since 3.0
     */
    protected final ObjectReadContext _objectReadContext;

    /**
     * Last token retrieved via {@link #nextToken}, if any.
     * Null before the first call to <code>nextToken()</code>,
     * as well as if token has been explicitly cleared
     */
    protected JsonToken _currToken;

    /**
     * Last cleared token, if any: that is, value that was in
     * effect when {@link #clearCurrentToken} was called.
     */
    protected JsonToken _lastClearedToken;

    /*
    /**********************************************************************
    /* Life-cycle
    /**********************************************************************
     */

    protected ParserMinimalBase(ObjectReadContext readCtxt) {
        _objectReadContext = readCtxt;
    }

    protected ParserMinimalBase(ObjectReadContext readCtxt,
            int streamReadFeatures)
    {
        super();
        _objectReadContext = readCtxt;
        _streamReadFeatures = streamReadFeatures;
    }

    /*
    /**********************************************************************
    /* Configuration overrides if any
    /**********************************************************************
     */

<<<<<<< HEAD
    @Override
    public ObjectReadContext getObjectReadContext() {
        return _objectReadContext;
    }

    @Override
    public JacksonFeatureSet<StreamReadCapability> getReadCapabilities() {
        return DEFAULT_READ_CAPABILITIES;
    }

=======
>>>>>>> e24a09c4
    // from base class:

    @Override
    public JsonParser enable(StreamReadFeature f) {
        _streamReadFeatures |= f.getMask();
        return this;
    }

    @Override
    public JsonParser disable(StreamReadFeature f) {
        _streamReadFeatures &= ~f.getMask();
        return this;
    }

    @Override
    public boolean isEnabled(StreamReadFeature f) { return f.enabledIn(_streamReadFeatures); }

    @Override
    public int streamReadFeatures() { return _streamReadFeatures; }

    @Override
    public int formatReadFeatures() {
        return 0;
    }

    /*
    /**********************************************************************
    /* JsonParser impl: open / close
    /**********************************************************************
     */

    // public JsonToken getCurrentToken()
    // public boolean hasCurrentToken()
  
    // public abstract void close() throws IOException;
    // public abstract boolean isClosed();

    /*
    /**********************************************************************
    /* JsonParser impl: basic state access
    /**********************************************************************
     */

    // public abstract TokenStreamContext getParsingContext();

    //  public abstract JsonLocation getTokenLocation();
    //  public abstract JsonLocation getCurrentLocation();

    /**
     * Method sub-classes need to implement
     */
    protected abstract void _handleEOF() throws JsonParseException;
    
    // public abstract String currentName() throws IOException;

    /*
    /**********************************************************************
    /* JsonParser impl: basic stream iteration
    /**********************************************************************
     */

    // public abstract JsonToken nextToken() throws IOException;

    @Override public void finishToken() throws IOException { ; /* nothing */ }

    @Override public JsonToken currentToken() { return _currToken; }
    @Override public int currentTokenId() {
        final JsonToken t = _currToken;
        return (t == null) ? JsonTokenId.ID_NO_TOKEN : t.id();
    }

    @Override public boolean hasCurrentToken() { return _currToken != null; }
    @Override public boolean hasTokenId(int id) {
        final JsonToken t = _currToken;
        if (t == null) {
            return (JsonTokenId.ID_NO_TOKEN == id);
        }
        return t.id() == id;
    }

    @Override public boolean hasToken(JsonToken t) {
        return (_currToken == t);
    }
    
    @Override public boolean isExpectedStartArrayToken() { return _currToken == JsonToken.START_ARRAY; }
    @Override public boolean isExpectedStartObjectToken() { return _currToken == JsonToken.START_OBJECT; }

    @Override
    public JsonToken nextValue() throws IOException {
        // Implementation should be as trivial as follows; only needs to change if
        // we are to skip other tokens (for example, if comments were exposed as tokens)
        JsonToken t = nextToken();
        if (t == JsonToken.FIELD_NAME) {
            t = nextToken();
        }
        return t;
    }

    @Override
    public JsonParser skipChildren() throws IOException
    {
        if (_currToken != JsonToken.START_OBJECT
            && _currToken != JsonToken.START_ARRAY) {
            return this;
        }
        int open = 1;

        // Since proper matching of start/end markers is handled
        // by nextToken(), we'll just count nesting levels here
        while (true) {
            JsonToken t = nextToken();
            if (t == null) {
                _handleEOF();
                // given constraints, above should never return; however, FindBugs
                // doesn't know about it and complains... so let's add dummy break here
                return this;
            }
            if (t.isStructStart()) {
                ++open;
            } else if (t.isStructEnd()) {
                if (--open == 0) {
                    return this;
                }
                // 23-May-2018, tatu: [core#463] Need to consider non-blocking case...
            } else if (t == JsonToken.NOT_AVAILABLE) {
                // Nothing much we can do except to either return `null` (which seems wrong),
                // or, what we actually do, signal error
                _reportError("Not enough content available for `skipChildren()`: non-blocking parser? (%s)",
                            getClass().getName());
            }
        }
    }

    /*
    /**********************************************************************
    /* JsonParser impl: stream iteration, field names
    /**********************************************************************
     */

    @Override
    public String nextFieldName() throws IOException {
        return (nextToken() == JsonToken.FIELD_NAME) ? currentName() : null;
    }

    @Override
    public boolean nextFieldName(SerializableString str) throws IOException {
        return (nextToken() == JsonToken.FIELD_NAME) && str.getValue().equals(currentName());
    }

    // Base implementation that should work well for most implementations but that
    // is typically overridden for performance optimization purposes
    @Override
    public int nextFieldName(FieldNameMatcher matcher) throws IOException {
        String str = nextFieldName();
        if (str != null) {
            return matcher.matchName(str);
        }
        if (_currToken == JsonToken.END_OBJECT) {
            return FieldNameMatcher.MATCH_END_OBJECT;
        }
        return FieldNameMatcher.MATCH_ODD_TOKEN;
    }

    @Override
    public int currentFieldName(FieldNameMatcher matcher) throws IOException {
        if (_currToken == JsonToken.FIELD_NAME) {
            return matcher.matchName(currentName());
        }
        if (_currToken == JsonToken.END_OBJECT) {
            return FieldNameMatcher.MATCH_END_OBJECT;
        }
        return FieldNameMatcher.MATCH_ODD_TOKEN;
    }

    /*
    /**********************************************************************
    /* Public API, token state overrides
    /**********************************************************************
     */

    @Override public void clearCurrentToken() {
        if (_currToken != null) {
            _lastClearedToken = _currToken;
            _currToken = null;
        }
    }

    @Override public JsonToken getLastClearedToken() { return _lastClearedToken; }

//    @Override public abstract void overrideCurrentName(String name);

    /*
    /**********************************************************************
    /* Public API, access to token information, text
    /**********************************************************************
     */

//    @Override public abstract String getText() throws IOException;
//    @Override public abstract char[] getTextCharacters() throws IOException;
//    @Override public abstract boolean hasTextCharacters();
//    @Override public abstract int getTextLength() throws IOException;
//    @Override public abstract int getTextOffset() throws IOException;  

    /*
    /**********************************************************************
    /* Public API, access to token information, binary
    /**********************************************************************
     */

//    @Override public abstract byte[] getBinaryValue(Base64Variant b64variant) throws IOException;

    /*
    /**********************************************************************
    /* Public API, access with conversion/coercion
    /**********************************************************************
     */

    @Override
    public boolean getBooleanValue() throws IOException {
        JsonToken t = currentToken();
        if (t == JsonToken.VALUE_TRUE) return true;
        if (t == JsonToken.VALUE_FALSE) return false;
        throw new JsonParseException(this,
            String.format("Current token (%s) not of boolean type", t))
                .withRequestPayload(_requestPayload);
    }

    @Override
    public boolean getValueAsBoolean(boolean defaultValue) throws IOException
    {
        JsonToken t = _currToken;
        if (t != null) {
            switch (t.id()) {
            case ID_STRING:
                String str = getText().trim();
                if ("true".equals(str)) {
                    return true;
                }
                if ("false".equals(str)) {
                    return false;
                }
                if (_hasTextualNull(str)) {
                    return false;
                }
                break;
            case ID_NUMBER_INT:
                return getIntValue() != 0;
            case ID_TRUE:
                return true;
            case ID_FALSE:
            case ID_NULL:
                return false;
            case ID_EMBEDDED_OBJECT:
                Object value = getEmbeddedObject();
                if (value instanceof Boolean) {
                    return (Boolean) value;
                }
                break;
            default:
            }
        }
        return defaultValue;
    }

    @Override
    public byte getByteValue() throws IOException {
        int value = getIntValue();
        // So far so good: but does it fit?
        // Let's actually allow range of [-128, 255] instead of just signed range of [-128, 127]
        // since "unsigned" usage quite common for bytes (but Java may use signed range, too)
        if (value < MIN_BYTE_I || value > MAX_BYTE_I) {
            reportOverflowByte(getText(), currentToken());
        }
        return (byte) value;
    }

    @Override
    public short getShortValue() throws IOException
    {
        int value = getIntValue();
        if (value < MIN_SHORT_I || value > MAX_SHORT_I) {
            reportOverflowShort(getText(), currentToken());
        }
        return (short) value;
    }

    @Override
    public int getValueAsInt() throws IOException
    {
        JsonToken t = _currToken;
        if ((t == JsonToken.VALUE_NUMBER_INT) || (t == JsonToken.VALUE_NUMBER_FLOAT)) {
            return getIntValue();
        }
        return getValueAsInt(0);
    }

    @Override
    public int getValueAsInt(int defaultValue) throws IOException
    {
        JsonToken t = _currToken;
        if ((t == JsonToken.VALUE_NUMBER_INT) || (t == JsonToken.VALUE_NUMBER_FLOAT)) {
            return getIntValue();
        }
        if (t != null) {
            switch (t.id()) {
            case ID_STRING:
                String str = getText();
                if (_hasTextualNull(str)) {
                    return 0;
                }
                return NumberInput.parseAsInt(str, defaultValue);
            case ID_TRUE:
                return 1;
            case ID_FALSE:
                return 0;
            case ID_NULL:
                return 0;
            case ID_EMBEDDED_OBJECT:
                Object value = getEmbeddedObject();
                if (value instanceof Number) {
                    return ((Number) value).intValue();
                }
            }
        }
        return defaultValue;
    }

    @Override
    public long getValueAsLong() throws IOException
    {
        JsonToken t = _currToken;
        if ((t == JsonToken.VALUE_NUMBER_INT) || (t == JsonToken.VALUE_NUMBER_FLOAT)) {
            return getLongValue();
        }
        return getValueAsLong(0L);
    }
    
    @Override
    public long getValueAsLong(long defaultValue) throws IOException
    {
        JsonToken t = _currToken;
        if ((t == JsonToken.VALUE_NUMBER_INT) || (t == JsonToken.VALUE_NUMBER_FLOAT)) {
            return getLongValue();
        }
        if (t != null) {
            switch (t.id()) {
            case ID_STRING:
                String str = getText();
                if (_hasTextualNull(str)) {
                    return 0L;
                }
                return NumberInput.parseAsLong(str, defaultValue);
            case ID_TRUE:
                return 1L;
            case ID_FALSE:
            case ID_NULL:
                return 0L;
            case ID_EMBEDDED_OBJECT:
                Object value = getEmbeddedObject();
                if (value instanceof Number) {
                    return ((Number) value).longValue();
                }
            }
        }
        return defaultValue;
    }

    @Override
    public double getValueAsDouble(double defaultValue) throws IOException
    {
        JsonToken t = _currToken;
        if (t != null) {
            switch (t.id()) {
            case ID_STRING:
                String str = getText();
                if (_hasTextualNull(str)) {
                    return 0L;
                }
                return NumberInput.parseAsDouble(str, defaultValue);
            case ID_NUMBER_INT:
            case ID_NUMBER_FLOAT:
                return getDoubleValue();
            case ID_TRUE:
                return 1.0;
            case ID_FALSE:
            case ID_NULL:
                return 0.0;
            case ID_EMBEDDED_OBJECT:
                Object value = this.getEmbeddedObject();
                if (value instanceof Number) {
                    return ((Number) value).doubleValue();
                }
            }
        }
        return defaultValue;
    }

    @Override
    public String getValueAsString() throws IOException {
        // sub-classes tend to override so...
        return getValueAsString(null);
    }

    @Override
    public String getValueAsString(String defaultValue) throws IOException {
        if (_currToken == JsonToken.VALUE_STRING) {
            return getText();
        }
        if (_currToken == JsonToken.FIELD_NAME) {
            return currentName();
        }
        if (_currToken == null || _currToken == JsonToken.VALUE_NULL || !_currToken.isScalarValue()) {
            return defaultValue;
        }
        return getText();
    }

    /*
    /**********************************************************************
    /* Databind callbacks
    /**********************************************************************
     */

    @Override
    public <T> T readValueAs(Class<T> valueType) throws IOException {
        return _objectReadContext.readValue(this, valueType);
    }

    @Override
    public <T> T readValueAs(TypeReference<T> valueTypeRef) throws IOException {
        return _objectReadContext.readValue(this, valueTypeRef);
    }

    @SuppressWarnings("unchecked")
    @Override
    public <T> T readValueAs(ResolvedType type) throws IOException {
        return (T) _objectReadContext.readValue(this, type);
    }

    @SuppressWarnings("unchecked")
    @Override
    public <T extends TreeNode> T readValueAsTree() throws IOException {
        return (T) _objectReadContext.readTree(this);
    }

    /*
    /**********************************************************************
    /* Helper methods: Base64 decoding
    /**********************************************************************
     */

    /**
     * Helper method that can be used for base64 decoding in cases where
     * encoded content has already been read as a String.
     */
    protected void _decodeBase64(String str, ByteArrayBuilder builder, Base64Variant b64variant) throws IOException
    {
        try {
            b64variant.decode(str, builder);
        } catch (IllegalArgumentException e) {
            _reportError(e.getMessage());
        }
    }

    /*
    /**********************************************************************
    /* Coercion helper methods (overridable)
    /**********************************************************************
     */

    /**
     * Helper method used to determine whether we are currently pointing to
     * a String value of "null" (NOT a null token); and, if so, that parser
     * is to recognize and return it similar to if it was real null token.
     */
    protected boolean _hasTextualNull(String value) { return "null".equals(value); }

    /*
    /**********************************************************************
    /* Error reporting, numeric conversion/parsing issues
    /**********************************************************************
     */

    protected void reportUnexpectedNumberChar(int ch, String comment) throws JsonParseException {
        String msg = String.format("Unexpected character (%s) in numeric value", _getCharDesc(ch));
        if (comment != null) {
            msg += ": "+comment;
        }
        _reportError(msg);
    }
    /**
     * Method called to throw an exception for input token that looks like a number
     * based on first character(s), but is not valid according to rules of format.
     * In case of JSON this also includes invalid forms like positive sign and
     * leading zeroes.
     */
    protected void reportInvalidNumber(String msg) throws JsonParseException {
        _reportError("Invalid numeric value: "+msg);
    }

    protected void reportOverflowByte(String numDesc, JsonToken inputType) throws IOException {
        throw _constructInputCoercion(String.format(
                "Numeric value (%s) out of range of `byte` (%d - %s)",
                _longIntegerDesc(numDesc), MIN_BYTE_I, MAX_BYTE_I),
                inputType, Byte.TYPE);
    }

    protected void reportOverflowShort(String numDesc, JsonToken inputType) throws IOException {
        throw _constructInputCoercion(String.format(
                "Numeric value (%s) out of range of `short` (%d - %s)",
                _longIntegerDesc(numDesc), MIN_SHORT_I, MAX_SHORT_I),
                inputType, Short.TYPE);
    }

    /**
     * Method called to throw an exception for integral (not floating point) input
     * token with value outside of Java signed 32-bit range when requested as {code int}.
     * Result will be {@link InputCoercionException} being thrown.
     */
    protected void reportOverflowInt() throws IOException {
        reportOverflowInt(getText());
    }

    protected void reportOverflowInt(String numDesc) throws IOException {
        reportOverflowInt(numDesc, currentToken());
    }

    protected void reportOverflowInt(String numDesc, JsonToken inputType) throws IOException {
        throw _constructInputCoercion(String.format(
                "Numeric value (%s) out of range of `int` (%d - %s)",
                _longIntegerDesc(numDesc), Integer.MIN_VALUE, Integer.MAX_VALUE),
                inputType, Integer.TYPE);
    }

    /**
     * Method called to throw an exception for integral (not floating point) input
     * token with value outside of Java signed 64-bit range when requested as {code long}.
     * Result will be {@link InputCoercionException} being thrown.
     */
    protected void reportOverflowLong() throws IOException {
        reportOverflowLong(getText());
    }

    protected void reportOverflowLong(String numDesc) throws IOException {
        reportOverflowLong(numDesc, currentToken());
    }

    protected void reportOverflowLong(String numDesc, JsonToken inputType) throws IOException {
        throw _constructInputCoercion(String.format(
                "Numeric value (%s) out of range of `long` (%d - %s)",
                _longIntegerDesc(numDesc), Long.MIN_VALUE, Long.MAX_VALUE),
                inputType, Long.TYPE);
    }

    protected String _longIntegerDesc(String rawNum) {
        int rawLen = rawNum.length();
        if (rawLen < 1000) {
            return rawNum;
        }
        if (rawNum.startsWith("-")) {
            rawLen -= 1;
        }
        return String.format("[Integer with %d digits]", rawLen);
    }

    protected String _longNumberDesc(String rawNum) {
        int rawLen = rawNum.length();
        if (rawLen < 1000) {
            return rawNum;
        }
        if (rawNum.startsWith("-")) {
            rawLen -= 1;
        }
        return String.format("[number with %d characters]", rawLen);
    }

    /*
    /**********************************************************************
    /* Error reporting, EOF, unexpected chars/content
    /**********************************************************************
     */
    
    protected void _reportUnexpectedChar(int ch, String comment) throws JsonParseException
    {
        if (ch < 0) { // sanity check
            _reportInvalidEOF();
        }
        String msg = String.format("Unexpected character (%s)", _getCharDesc(ch));
        if (comment != null) {
            msg += ": "+comment;
        }
        _reportError(msg);
    }

    protected void _reportInvalidEOF() throws JsonParseException {
        _reportInvalidEOF(" in "+_currToken, _currToken);
    }

    protected void _reportInvalidEOFInValue(JsonToken type) throws JsonParseException {
        String msg;
        if (type == JsonToken.VALUE_STRING) {
            msg = " in a String value";
        } else if ((type == JsonToken.VALUE_NUMBER_INT)
                || (type == JsonToken.VALUE_NUMBER_FLOAT)) {
            msg = " in a Number value";
        } else {
            msg = " in a value";
        }
        _reportInvalidEOF(msg, type);
    }

    protected void _reportInvalidEOF(String msg, JsonToken currToken) throws JsonParseException {
        throw new JsonEOFException(this, currToken, "Unexpected end-of-input"+msg);
    }

    protected void _reportMissingRootWS(int ch) throws JsonParseException {
        _reportUnexpectedChar(ch, "Expected space separating root-level values");
    }
    
    protected void _throwInvalidSpace(int i) throws JsonParseException {
        char c = (char) i;
        String msg = "Illegal character ("+_getCharDesc(c)+"): only regular white space (\\r, \\n, \\t) is allowed between tokens";
        _reportError(msg);
    }

    protected final static String _getCharDesc(int ch)
    {
        char c = (char) ch;
        if (Character.isISOControl(c)) {
            return "(CTRL-CHAR, code "+ch+")";
        }
        if (ch > 255) {
            return "'"+c+"' (code "+ch+" / 0x"+Integer.toHexString(ch)+")";
        }
        return "'"+c+"' (code "+ch+")";
    }

    /*
    /**********************************************************************
    /* Error reporting, generic
    /**********************************************************************
     */

    protected final void _reportError(String msg) throws JsonParseException {
        throw _constructError(msg);
    }

    protected final void _reportError(String msg, Object arg) throws JsonParseException {
        throw _constructError(String.format(msg, arg));
    }

    protected final void _reportError(String msg, Object arg1, Object arg2) throws JsonParseException {
        throw _constructError(String.format(msg, arg1, arg2));
    }

    protected final void _reportError(String msg, Object arg1, Object arg2, Object arg3) throws JsonParseException {
        throw _constructError(String.format(msg, arg1, arg2, arg3));
    }

    protected final void _wrapError(String msg, Throwable t) throws JsonParseException {
        throw _constructError(msg, t);
    }

    protected final void _throwInternal() {
        VersionUtil.throwInternal();
    }

    protected InputCoercionException _constructInputCoercion(String msg, JsonToken inputType, Class<?> targetType) {
        return new InputCoercionException(this, msg, inputType, targetType)
            .withRequestPayload(_requestPayload);
    }
}<|MERGE_RESOLUTION|>--- conflicted
+++ resolved
@@ -198,19 +198,6 @@
     /**********************************************************************
      */
 
-<<<<<<< HEAD
-    @Override
-    public ObjectReadContext getObjectReadContext() {
-        return _objectReadContext;
-    }
-
-    @Override
-    public JacksonFeatureSet<StreamReadCapability> getReadCapabilities() {
-        return DEFAULT_READ_CAPABILITIES;
-    }
-
-=======
->>>>>>> e24a09c4
     // from base class:
 
     @Override
@@ -228,12 +215,18 @@
     @Override
     public boolean isEnabled(StreamReadFeature f) { return f.enabledIn(_streamReadFeatures); }
 
+    /*
+    /**********************************************************************
+    /* Config access, capability introspection
+    /**********************************************************************
+     */
+    
     @Override
     public int streamReadFeatures() { return _streamReadFeatures; }
 
     @Override
-    public int formatReadFeatures() {
-        return 0;
+    public JacksonFeatureSet<StreamReadCapability> getReadCapabilities() {
+        return DEFAULT_READ_CAPABILITIES;
     }
 
     /*
@@ -258,6 +251,11 @@
 
     //  public abstract JsonLocation getTokenLocation();
     //  public abstract JsonLocation getCurrentLocation();
+
+    @Override
+    public ObjectReadContext getObjectReadContext() {
+        return _objectReadContext;
+    }
 
     /**
      * Method sub-classes need to implement
