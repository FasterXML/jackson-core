--- conflicted
+++ resolved
@@ -822,37 +822,29 @@
     @Override
     public void writeNumber(double d) throws JacksonException
     {
+        final boolean useFast = isEnabled(StreamWriteFeature.USE_FAST_DOUBLE_WRITER);
         if (_cfgNumbersAsStrings ||
-<<<<<<< HEAD
                 (NumberOutput.notFinite(d) && JsonWriteFeature.WRITE_NAN_AS_STRINGS.enabledIn(_formatWriteFeatures))) {
-            writeString(String.valueOf(d));
-=======
-                (NumberOutput.notFinite(d) && isEnabled(Feature.QUOTE_NON_NUMERIC_NUMBERS))) {
-            writeString(NumberOutput.toString(d, isEnabled(Feature.USE_FAST_DOUBLE_WRITER)));
->>>>>>> 5a8ed082
+            writeString(NumberOutput.toString(d, useFast));
             return;
         }
         // What is the max length for doubles? 40 chars?
         _verifyValueWrite(WRITE_NUMBER);
-        writeRaw(NumberOutput.toString(d, isEnabled(Feature.USE_FAST_DOUBLE_WRITER)));
+        writeRaw(NumberOutput.toString(d, useFast));
     }
 
     @Override
     public void writeNumber(float f) throws JacksonException
     {
+        final boolean useFast = isEnabled(StreamWriteFeature.USE_FAST_DOUBLE_WRITER);
         if (_cfgNumbersAsStrings ||
-<<<<<<< HEAD
                 (NumberOutput.notFinite(f) && JsonWriteFeature.WRITE_NAN_AS_STRINGS.enabledIn(_formatWriteFeatures))) {
-            writeString(String.valueOf(f));
-=======
-                (NumberOutput.notFinite(f) && isEnabled(Feature.QUOTE_NON_NUMERIC_NUMBERS))) {
-            writeString(NumberOutput.toString(f, isEnabled(Feature.USE_FAST_DOUBLE_WRITER)));
->>>>>>> 5a8ed082
+            writeString(NumberOutput.toString(f, useFast));
             return;
         }
         // What is the max length for floats?
         _verifyValueWrite(WRITE_NUMBER);
-        writeRaw(NumberOutput.toString(f, isEnabled(Feature.USE_FAST_DOUBLE_WRITER)));
+        writeRaw(NumberOutput.toString(f, useFast));
     }
 
     @Override
