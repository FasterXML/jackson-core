package com.fasterxml.jackson.core.json;

import java.io.IOException;

import com.fasterxml.jackson.core.*;
import com.fasterxml.jackson.core.base.GeneratorBase;
import com.fasterxml.jackson.core.io.CharTypes;
import com.fasterxml.jackson.core.io.CharacterEscapes;
import com.fasterxml.jackson.core.io.IOContext;
import com.fasterxml.jackson.core.util.VersionUtil;

/**
 * Intermediate base class shared by JSON-backed generators
 * like {@link UTF8JsonGenerator} and {@link WriterBasedJsonGenerator}.
 */
public abstract class JsonGeneratorImpl extends GeneratorBase
{
    /*
    /**********************************************************
    /* Constants
    /**********************************************************
     */

    /**
     * This is the default set of escape codes, over 7-bit ASCII range
     * (first 128 character codes), used for single-byte UTF-8 characters.
     */
    protected final static int[] sOutputEscapes = CharTypes.get7BitOutputEscapes();

    /*
    /**********************************************************
    /* Configuration, basic I/O
    /**********************************************************
     */

    final protected IOContext _ioContext;

    /*
    /**********************************************************
    /* Configuration, output escaping
    /**********************************************************
     */

    /**
     * Currently active set of output escape code definitions (whether
     * and how to escape or not) for 7-bit ASCII range (first 128
     * character codes). Defined separately to make potentially
     * customizable
     */
    protected int[] _outputEscapes = sOutputEscapes;

    /**
     * Value between 128 (0x80) and 65535 (0xFFFF) that indicates highest
     * Unicode code point that will not need escaping; or 0 to indicate
     * that all characters can be represented without escaping.
     * Typically used to force escaping of some portion of character set;
     * for example to always escape non-ASCII characters (if value was 127).
     *<p>
     * NOTE: not all sub-classes make use of this setting.
     */
    protected int _maximumNonEscapedChar;

    /**
     * Definition of custom character escapes to use for generators created
     * by this factory, if any. If null, standard data format specific
     * escapes are used.
     *<p>
     * NOTE: although typically set during construction (in constructor),
     * can not be made final in 3.0 due to some edge use cases (JSONP support).
     */
    protected CharacterEscapes _characterEscapes;
    
    /*
    /**********************************************************
    /* Configuration, other
    /**********************************************************
     */

    /**
     * Separator to use, if any, between root-level values.
     */
    protected final SerializableString _rootValueSeparator;

    /**
     * Flag that is set if quoting is not to be added around
     * JSON Object property names.
     */
    protected boolean _cfgUnqNames;

    /**
     * Object that handles pretty-printing (usually additional
     * white space to make results more human-readable) during
     * output. If null, no pretty-printing is done.
     */
    protected PrettyPrinter _cfgPrettyPrinter;

    /*
    /**********************************************************
    /* Life-cycle
    /**********************************************************
     */

<<<<<<< HEAD
    public JsonGeneratorImpl(ObjectWriteContext writeCtxt, IOContext ctxt, int features,
            SerializableString rvs, CharacterEscapes charEsc, PrettyPrinter pp)
=======
    @SuppressWarnings("deprecation")
    public JsonGeneratorImpl(IOContext ctxt, int features, ObjectCodec codec)
>>>>>>> 9104ff82
    {
        super(writeCtxt, features);
        _ioContext = ctxt;
        if (Feature.ESCAPE_NON_ASCII.enabledIn(features)) {
            // inlined `setHighestNonEscapedChar()`
            _maximumNonEscapedChar = 127;
        }
        _cfgUnqNames = !Feature.QUOTE_FIELD_NAMES.enabledIn(features);
        _rootValueSeparator = rvs;

        _cfgPrettyPrinter = pp;
        // 03-Oct-2017, tatu: Not clean (shouldn't call non-static methods from ctor),
        //    but for now best way to avoid code duplication
        setCharacterEscapes(charEsc);
    }

    /*
    /**********************************************************
    /* Versioned
    /**********************************************************
     */

    @Override
    public Version version() {
        return VersionUtil.versionFor(getClass());
    }

    /*
    /**********************************************************
    /* Overridden configuration methods
    /**********************************************************
     */

    @SuppressWarnings("deprecation")
    @Override
    public JsonGenerator enable(Feature f) {
        super.enable(f);
        if (f == Feature.QUOTE_FIELD_NAMES) {
            _cfgUnqNames = false;
        }
        return this;
    }

    @SuppressWarnings("deprecation")
    @Override
    public JsonGenerator disable(Feature f) {
        super.disable(f);
        if (f == Feature.QUOTE_FIELD_NAMES) {
            _cfgUnqNames = true;
        }
        return this;
    }

    @SuppressWarnings("deprecation")
    @Override
    protected void _checkStdFeatureChanges(int newFeatureFlags, int changedFeatures) {
        super._checkStdFeatureChanges(newFeatureFlags, changedFeatures);
        _cfgUnqNames = !Feature.QUOTE_FIELD_NAMES.enabledIn(newFeatureFlags);
    }

    @Override
    public JsonGenerator setHighestNonEscapedChar(int charCode) {
        _maximumNonEscapedChar = (charCode < 0) ? 0 : charCode;
        return this;
    }

    @Override
    public int getHighestEscapedChar() {
        return _maximumNonEscapedChar;
    }

    @Override
    public JsonGenerator setCharacterEscapes(CharacterEscapes esc)
    {
        _characterEscapes = esc;
        if (esc == null) { // revert to standard escapes
            _outputEscapes = sOutputEscapes;
        } else {
            _outputEscapes = esc.getEscapeCodesForAscii();
        }
        return this;
    }

    /**
     * Method for accessing custom escapes factory uses for {@link JsonGenerator}s
     * it creates.
     */
    @Override
    public CharacterEscapes getCharacterEscapes() {
        return _characterEscapes;
    }

    @Override
    public JsonGenerator setPrettyPrinter(PrettyPrinter pp) {
        _cfgPrettyPrinter = pp;
        return this;
    }

    @Override
    public PrettyPrinter getPrettyPrinter() {
        return _cfgPrettyPrinter;
    }
    
    /*
    /**********************************************************
    /* Partial API
    /**********************************************************
     */

    // // Overrides just to make things final, to possibly help with inlining
    
    @Override
    public final void writeStringField(String fieldName, String value) throws IOException
    {
        writeFieldName(fieldName);
        writeString(value);
    }

    /*
    /**********************************************************
    /* Shared helper methods
    /**********************************************************
     */

    protected void _verifyPrettyValueWrite(String typeMsg, int status) throws IOException
    {
        // If we have a pretty printer, it knows what to do:
        switch (status) {
        case JsonWriteContext.STATUS_OK_AFTER_COMMA: // array
            _cfgPrettyPrinter.writeArrayValueSeparator(this);
            break;
        case JsonWriteContext.STATUS_OK_AFTER_COLON:
            _cfgPrettyPrinter.writeObjectFieldValueSeparator(this);
            break;
        case JsonWriteContext.STATUS_OK_AFTER_SPACE:
            _cfgPrettyPrinter.writeRootValueSeparator(this);
            break;
        case JsonWriteContext.STATUS_OK_AS_IS:
            // First entry, but of which context?
            if (_outputContext.inArray()) {
                _cfgPrettyPrinter.beforeArrayValues(this);
            } else if (_outputContext.inObject()) {
                _cfgPrettyPrinter.beforeObjectEntries(this);
            }
            break;
        case JsonWriteContext.STATUS_EXPECT_NAME:
            _reportCantWriteValueExpectName(typeMsg);
            break;
        default:
            _throwInternal();
            break;
        }
    }

    protected void _reportCantWriteValueExpectName(String typeMsg) throws IOException
    {
        _reportError(String.format("Can not %s, expecting field name (context: %s)",
                typeMsg, _outputContext.typeDesc()));
    }
}<|MERGE_RESOLUTION|>--- conflicted
+++ resolved
@@ -29,11 +29,18 @@
 
     /*
     /**********************************************************
-    /* Configuration, basic I/O
-    /**********************************************************
-     */
-
-    final protected IOContext _ioContext;
+    /* Configuration, basic I/O, features
+    /**********************************************************
+     */
+
+    protected final IOContext _ioContext;
+
+    /**
+     * Bit flag composed of bits that indicate which
+     * {@link com.fasterxml.jackson.core.json.JsonWriteFeature}s
+     * are enabled.
+     */
+    protected int _formatWriteFeatures;
 
     /*
     /**********************************************************
@@ -100,21 +107,18 @@
     /**********************************************************
      */
 
-<<<<<<< HEAD
-    public JsonGeneratorImpl(ObjectWriteContext writeCtxt, IOContext ctxt, int features,
+    public JsonGeneratorImpl(ObjectWriteContext writeCtxt, IOContext ctxt,
+            int streamWriteFeatures, int formatWriteFeatures,
             SerializableString rvs, CharacterEscapes charEsc, PrettyPrinter pp)
-=======
-    @SuppressWarnings("deprecation")
-    public JsonGeneratorImpl(IOContext ctxt, int features, ObjectCodec codec)
->>>>>>> 9104ff82
-    {
-        super(writeCtxt, features);
+    {
+        super(writeCtxt, streamWriteFeatures);
         _ioContext = ctxt;
-        if (Feature.ESCAPE_NON_ASCII.enabledIn(features)) {
+        _formatWriteFeatures = formatWriteFeatures;
+        if (Feature.ESCAPE_NON_ASCII.enabledIn(streamWriteFeatures)) {
             // inlined `setHighestNonEscapedChar()`
             _maximumNonEscapedChar = 127;
         }
-        _cfgUnqNames = !Feature.QUOTE_FIELD_NAMES.enabledIn(features);
+        _cfgUnqNames = !JsonWriteFeature.QUOTE_FIELD_NAMES.enabledIn(formatWriteFeatures);
         _rootValueSeparator = rvs;
 
         _cfgPrettyPrinter = pp;
