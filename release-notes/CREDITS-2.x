--- conflicted
+++ resolved
@@ -367,24 +367,28 @@
  * Contributed #1036: Allow all array elements in `JsonPointerBasedFilter`
   (2.16.0)
 
-Pedro Nacht (pnacht@github)
+Pedro Nacht (@pnacht@)
  * Contributed #844: Add SLSA provenance via build script
   (2.15.0)
 
-Jonas Konrad (yawkat@github)
-<<<<<<< HEAD
+Jonas Konrad (@yawkat)
  * Contributed #921: Add `JsonFactory.Feature` to disable charset detection
   (2.15.0)
 
-Carter Kozak (carterkozak@github)
+Carter Kozak (@carterkozak)
  * Contributed #1015: `JsonFactory` implementations should respect `CANONICALIZE_FIELD_NAMES`
   (2.15.1)
 
-Armin Samii (artoonie@github)
+Dai Mikurube (dmikurube@github)
+ * Contributed #1111: Call the right `filterFinishArray()`/`filterFinishObject()`
+   from `FilteringParserDelegate`
+  (2.15.3)
+
+Armin Samii (@artoonie)
  * Contributed #1050: Compare `_snapshotInfo` in `Version`
   (2.16.0)
 
-Joo Hyuk Kim (JooHyukKim@github)
+Joo Hyuk Kim (@JooHyukKim)
  * Contributed #1067: Add `ErrorReportConfiguration`
   (2.16.0)
 
@@ -395,13 +399,4 @@
 
 Mario Fusco (@mariofusco)
  * Contributed #1064: Add full set of `BufferRecyclerPool` implementations
-  (2.16.0)
-=======
-  * Contributed #921: Add `JsonFactory.Feature` to disable charset detection
-  (2.15.0)
-
-Dai Mikurube (dmikurube@github)
-  * Contributed #1111: Call the right `filterFinishArray()`/`filterFinishObject()`
-   from `FilteringParserDelegate`
-  (2.15.3)
->>>>>>> 372a009c
+  (2.16.0)