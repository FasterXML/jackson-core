--- conflicted
+++ resolved
@@ -1330,23 +1330,6 @@
 
     /**
      * Convenience method for outputting a field entry ("member")
-<<<<<<< HEAD
-     * that contains specified data in base64-encoded form.
-     * Equivalent to:
-     *<pre>
-     *  writeFieldName(fieldName);
-     *  writeBinary(value);
-     *</pre>
-     */
-    public void writeBinaryField(String fieldName, byte[] data) throws IOException {
-        writeFieldName(fieldName);
-        writeBinary(data);
-    }
-
-    /**
-     * Convenience method for outputting a field entry ("member")
-=======
->>>>>>> edf7405c
      * (that will contain a JSON Array value), and the START_ARRAY marker.
      * Equivalent to:
      *<pre>
