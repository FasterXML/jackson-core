package com.fasterxml.jackson.core;

/**
 * Unit tests for class {@link Version}.
<<<<<<< HEAD
 */
public class VersionTest extends BaseTest
{
  public void testCompareToOne() {
      Version version = Version.unknownVersion();
      Version versionTwo = new Version(0, -263, -1820, "", "", "");
=======
 *
 **/
public class VersionTest{

  @Test
  public void testCompareToOne() {
      Version version = Version.unknownVersion();
      Version versionTwo = new Version(0, (-263), (-1820), "",
              "", "");
>>>>>>> b9c76045

      assertEquals(263, version.compareTo(versionTwo));
  }

  public void testCompareToReturningZero() {
      Version version = Version.unknownVersion();
<<<<<<< HEAD
      Version versionTwo = new Version(0, 0, 0, "", "", "");
=======
      Version versionTwo = new Version(0, 0, 0, "",
              "", "");
>>>>>>> b9c76045

      assertEquals(0, version.compareTo(versionTwo));
  }

  public void testCreatesVersionTaking6ArgumentsAndCallsCompareTo() {
      Version version = new Version(0, 0, 0, null, null, "");
      Version versionTwo = new Version(0, 0, 0, "", "", "//0.0.0");

      assertTrue(version.compareTo(versionTwo) < 0);
  }

  public void testCompareToTwo() {
      Version version = Version.unknownVersion();
<<<<<<< HEAD
      Version versionTwo = new Version(-1, 0, 0, "SNAPSHOT", "groupId", "artifactId");
=======
      Version versionTwo = new Version((-1), 0, 0, "0.0.0",
              "", "");
>>>>>>> b9c76045

      int diff = version.compareTo(versionTwo);
      assertTrue("Diff should be negative, was: "+diff, diff < 0);
  }

  public void testCompareToAndCreatesVersionTaking6ArgumentsAndUnknownVersion() {
      Version version = Version.unknownVersion();
      Version versionTwo = new Version(0, 0, 0, "SNAPSHOT", "groupId", "artifactId");

      assertTrue(version.compareTo(versionTwo) < 0);
  }
}<|MERGE_RESOLUTION|>--- conflicted
+++ resolved
@@ -2,36 +2,19 @@
 
 /**
  * Unit tests for class {@link Version}.
-<<<<<<< HEAD
  */
 public class VersionTest extends BaseTest
 {
   public void testCompareToOne() {
       Version version = Version.unknownVersion();
       Version versionTwo = new Version(0, -263, -1820, "", "", "");
-=======
- *
- **/
-public class VersionTest{
-
-  @Test
-  public void testCompareToOne() {
-      Version version = Version.unknownVersion();
-      Version versionTwo = new Version(0, (-263), (-1820), "",
-              "", "");
->>>>>>> b9c76045
 
       assertEquals(263, version.compareTo(versionTwo));
   }
 
   public void testCompareToReturningZero() {
       Version version = Version.unknownVersion();
-<<<<<<< HEAD
       Version versionTwo = new Version(0, 0, 0, "", "", "");
-=======
-      Version versionTwo = new Version(0, 0, 0, "",
-              "", "");
->>>>>>> b9c76045
 
       assertEquals(0, version.compareTo(versionTwo));
   }
@@ -45,12 +28,7 @@
 
   public void testCompareToTwo() {
       Version version = Version.unknownVersion();
-<<<<<<< HEAD
       Version versionTwo = new Version(-1, 0, 0, "SNAPSHOT", "groupId", "artifactId");
-=======
-      Version versionTwo = new Version((-1), 0, 0, "0.0.0",
-              "", "");
->>>>>>> b9c76045
 
       int diff = version.compareTo(versionTwo);
       assertTrue("Diff should be negative, was: "+diff, diff < 0);
