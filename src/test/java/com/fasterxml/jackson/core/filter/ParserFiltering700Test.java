--- conflicted
+++ resolved
@@ -106,36 +106,24 @@
 
         assertToken(JsonToken.START_OBJECT, p.nextToken());
 
-<<<<<<< HEAD
-        assertToken(JsonToken.PROPERTY_NAME, p.nextToken());
-        assertEquals("value", p.currentName());
-
-        assertToken(JsonToken.START_OBJECT, p.nextToken());
-        assertToken(JsonToken.PROPERTY_NAME, p.nextToken());
-        assertEquals("a", p.currentName());
-        assertToken(JsonToken.VALUE_NUMBER_INT, p.nextToken());
-        assertEquals(99, p.getIntValue());
-        assertEquals(JsonToken.END_OBJECT, p.nextToken());
-=======
         if (useNextName) {
-            assertEquals("value", p.nextFieldName());
+            assertEquals("value", p.nextName());
             assertToken(JsonToken.START_OBJECT, p.nextToken());
-            assertEquals("a", p.nextFieldName());
+            assertEquals("a", p.nextName());
             assertToken(JsonToken.VALUE_NUMBER_INT, p.nextToken());
             assertEquals(99, p.getIntValue());
-            assertNull(p.nextFieldName());
+            assertNull(p.nextName());
             assertEquals(JsonToken.END_OBJECT, p.currentToken());
         } else {
-            assertToken(JsonToken.FIELD_NAME, p.nextToken());
+            assertToken(JsonToken.PROPERTY_NAME, p.nextToken());
             assertEquals("value", p.currentName());
             assertToken(JsonToken.START_OBJECT, p.nextToken());
-            assertToken(JsonToken.FIELD_NAME, p.nextToken());
+            assertToken(JsonToken.PROPERTY_NAME, p.nextToken());
             assertEquals("a", p.currentName());
             assertToken(JsonToken.VALUE_NUMBER_INT, p.nextToken());
             assertEquals(99, p.getIntValue());
             assertEquals(JsonToken.END_OBJECT, p.nextToken());
         }
->>>>>>> 21769819
 
         assertEquals(JsonToken.END_OBJECT, p.nextToken());
         assertNull(p.nextToken());
