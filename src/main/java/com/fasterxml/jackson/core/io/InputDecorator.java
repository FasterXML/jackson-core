--- conflicted
+++ resolved
@@ -25,13 +25,9 @@
      * @param in Original input source
      * 
      * @return InputStream to use; either 'in' as is, or decorator
-<<<<<<< HEAD
      *   version that typically delegates to 'in'
-=======
-     *   version that typically delogates to 'in'
      *
      * @throws IOException if construction of {@link InputStream} fails
->>>>>>> 2493625b
      */
     public abstract InputStream decorate(IOContext ctxt, InputStream in)
         throws IOException;
