package com.fasterxml.jackson.core.read;

import com.fasterxml.jackson.core.*;
import com.fasterxml.jackson.core.exc.StreamReadException;
import com.fasterxml.jackson.core.json.JsonFactory;
import com.fasterxml.jackson.core.json.JsonReadFeature;

public class NonStandardNumberParsingTest
    extends com.fasterxml.jackson.core.BaseTest
{
    private final JsonFactory JSON_F = JsonFactory.builder()
            .enable(JsonReadFeature.ALLOW_LEADING_DECIMAL_POINT_FOR_NUMBERS)
            .enable(JsonReadFeature.ALLOW_TRAILING_DECIMAL_POINT_FOR_NUMBERS)
            .build();

    protected JsonFactory jsonFactory() {
        return JSON_F;
    }

    /**
     * The format ".NNN" (as opposed to "0.NNN") is not valid JSON, so this should fail
     */
    public void testLeadingDotInDecimal() {
        for (int mode : ALL_MODES) {
            JsonParser p = createParser(mode, " .123 ");
            try {
                p.nextToken();
                fail("Should not pass");
            } catch (StreamReadException e) {
                verifyException(e, "Unexpected character ('.'");
            }
            p.close();
        }
    }

<<<<<<< HEAD
    public void testLeadingDotInDecimalAllowedAsync() {
        _testLeadingDotInDecimalAllowed(JSON_F, MODE_DATA_INPUT);
=======
    /**
     * The format "NNN." (as opposed to "NNN") is not valid JSON, so this should fail
     */
    public void testTrailingDotInDecimal() throws Exception {
        for (int mode : ALL_MODES) {
            JsonParser p = createParser(mode, " 123. ");
            try {
                p.nextToken();
                fail("Should not pass");
            } catch (JsonParseException e) {
                verifyException(e, "Decimal point not followed by a digit");
            }
            p.close();
        }
    }

    public void testLeadingDotInDecimalAllowedAsync() throws Exception {
        _testLeadingDotInDecimalAllowed(jsonFactory(), MODE_DATA_INPUT);
>>>>>>> 011e31f5
    }

    public void testLeadingDotInDecimalAllowedBytes() {
        _testLeadingDotInDecimalAllowed(JSON_F, MODE_INPUT_STREAM);
        _testLeadingDotInDecimalAllowed(JSON_F, MODE_INPUT_STREAM_THROTTLED);
    }

    public void testLeadingDotInDecimalAllowedReader() {
        _testLeadingDotInDecimalAllowed(JSON_F, MODE_READER);
    }

<<<<<<< HEAD
    private void _testLeadingDotInDecimalAllowed(JsonFactory f, int mode)
=======
    public void testTrailingDotInDecimalAllowedAsync() throws Exception {
        _testTrailingDotInDecimalAllowed(jsonFactory(), MODE_DATA_INPUT);
    }

    public void testTrailingDotInDecimalAllowedBytes() throws Exception {
        _testTrailingDotInDecimalAllowed(jsonFactory(), MODE_INPUT_STREAM);
        _testTrailingDotInDecimalAllowed(jsonFactory(), MODE_INPUT_STREAM_THROTTLED);
    }

    public void testTrailingDotInDecimalAllowedReader() throws Exception {
        _testTrailingDotInDecimalAllowed(jsonFactory(), MODE_READER);
    }

    private void _testLeadingDotInDecimalAllowed(JsonFactory f, int mode) throws Exception
>>>>>>> 011e31f5
    {
        JsonParser p = createParser(f, mode, " .125 ");
        assertEquals(JsonToken.VALUE_NUMBER_FLOAT, p.nextToken());
        assertEquals(0.125, p.getValueAsDouble());
        assertEquals("0.125", p.getDecimalValue().toString());
        assertEquals(".125", p.getText());
        p.close();
    }

    private void _testTrailingDotInDecimalAllowed(JsonFactory f, int mode) throws Exception
    {
        JsonParser p = createParser(f, mode, " 125. ");
        assertEquals(JsonToken.VALUE_NUMBER_FLOAT, p.nextToken());
        assertEquals(125.0, p.getValueAsDouble());
        assertEquals("125", p.getDecimalValue().toString());
        assertEquals("125.", p.getText());
        p.close();
    }
}<|MERGE_RESOLUTION|>--- conflicted
+++ resolved
@@ -33,29 +33,24 @@
         }
     }
 
-<<<<<<< HEAD
-    public void testLeadingDotInDecimalAllowedAsync() {
-        _testLeadingDotInDecimalAllowed(JSON_F, MODE_DATA_INPUT);
-=======
     /**
      * The format "NNN." (as opposed to "NNN") is not valid JSON, so this should fail
      */
-    public void testTrailingDotInDecimal() throws Exception {
+    public void testTrailingDotInDecimal() {
         for (int mode : ALL_MODES) {
             JsonParser p = createParser(mode, " 123. ");
             try {
                 p.nextToken();
                 fail("Should not pass");
-            } catch (JsonParseException e) {
+            } catch (StreamReadException e) {
                 verifyException(e, "Decimal point not followed by a digit");
             }
             p.close();
         }
     }
 
-    public void testLeadingDotInDecimalAllowedAsync() throws Exception {
+    public void testLeadingDotInDecimalAllowedAsync() {
         _testLeadingDotInDecimalAllowed(jsonFactory(), MODE_DATA_INPUT);
->>>>>>> 011e31f5
     }
 
     public void testLeadingDotInDecimalAllowedBytes() {
@@ -67,24 +62,20 @@
         _testLeadingDotInDecimalAllowed(JSON_F, MODE_READER);
     }
 
-<<<<<<< HEAD
-    private void _testLeadingDotInDecimalAllowed(JsonFactory f, int mode)
-=======
-    public void testTrailingDotInDecimalAllowedAsync() throws Exception {
+    public void testTrailingDotInDecimalAllowedAsync() {
         _testTrailingDotInDecimalAllowed(jsonFactory(), MODE_DATA_INPUT);
     }
 
-    public void testTrailingDotInDecimalAllowedBytes() throws Exception {
+    public void testTrailingDotInDecimalAllowedBytes() {
         _testTrailingDotInDecimalAllowed(jsonFactory(), MODE_INPUT_STREAM);
         _testTrailingDotInDecimalAllowed(jsonFactory(), MODE_INPUT_STREAM_THROTTLED);
     }
 
-    public void testTrailingDotInDecimalAllowedReader() throws Exception {
+    public void testTrailingDotInDecimalAllowedReader() {
         _testTrailingDotInDecimalAllowed(jsonFactory(), MODE_READER);
     }
 
-    private void _testLeadingDotInDecimalAllowed(JsonFactory f, int mode) throws Exception
->>>>>>> 011e31f5
+    private void _testLeadingDotInDecimalAllowed(JsonFactory f, int mode)
     {
         JsonParser p = createParser(f, mode, " .125 ");
         assertEquals(JsonToken.VALUE_NUMBER_FLOAT, p.nextToken());
@@ -94,7 +85,7 @@
         p.close();
     }
 
-    private void _testTrailingDotInDecimalAllowed(JsonFactory f, int mode) throws Exception
+    private void _testTrailingDotInDecimalAllowed(JsonFactory f, int mode)
     {
         JsonParser p = createParser(f, mode, " 125. ");
         assertEquals(JsonToken.VALUE_NUMBER_FLOAT, p.nextToken());
