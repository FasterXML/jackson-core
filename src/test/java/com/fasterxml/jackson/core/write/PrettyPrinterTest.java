package com.fasterxml.jackson.core.write;

import com.fasterxml.jackson.core.*;
import com.fasterxml.jackson.core.json.JsonFactory;
import com.fasterxml.jackson.core.io.SerializedString;
import com.fasterxml.jackson.core.util.DefaultIndenter;
import com.fasterxml.jackson.core.util.DefaultPrettyPrinter;
import com.fasterxml.jackson.core.util.MinimalPrettyPrinter;
import com.fasterxml.jackson.core.util.Separators;

import java.io.*;

/**
 * Set of basic unit tests for verifying that indenting
 * option of generator works correctly
 */
@SuppressWarnings("serial")
public class PrettyPrinterTest
    extends com.fasterxml.jackson.core.BaseTest
{
    static class CountPrinter extends MinimalPrettyPrinter
    {
        @Override
        public void writeEndObject(JsonGenerator jg, int nrOfEntries)
                throws IOException, JsonGenerationException
        {
            jg.writeRaw("("+nrOfEntries+")}");
        }

        @Override
        public void writeEndArray(JsonGenerator jg, int nrOfValues)
            throws IOException, JsonGenerationException
        {
            jg.writeRaw("("+nrOfValues+")]");
        }
    }

    /*
    /**********************************************************
    /* Test methods
    /**********************************************************
     */

    private final JsonFactory JSON_F = sharedStreamFactory();

    public void testObjectCount() throws Exception
    {
        final String EXP = "{\"x\":{\"a\":1,\"b\":2(2)}(1)}";

        for (int i = 0; i < 2; ++i) {
            boolean useBytes = (i > 0);
            ByteArrayOutputStream bytes = new ByteArrayOutputStream();
            StringWriter sw = new StringWriter();

            ObjectWriteContext ppContext = new ObjectWriteContext.Base() {
                @Override
                public PrettyPrinter getPrettyPrinter() { return new CountPrinter(); }
            };
            
            JsonGenerator gen = useBytes ? JSON_F.createGenerator(ppContext, bytes)
                    : JSON_F.createGenerator(ppContext, sw);
            gen.writeStartObject();
            gen.writeFieldName("x");
            gen.writeStartObject();
            gen.writeNumberField("a", 1);
            gen.writeNumberField("b", 2);
            gen.writeEndObject();
            gen.writeEndObject();
            gen.close();

            String json = useBytes ? bytes.toString("UTF-8") : sw.toString();
            assertEquals(EXP, json);
        }
    }

    public void testArrayCount() throws Exception
    {
        final String EXP = "[6,[1,2,9(3)](2)]";

        for (int i = 0; i < 2; ++i) {
            boolean useBytes = (i > 0);
            ByteArrayOutputStream bytes = new ByteArrayOutputStream();
            StringWriter sw = new StringWriter();
            ObjectWriteContext ppContext = new ObjectWriteContext.Base() {
                @Override
                public PrettyPrinter getPrettyPrinter() { return new CountPrinter(); }
            };

            JsonGenerator gen = useBytes ? JSON_F.createGenerator(ppContext, bytes)
                    : JSON_F.createGenerator(ppContext, sw);
            gen.writeStartArray();
            gen.writeNumber(6);
            gen.writeStartArray();
            gen.writeNumber(1);
            gen.writeNumber(2);
            gen.writeNumber(9);
            gen.writeEndArray();
            gen.writeEndArray();
            gen.close();

            String json = useBytes ? bytes.toString("UTF-8") : sw.toString();
            assertEquals(EXP, json);
        }
    }

    @SuppressWarnings("resource")
    public void testSimpleDocWithMinimal() throws Exception
    {
        StringWriter sw = new StringWriter();
        // first with standard minimal
        ObjectWriteContext ppContext = new ObjectWriteContext.Base() {
            @Override
            public PrettyPrinter getPrettyPrinter() { return new MinimalPrettyPrinter(); }
        };
        JsonGenerator gen = JSON_F.createGenerator(ppContext, sw);
        String docStr = _verifyPrettyPrinter(gen, sw);
        // which should have no linefeeds, tabs
        assertEquals(-1, docStr.indexOf('\n'));
        assertEquals(-1, docStr.indexOf('\t'));

        // And then with slightly customized variant
        ppContext = new ObjectWriteContext.Base() {
            @Override
            public PrettyPrinter getPrettyPrinter() {
                return new MinimalPrettyPrinter() {
                    @Override
                    // use TAB between array values
                    public void beforeArrayValues(JsonGenerator jg) throws IOException, JsonGenerationException
                    {
                        jg.writeRaw("\t");
                    }
                };
            }
        };

        gen = new JsonFactory().createGenerator(ppContext, sw);
        docStr = _verifyPrettyPrinter(gen, sw);
        assertEquals(-1, docStr.indexOf('\n'));
        assertTrue(docStr.indexOf('\t') >= 0);
        gen.close();
    }

    // [core#26]
    public void testCustomRootSeparatorWithPP() throws Exception
    {
        // first, no pretty-printing (will still separate root values with a space!)
        assertEquals("{} {} []", _generateRoot(JSON_F, null));
        // First with default pretty printer, default configs:
        assertEquals("{ } { } [ ]", _generateRoot(JSON_F, new DefaultPrettyPrinter()));
        // then custom:
        assertEquals("{ }|{ }|[ ]", _generateRoot(JSON_F, new DefaultPrettyPrinter("|")));
    }

    // Alternative solution for [jackson-core#26]
    public void testCustomRootSeparatorWithFactory() throws Exception
    {
        JsonFactory f = JsonFactory.builder()
                .rootValueSeparator("##")
                .build();
        StringWriter sw = new StringWriter();
        JsonGenerator gen = f.createGenerator(ObjectWriteContext.empty(), sw);
        gen.writeNumber(13);
        gen.writeBoolean(false);
        gen.writeNull();
        gen.close();
        assertEquals("13##false##null", sw.toString());
    }

    public void testCustomSeparatorsWithMinimal() throws Exception
    {
        StringWriter sw = new StringWriter();
<<<<<<< HEAD
        ObjectWriteContext ppContext = new ObjectWriteContext.Base() {
            @Override
            public PrettyPrinter getPrettyPrinter() {
                return new MinimalPrettyPrinter().setSeparators(Separators.createDefaultInstance()
                        .withObjectFieldValueSeparator('=')
                        .withObjectEntrySeparator(';')
                        .withArrayValueSeparator('|'));
            }
        };
=======
        JsonGenerator gen = JSON_F.createGenerator(sw);
        gen.setPrettyPrinter(new MinimalPrettyPrinter().setSeparators(Separators.createDefaultInstance()
                .withObjectFieldValueSeparator('=')
                .withObjectEntrySeparator(';')
                .withArrayValueSeparator('|')));
>>>>>>> 8f2e0399

        JsonGenerator gen = new JsonFactory().createGenerator(ppContext, sw);
        _writeTestDocument(gen);
<<<<<<< HEAD
        gen.close();
        assertEquals("[3|\"abc\"|[true]|{\"f\"=null;\"f2\"=null}]", sw.toString());
=======
        gen.close();

        assertEquals("[3|\"abc\"|[true]|{\"f\"=null;\"f2\"=null}]", sw.toString());

        // and with byte-backed too
        ByteArrayOutputStream bytes = new ByteArrayOutputStream();
        gen = JSON_F.createGenerator(bytes);
        gen.setPrettyPrinter(new MinimalPrettyPrinter().setSeparators(Separators.createDefaultInstance()
                .withObjectFieldValueSeparator('=')
                .withObjectEntrySeparator(';')
                .withArrayValueSeparator('|')));

        _writeTestDocument(gen);
        gen.close();

        assertEquals("[3|\"abc\"|[true]|{\"f\"=null;\"f2\"=null}]", bytes.toString("UTF-8"));
>>>>>>> 8f2e0399
    }

    public void testCustomSeparatorsWithPP() throws Exception
    {
        StringWriter sw = new StringWriter();
        ObjectWriteContext ppContext = new ObjectWriteContext.Base() {
            @Override
            public PrettyPrinter getPrettyPrinter() {
                return new DefaultPrettyPrinter().withSeparators(Separators.createDefaultInstance()
                        .withObjectFieldValueSeparator('=')
                        .withObjectEntrySeparator(';')
                        .withArrayValueSeparator('|'));
            }
        };
        
        JsonGenerator gen = new JsonFactory().createGenerator(ppContext, sw);
        _writeTestDocument(gen);
        gen.close();
        assertEquals("[ 3| \"abc\"| [ true ]| {" + DefaultIndenter.SYS_LF +
                "  \"f\" = null;" + DefaultIndenter.SYS_LF +
                "  \"f2\" = null" + DefaultIndenter.SYS_LF +
                "} ]", sw.toString());
    }

    public void testCustomSeparatorsWithPPWithoutSpaces() throws Exception
    {
        StringWriter sw = new StringWriter();
        ObjectWriteContext ppContext = new ObjectWriteContext.Base() {
            @Override
            public PrettyPrinter getPrettyPrinter() {
                return new DefaultPrettyPrinter().withSeparators(Separators.createDefaultInstance()
                        .withObjectFieldValueSeparator('=')
                        .withObjectEntrySeparator(';')
                        .withArrayValueSeparator('|'))
                    .withoutSpacesInObjectEntries();
            }
        };

        JsonGenerator gen = new JsonFactory().createGenerator(ppContext, sw);

        _writeTestDocument(gen);
        gen.close();
        assertEquals("[ 3| \"abc\"| [ true ]| {" + DefaultIndenter.SYS_LF +
                "  \"f\"=null;" + DefaultIndenter.SYS_LF +
                "  \"f2\"=null" + DefaultIndenter.SYS_LF +
                "} ]", sw.toString());
    }

    /*
    /**********************************************************
    /* Helper methods
    /**********************************************************
     */

    private String _verifyPrettyPrinter(JsonGenerator gen, StringWriter sw) throws Exception
    {
        _writeTestDocument(gen);

        String docStr = sw.toString();
        JsonParser jp = createParserUsingReader(docStr);

        assertEquals(JsonToken.START_ARRAY, jp.nextToken());

        assertEquals(JsonToken.VALUE_NUMBER_INT, jp.nextToken());
        assertEquals(3, jp.getIntValue());
        assertEquals(JsonToken.VALUE_STRING, jp.nextToken());
        assertEquals("abc", jp.getText());

        assertEquals(JsonToken.START_ARRAY, jp.nextToken());
        assertEquals(JsonToken.VALUE_TRUE, jp.nextToken());
        assertEquals(JsonToken.END_ARRAY, jp.nextToken());

        assertEquals(JsonToken.START_OBJECT, jp.nextToken());
        assertEquals(JsonToken.FIELD_NAME, jp.nextToken());
        assertEquals("f", jp.getText());
        assertEquals(JsonToken.VALUE_NULL, jp.nextToken());
        assertEquals(JsonToken.FIELD_NAME, jp.nextToken());
        assertEquals("f2", jp.getText());
        assertEquals(JsonToken.VALUE_NULL, jp.nextToken());
        assertEquals(JsonToken.END_OBJECT, jp.nextToken());

        assertEquals(JsonToken.END_ARRAY, jp.nextToken());

        jp.close();

        return docStr;
    }

    private void _writeTestDocument(JsonGenerator gen) throws IOException {
        gen.writeStartArray();
        gen.writeNumber(3);
        gen.writeString("abc");

        gen.writeStartArray();
        gen.writeBoolean(true);
        gen.writeEndArray();

        gen.writeStartObject();
        gen.writeFieldName("f");
        gen.writeNull();
        // for better test coverage also use alt method
        gen.writeFieldName(new SerializedString("f2"));
        gen.writeNull();
        gen.writeEndObject();

        gen.writeEndArray();
        gen.close();
    }

    protected String _generateRoot(TokenStreamFactory f, final PrettyPrinter pp) throws IOException
    {
        StringWriter sw = new StringWriter();
        ObjectWriteContext ppContext = new ObjectWriteContext.Base() {
            @Override
            public PrettyPrinter getPrettyPrinter() {
                return pp;
            }
        };
        JsonGenerator gen = f.createGenerator(ppContext, sw);
        gen.writeStartObject();
        gen.writeEndObject();
        gen.writeStartObject();
        gen.writeEndObject();
        gen.writeStartArray();
        gen.writeEndArray();
        gen.close();
        return sw.toString();
    }
}<|MERGE_RESOLUTION|>--- conflicted
+++ resolved
@@ -169,7 +169,6 @@
     public void testCustomSeparatorsWithMinimal() throws Exception
     {
         StringWriter sw = new StringWriter();
-<<<<<<< HEAD
         ObjectWriteContext ppContext = new ObjectWriteContext.Base() {
             @Override
             public PrettyPrinter getPrettyPrinter() {
@@ -179,37 +178,18 @@
                         .withArrayValueSeparator('|'));
             }
         };
-=======
-        JsonGenerator gen = JSON_F.createGenerator(sw);
-        gen.setPrettyPrinter(new MinimalPrettyPrinter().setSeparators(Separators.createDefaultInstance()
-                .withObjectFieldValueSeparator('=')
-                .withObjectEntrySeparator(';')
-                .withArrayValueSeparator('|')));
->>>>>>> 8f2e0399
-
-        JsonGenerator gen = new JsonFactory().createGenerator(ppContext, sw);
-        _writeTestDocument(gen);
-<<<<<<< HEAD
-        gen.close();
-        assertEquals("[3|\"abc\"|[true]|{\"f\"=null;\"f2\"=null}]", sw.toString());
-=======
-        gen.close();
-
+        JsonGenerator gen = JSON_F.createGenerator(ppContext, sw);
+        _writeTestDocument(gen);
+        gen.close();
         assertEquals("[3|\"abc\"|[true]|{\"f\"=null;\"f2\"=null}]", sw.toString());
 
         // and with byte-backed too
         ByteArrayOutputStream bytes = new ByteArrayOutputStream();
-        gen = JSON_F.createGenerator(bytes);
-        gen.setPrettyPrinter(new MinimalPrettyPrinter().setSeparators(Separators.createDefaultInstance()
-                .withObjectFieldValueSeparator('=')
-                .withObjectEntrySeparator(';')
-                .withArrayValueSeparator('|')));
-
+        gen = JSON_F.createGenerator(ppContext, bytes);
         _writeTestDocument(gen);
         gen.close();
 
         assertEquals("[3|\"abc\"|[true]|{\"f\"=null;\"f2\"=null}]", bytes.toString("UTF-8"));
->>>>>>> 8f2e0399
     }
 
     public void testCustomSeparatorsWithPP() throws Exception
