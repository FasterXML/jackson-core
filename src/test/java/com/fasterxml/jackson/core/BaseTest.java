package com.fasterxml.jackson.core;

import java.io.*;
import java.nio.charset.StandardCharsets;
import java.util.*;

import com.fasterxml.jackson.core.json.JsonFactory;
import com.fasterxml.jackson.core.json.JsonFactoryBuilder;
import com.fasterxml.jackson.core.testsupport.MockDataInput;
import com.fasterxml.jackson.core.testsupport.ThrottledInputStream;
import com.fasterxml.jackson.core.util.Named;

import junit.framework.TestCase;

@SuppressWarnings("resource")
public abstract class BaseTest
    extends TestCase
{
    protected final static String FIELD_BASENAME = "f";

    protected final static int MODE_INPUT_STREAM = 0;
    protected final static int MODE_INPUT_STREAM_THROTTLED = 1;
    protected final static int MODE_READER = 2;
    protected final static int MODE_DATA_INPUT = 3;

    protected final static int[] ALL_MODES = new int[] {
        MODE_INPUT_STREAM,
        MODE_INPUT_STREAM_THROTTLED,
        MODE_READER,
        MODE_DATA_INPUT
    };

    protected final static int[] ALL_BINARY_MODES = new int[] {
        MODE_INPUT_STREAM,
        MODE_INPUT_STREAM_THROTTLED,
        MODE_DATA_INPUT
    };

    protected final static int[] ALL_TEXT_MODES = new int[] {
        MODE_READER
    };

    // DataInput not streaming
    protected final static int[] ALL_STREAMING_MODES = new int[] {
        MODE_INPUT_STREAM,
        MODE_INPUT_STREAM_THROTTLED,
        MODE_READER
    };

    /*
    /**********************************************************************
    /* Some sample documents
    /**********************************************************************
     */

    protected final static int SAMPLE_SPEC_VALUE_WIDTH = 800;
    protected final static int SAMPLE_SPEC_VALUE_HEIGHT = 600;
    protected final static String SAMPLE_SPEC_VALUE_TITLE = "View from 15th Floor";
    protected final static String SAMPLE_SPEC_VALUE_TN_URL = "http://www.example.com/image/481989943";
    protected final static int SAMPLE_SPEC_VALUE_TN_HEIGHT = 125;
    protected final static String SAMPLE_SPEC_VALUE_TN_WIDTH = "100";
    protected final static int SAMPLE_SPEC_VALUE_TN_ID1 = 116;
    protected final static int SAMPLE_SPEC_VALUE_TN_ID2 = 943;
    protected final static int SAMPLE_SPEC_VALUE_TN_ID3 = 234;
    protected final static int SAMPLE_SPEC_VALUE_TN_ID4 = 38793;

    protected final static String SAMPLE_DOC_JSON_SPEC = 
        "{\n"
        +"  \"Image\" : {\n"
        +"    \"Width\" : "+SAMPLE_SPEC_VALUE_WIDTH+",\n"
        +"    \"Height\" : "+SAMPLE_SPEC_VALUE_HEIGHT+","
        +"\"Title\" : \""+SAMPLE_SPEC_VALUE_TITLE+"\",\n"
        +"    \"Thumbnail\" : {\n"
        +"      \"Url\" : \""+SAMPLE_SPEC_VALUE_TN_URL+"\",\n"
        +"\"Height\" : "+SAMPLE_SPEC_VALUE_TN_HEIGHT+",\n"
        +"      \"Width\" : \""+SAMPLE_SPEC_VALUE_TN_WIDTH+"\"\n"
        +"    },\n"
        +"    \"IDs\" : ["+SAMPLE_SPEC_VALUE_TN_ID1+","+SAMPLE_SPEC_VALUE_TN_ID2+","+SAMPLE_SPEC_VALUE_TN_ID3+","+SAMPLE_SPEC_VALUE_TN_ID4+"]\n"
        +"  }"
        +"}"
        ;

    /*
    /**********************************************************************
    /* Helper classes (beans)
    /**********************************************************************
     */

    /**
     * Sample class from Jackson tutorial ("JacksonInFiveMinutes")
     */
    protected static class FiveMinuteUser {
        public enum Gender { MALE, FEMALE };

        public static class Name
        {
          private String _first, _last;

          public Name() { }
          public Name(String f, String l) {
              _first = f;
              _last = l;
          }
          
          public String getFirst() { return _first; }
          public String getLast() { return _last; }

          public void setFirst(String s) { _first = s; }
          public void setLast(String s) { _last = s; }

          @Override
          public boolean equals(Object o)
          {
              if (o == this) return true;
              if (o == null || o.getClass() != getClass()) return false;
              Name other = (Name) o;
              return _first.equals(other._first) && _last.equals(other._last); 
          }
        }

        private Gender _gender;
        private Name _name;
        private boolean _isVerified;
        private byte[] _userImage;

        public FiveMinuteUser() { }

        public FiveMinuteUser(String first, String last, boolean verified, Gender g, byte[] data)
        {
            _name = new Name(first, last);
            _isVerified = verified;
            _gender = g;
            _userImage = data;
        }
        
        public Name getName() { return _name; }
        public boolean isVerified() { return _isVerified; }
        public Gender getGender() { return _gender; }
        public byte[] getUserImage() { return _userImage; }

        public void setName(Name n) { _name = n; }
        public void setVerified(boolean b) { _isVerified = b; }
        public void setGender(Gender g) { _gender = g; }
        public void setUserImage(byte[] b) { _userImage = b; }

        @Override
        public boolean equals(Object o)
        {
            if (o == this) return true;
            if (o == null || o.getClass() != getClass()) return false;
            FiveMinuteUser other = (FiveMinuteUser) o;
            if (_isVerified != other._isVerified) return false;
            if (_gender != other._gender) return false; 
            if (!_name.equals(other._name)) return false;
            byte[] otherImage = other._userImage;
            if (otherImage.length != _userImage.length) return false;
            for (int i = 0, len = _userImage.length; i < len; ++i) {
                if (_userImage[i] != otherImage[i]) {
                    return false;
                }
            }
            return true;
        }
    }

    protected final JsonFactory JSON_FACTORY = new JsonFactory();

    /*
    /**********************************************************************
    /* High-level helpers
    /**********************************************************************
     */

    protected void verifyJsonSpecSampleDoc(JsonParser p, boolean verifyContents)
    {
        verifyJsonSpecSampleDoc(p, verifyContents, true);
    }

    protected void verifyJsonSpecSampleDoc(JsonParser p, boolean verifyContents,
            boolean requireNumbers)
    {
        if (!p.hasCurrentToken()) {
            p.nextToken();
        }
        // first basic check, mostly for test coverage
        assertNull(p.getTypeId());
        assertNull(p.getObjectId());

        assertToken(JsonToken.START_OBJECT, p.currentToken()); // main object

        assertToken(JsonToken.PROPERTY_NAME, p.nextToken()); // 'Image'
        if (verifyContents) {
            verifyFieldName(p, "Image");
        }

        assertToken(JsonToken.START_OBJECT, p.nextToken()); // 'image' object

        assertToken(JsonToken.PROPERTY_NAME, p.nextToken()); // 'Width'
        if (verifyContents) {
            verifyFieldName(p, "Width");
        }

        verifyIntToken(p.nextToken(), requireNumbers);
        if (verifyContents) {
            verifyIntValue(p, SAMPLE_SPEC_VALUE_WIDTH);
        }

        assertToken(JsonToken.PROPERTY_NAME, p.nextToken()); // 'Height'
        if (verifyContents) {
            verifyFieldName(p, "Height");
        }

        verifyIntToken(p.nextToken(), requireNumbers);
        if (verifyContents) {
            verifyIntValue(p, SAMPLE_SPEC_VALUE_HEIGHT);
        }
        assertToken(JsonToken.PROPERTY_NAME, p.nextToken()); // 'Title'
        if (verifyContents) {
            verifyFieldName(p, "Title");
        }
        assertToken(JsonToken.VALUE_STRING, p.nextToken());
        assertEquals(SAMPLE_SPEC_VALUE_TITLE, getAndVerifyText(p));
        assertToken(JsonToken.PROPERTY_NAME, p.nextToken()); // 'Thumbnail'
        if (verifyContents) {
            verifyFieldName(p, "Thumbnail");
        }

        assertToken(JsonToken.START_OBJECT, p.nextToken()); // 'thumbnail' object
        assertToken(JsonToken.PROPERTY_NAME, p.nextToken()); // 'Url'
        if (verifyContents) {
            verifyFieldName(p, "Url");
        }
        assertToken(JsonToken.VALUE_STRING, p.nextToken());
        if (verifyContents) {
            assertEquals(SAMPLE_SPEC_VALUE_TN_URL, getAndVerifyText(p));
        }
        assertToken(JsonToken.PROPERTY_NAME, p.nextToken()); // 'Height'
        if (verifyContents) {
            verifyFieldName(p, "Height");
        }
        verifyIntToken(p.nextToken(), requireNumbers);
        if (verifyContents) {
            verifyIntValue(p, SAMPLE_SPEC_VALUE_TN_HEIGHT);
        }
        assertToken(JsonToken.PROPERTY_NAME, p.nextToken()); // 'Width'
        if (verifyContents) {
            verifyFieldName(p, "Width");
        }
        // Width value is actually a String in the example
        assertToken(JsonToken.VALUE_STRING, p.nextToken());
        if (verifyContents) {
            assertEquals(SAMPLE_SPEC_VALUE_TN_WIDTH, getAndVerifyText(p));
        }

        assertToken(JsonToken.END_OBJECT, p.nextToken()); // 'thumbnail' object
        assertToken(JsonToken.PROPERTY_NAME, p.nextToken()); // 'IDs'
        assertToken(JsonToken.START_ARRAY, p.nextToken()); // 'ids' array
        verifyIntToken(p.nextToken(), requireNumbers); // ids[0]
        if (verifyContents) {
            verifyIntValue(p, SAMPLE_SPEC_VALUE_TN_ID1);
        }
        verifyIntToken(p.nextToken(), requireNumbers); // ids[1]
        if (verifyContents) {
            verifyIntValue(p, SAMPLE_SPEC_VALUE_TN_ID2);
        }
        verifyIntToken(p.nextToken(), requireNumbers); // ids[2]
        if (verifyContents) {
            verifyIntValue(p, SAMPLE_SPEC_VALUE_TN_ID3);
        }
        verifyIntToken(p.nextToken(), requireNumbers); // ids[3]
        if (verifyContents) {
            verifyIntValue(p, SAMPLE_SPEC_VALUE_TN_ID4);
        }
        assertToken(JsonToken.END_ARRAY, p.nextToken()); // 'ids' array

        assertToken(JsonToken.END_OBJECT, p.nextToken()); // 'image' object

        assertToken(JsonToken.END_OBJECT, p.nextToken()); // main object
    }

    private void verifyIntToken(JsonToken t, boolean requireNumbers)
    {
        if (t == JsonToken.VALUE_NUMBER_INT) {
            return;
        }
        if (requireNumbers) { // to get error
            assertToken(JsonToken.VALUE_NUMBER_INT, t);
        }
        // if not number, must be String
        if (t != JsonToken.VALUE_STRING) {
            fail("Expected INT or STRING value, got "+t);
        }
    }
    
    protected void verifyFieldName(JsonParser p, String expName)
    {
        assertEquals(expName, p.getText());
        assertEquals(expName, p.currentName());
    }

    protected void verifyIntValue(JsonParser p, long expValue)
    {
        // First, via textual
        assertEquals(String.valueOf(expValue), p.getText());
    }

    /*
    /**********************************************************************
    /* Parser construction
    /**********************************************************************
     */

    protected JsonParser createParser(int mode, String doc) {
        return createParser(JSON_FACTORY, mode, doc);
    }

    protected JsonParser createParser(int mode, byte[] doc) {
        return createParser(JSON_FACTORY, mode, doc);
    }

    protected JsonParser createParser(JsonFactory f, int mode, String doc)
    {
        switch (mode) {
        case MODE_INPUT_STREAM:
            return createParserUsingStream(f, doc, "UTF-8");
        case MODE_INPUT_STREAM_THROTTLED:
            {
                InputStream in = new ThrottledInputStream(doc.getBytes(StandardCharsets.UTF_8), 1);
                return f.createParser(ObjectReadContext.empty(), in);
            }
        case MODE_READER:
            return createParserUsingReader(f, doc);
        case MODE_DATA_INPUT:
            return createParserForDataInput(f, new MockDataInput(doc));
        default:
        }
        throw new RuntimeException("internal error");
    }

    protected JsonParser createParser(JsonFactory f, int mode, byte[] doc)
    {
        switch (mode) {
        case MODE_INPUT_STREAM:
            return f.createParser(ObjectReadContext.empty(), new ByteArrayInputStream(doc));
        case MODE_INPUT_STREAM_THROTTLED:
            {
                InputStream in = new ThrottledInputStream(doc, 1);
                return f.createParser(ObjectReadContext.empty(), in);
            }
        case MODE_READER:
            return f.createParser(ObjectReadContext.empty(), new StringReader(
                    new String(doc, StandardCharsets.UTF_8)));
        case MODE_DATA_INPUT:
            return createParserForDataInput(f, new MockDataInput(doc));
        default:
        }
        throw new RuntimeException("internal error");
    }
    
    protected JsonParser createParserUsingReader(String input)
    {
        return createParserUsingReader(new JsonFactory(), input);
    }

    protected JsonParser createParserUsingReader(JsonFactory f, String input)
    {
        return f.createParser(ObjectReadContext.empty(), new StringReader(input));
    }

    protected JsonParser createParserUsingStream(String input, String encoding)
    {
        return createParserUsingStream(new JsonFactory(), input, encoding);
    }

    protected JsonParser createParserUsingStream(JsonFactory f,
            String input, String encoding)
    {

        /* 23-Apr-2008, tatus: UTF-32 is not supported by JDK, have to
         *   use our own codec too (which is not optimal since there's
         *   a chance both encoder and decoder might have bugs, but ones
         *   that cancel each other out or such)
         */
        byte[] data;
        if (encoding.equalsIgnoreCase("UTF-32")) {
            data = encodeInUTF32BE(input);
        } else {
            try {
                data = input.getBytes(encoding);
            } catch (IOException e) {
                throw new RuntimeException(e);
            }
        }
        InputStream is = new ByteArrayInputStream(data);
        return f.createParser(ObjectReadContext.empty(), is);
    }

    protected JsonParser createParserForDataInput(JsonFactory f,
            DataInput input)
    {
        return f.createParser(ObjectReadContext.empty(), input);
    }

    /*
    /**********************************************************************
    /* Generator construction
    /**********************************************************************
     */

    protected JsonGenerator createGenerator(OutputStream out) {
        return createGenerator(JSON_FACTORY, out);
    }

    protected JsonGenerator createGenerator(TokenStreamFactory f, OutputStream out) {
        return f.createGenerator(ObjectWriteContext.empty(), out);
    }

    protected JsonGenerator createGenerator(Writer w) {
        return createGenerator(JSON_FACTORY, w);
    }

    protected JsonGenerator createGenerator(TokenStreamFactory f, Writer w) {
        return f.createGenerator(ObjectWriteContext.empty(), w);
    }

    /*
    /**********************************************************************
    /* Helper read/write methods
    /**********************************************************************
     */

    protected void writeJsonDoc(JsonFactory f, String doc, Writer w)
    {
        writeJsonDoc(f, doc, f.createGenerator(ObjectWriteContext.empty(), w));
    }

    protected void writeJsonDoc(JsonFactory f, String doc, JsonGenerator g)
    {
        JsonParser p = f.createParser(ObjectReadContext.empty(), aposToQuotes(doc));
        
        while (p.nextToken() != null) {
            g.copyCurrentStructure(p);
        }
        p.close();
        g.close();
    }

    /*
    /**********************************************************************
    /* Additional assertion methods
    /**********************************************************************
     */

    protected void assertToken(JsonToken expToken, JsonToken actToken)
    {
        if (actToken != expToken) {
            fail("Expected token "+expToken+", current token "+actToken);
        }
    }

    protected void assertToken(JsonToken expToken, JsonParser p)
    {
        assertToken(expToken, p.currentToken());
    }

    protected void assertType(Object ob, Class<?> expType)
    {
        if (ob == null) {
            fail("Expected an object of type "+expType.getName()+", got null");
        }
        Class<?> cls = ob.getClass();
        if (!expType.isAssignableFrom(cls)) {
            fail("Expected type "+expType.getName()+", got "+cls.getName());
        }
    }

    protected void verifyException(Throwable e, String... matches)
    {
        String msg = e.getMessage();
        String lmsg = (msg == null) ? "" : msg.toLowerCase();
        for (String match : matches) {
            String lmatch = match.toLowerCase();
            if (lmsg.indexOf(lmatch) >= 0) {
                return;
            }
        }
        fail("Expected an exception with one of substrings ("+Arrays.asList(matches)+"): got one with message \""+msg+"\"");
    }

    /**
     * Method that gets textual contents of the current token using
     * available methods, and ensures results are consistent, before
     * returning them
     */
    protected String getAndVerifyText(JsonParser p)
    {
        // Ok, let's verify other accessors
        int actLen = p.getTextLength();
        char[] ch = p.getTextCharacters();
        String str2 = new String(ch, p.getTextOffset(), actLen);
        String str = p.getText();

        if (str.length() !=  actLen) {
            fail("Internal problem (p.token == "+p.currentToken()+"): p.getText().length() ['"+str+"'] == "+str.length()+"; p.getTextLength() == "+actLen);
        }
        assertEquals("String access via getText(), getTextXxx() must be the same", str, str2);

        return str;
    }

    /*
    /**********************************************************************
    /* And other helpers
    /**********************************************************************
     */

    protected static String quote(String str) {
        return '"'+str+'"';
    }

    protected static String aposToQuotes(String json) {
        return json.replace("'", "\"");
    }

    protected byte[] encodeInUTF32BE(String input)
    {
        int len = input.length();
        byte[] result = new byte[len * 4];
        int ptr = 0;
        for (int i = 0; i < len; ++i, ptr += 4) {
            char c = input.charAt(i);
            result[ptr] = result[ptr+1] = (byte) 0;
            result[ptr+2] = (byte) (c >> 8);
            result[ptr+3] = (byte) c;
        }
        return result;
    }

    protected static byte[] utf8Bytes(String str) {
        return str.getBytes(StandardCharsets.UTF_8);
    }

    protected static String utf8String(ByteArrayOutputStream bytes) {
        try {
            return bytes.toString(StandardCharsets.UTF_8.name());
        } catch (IOException e) {
            throw new IllegalArgumentException(e);
        }
    }

    protected void fieldNameFor(StringBuilder sb, int index)
    {
        /* let's do something like "f1.1" to exercise different
         * field names (important for byte-based codec)
         * Other name shuffling done mostly just for fun... :)
         */
        sb.append(FIELD_BASENAME);
        sb.append(index);
        if (index > 50) {
            sb.append('.');
            if (index > 200) {
                sb.append(index);
                if (index > 4000) { // and some even longer symbols...
                    sb.append(".").append(index);
                }
            } else {
                sb.append(index >> 3); // divide by 8
            }
        }
    }

    protected JsonFactory sharedStreamFactory() {
        return JSON_FACTORY;
    }

    protected JsonFactory newStreamFactory() {
        return new JsonFactory();
    }

    protected JsonFactoryBuilder streamFactoryBuilder() {
        return JsonFactory.builder();
    }

    protected String fieldNameFor(int index)
    {
        StringBuilder sb = new StringBuilder(16);
        fieldNameFor(sb, index);
        return sb.toString();
    }

    protected int[] calcQuads(String word) {
        try {
            return calcQuads(word.getBytes("UTF-8"));
        } catch (IOException e) {
            throw new RuntimeException(e);
        }
    }

    protected int[] calcQuads(byte[] wordBytes) {
        int blen = wordBytes.length;
        int[] result = new int[(blen + 3) / 4];
        for (int i = 0; i < blen; ++i) {
            int x = wordBytes[i] & 0xFF;

            if (++i < blen) {
                x = (x << 8) | (wordBytes[i] & 0xFF);
                if (++i < blen) {
                    x = (x << 8) | (wordBytes[i] & 0xFF);
                    if (++i < blen) {
                        x = (x << 8) | (wordBytes[i] & 0xFF);
                    }
                }
            }
            result[i >> 2] = x;
        }
        return result;
    }

<<<<<<< HEAD
    public static List<Named> namedFromStrings(Collection<String> input) {
        ArrayList<Named> result = new ArrayList<>(input.size());
        for (String str : input) {
            result.add(Named.fromString(str));
        }
        return result;
    }

    public static List<Named> namedFromStrings(String... input) {
        return namedFromStrings(Arrays.asList(input));
=======
    protected byte[] readResource(String ref)
    {
       ByteArrayOutputStream bytes = new ByteArrayOutputStream();
       final byte[] buf = new byte[4000];

       InputStream in = getClass().getResourceAsStream(ref);
       if (in != null) {
           try {
               int len;
               while ((len = in.read(buf)) > 0) {
                   bytes.write(buf, 0, len);
               }
               in.close();
           } catch (IOException e) {
               throw new RuntimeException("Failed to read resource '"+ref+"': "+e);
           }
       }
       if (bytes.size() == 0) {
           throw new IllegalArgumentException("Failed to read resource '"+ref+"': empty resource?");
       }
       return bytes.toByteArray();
>>>>>>> 6f1df522
    }
}<|MERGE_RESOLUTION|>--- conflicted
+++ resolved
@@ -548,6 +548,29 @@
         }
     }
 
+    protected byte[] readResource(String ref)
+    {
+       ByteArrayOutputStream bytes = new ByteArrayOutputStream();
+       final byte[] buf = new byte[4000];
+
+       InputStream in = getClass().getResourceAsStream(ref);
+       if (in != null) {
+           try {
+               int len;
+               while ((len = in.read(buf)) > 0) {
+                   bytes.write(buf, 0, len);
+               }
+               in.close();
+           } catch (IOException e) {
+               throw new RuntimeException("Failed to read resource '"+ref+"': "+e);
+           }
+       }
+       if (bytes.size() == 0) {
+           throw new IllegalArgumentException("Failed to read resource '"+ref+"': empty resource?");
+       }
+       return bytes.toByteArray();
+    }
+
     protected void fieldNameFor(StringBuilder sb, int index)
     {
         /* let's do something like "f1.1" to exercise different
@@ -616,7 +639,6 @@
         return result;
     }
 
-<<<<<<< HEAD
     public static List<Named> namedFromStrings(Collection<String> input) {
         ArrayList<Named> result = new ArrayList<>(input.size());
         for (String str : input) {
@@ -627,28 +649,5 @@
 
     public static List<Named> namedFromStrings(String... input) {
         return namedFromStrings(Arrays.asList(input));
-=======
-    protected byte[] readResource(String ref)
-    {
-       ByteArrayOutputStream bytes = new ByteArrayOutputStream();
-       final byte[] buf = new byte[4000];
-
-       InputStream in = getClass().getResourceAsStream(ref);
-       if (in != null) {
-           try {
-               int len;
-               while ((len = in.read(buf)) > 0) {
-                   bytes.write(buf, 0, len);
-               }
-               in.close();
-           } catch (IOException e) {
-               throw new RuntimeException("Failed to read resource '"+ref+"': "+e);
-           }
-       }
-       if (bytes.size() == 0) {
-           throw new IllegalArgumentException("Failed to read resource '"+ref+"': empty resource?");
-       }
-       return bytes.toByteArray();
->>>>>>> 6f1df522
     }
 }