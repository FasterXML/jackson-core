Project: jackson-core

Contains core streaming reader (`JsonParser`) and writer (`JsonGenerator`) abstractions,
factory for constructing readers/writers (JsonFactory), as well as a minimal set
of interfaces needed for streaming level to make callbacks and call-throughs,
via `ObjectCodec` and `TreeNode`.

Also includes implementation of this API for JSON.
Forms the base for other data formats as well despite naming suggesting
JSON-specificity: naming is due to history, as Jackson started out as
a pure JSON library.

------------------------------------------------------------------------
=== Releases ===
------------------------------------------------------------------------

<<<<<<< HEAD
2.19.0 (not yet released)

#1328: Optimize handling of `JsonPointer.head()`
#1356: Make `JsonGenerator::writeTypePrefix` method to not write a
  `WRAPPER_ARRAY` when `typeIdDef.id == null`
 (contributed by Eduard G)
#1361: `JsonPointer` parsing of '~' not followed by "0" or "1" unexpected
 (reported by @slz30)
=======
2.18.3 (not yet released)

#1391: Fix issue where the parser can read back old number state when
  parsing later numbers
 (fix contributed by @pjfanning)
>>>>>>> e67a3ec7

2.18.2 (27-Nov-2024)

#1359: Non-surrogate characters being incorrectly combined when
  `JsonWriteFeature.COMBINE_UNICODE_SURROGATES_IN_UTF8` is enabled
 (reported by Justin G)
 (fixed by @pjfanning)

2.18.1 (28-Oct-2024)

#1353: Use fastdoubleparser 1.0.90
 (fixed by @pjfanning)

2.18.0 (26-Sep-2024)

#223: `UTF8JsonGenerator` writes supplementary characters as a surrogate pair:
  should use 4-byte encoding
 (reported by Ian R)
 (fix contributed by Radovan N)
#1230: Improve performance of `float` and `double` parsing from `TextBuffer`
 (implemented by @pjfanning)
#1251: `InternCache` replace synchronized with `ReentrantLock` - the cache
  size limit is no longer strictly enforced for performance reasons but
  we should never go far about the limit
 (implemented by @pjfanning)
#1252: `ThreadLocalBufferManager` replace synchronized with `ReentrantLock`
 (implemented by @pjfanning)
#1257: Increase InternCache default max size from 100 to 200
#1262: Add diagnostic method `pooledCount()` in `RecyclerPool`
#1264: Rename shaded `ch.randelshofer:fastdoubleparser` classes
  to prevent use by downstream consumers
 (requested by @seadbrane)
#1271: Deprecate `LockFreePool` implementation in 2.18 (remove from 3.0)
#1274: `NUL`-corrupted keys, values on JSON serialization
 (reported, fix contributed by Jared S)
#1277: Add back Java 22 optimisation in FastDoubleParser
#1284: Optimize `JsonParser.getDoubleValue()/getFloatValue()/getDecimalValue()`
  to avoid String allocation
#1305: Make helper methods of `WriterBasedJsonGenerator` non-final to allow overriding
  (contributed by @zhangOranges)
#1310: Add new `StreamReadConstraints` (`maxTokenCount`) to limit maximum number
  of Tokens allowed per document#
#1331: Update to FastDoubleParser v1.0.1 to fix `BigDecimal` decoding proble
 (fixed by @pjfanning)

2.17.3 (01-Nov-2024)

#1331: Update to FastDoubleParser v1.0.1 to fix `BigDecimal` decoding problem
 (contributed by @pjfanning)
#1340: Missing `JsonFactory` "provides" SPI with JPMS in `jackson-core` module
 (contributed by @sdyura)
#1352: Fix infinite loop due to integer overflow when reading large strings
 (reported by Adam J.S)
 (fix contributed by @pjfanning)

2.17.2 (05-Jul-2024)

#1308: Relax validation by `NumberInput.looksLikeValidNumber()` to allow
  trailing dot (like `3.`)

2.17.1 (04-May-2024)

#1241: Fix `NumberInput.looksLikeValidNumber()` implementation
 (contributed by @pjfanning)
#1256: Revert #1117: change default recycler pool back to `threadLocalPool()`
  for 2.17.1

2.17.0 (12-Mar-2024)

#507: Add `JsonWriteFeature.ESCAPE_FORWARD_SLASHES` to allow escaping of '/' for
  String values
 (contributed by Joo-Hyuk K)
#1117: Change default `RecylerPool` implementation to `newLockFreePool` (from
  `threadLocalPool`)
#1137: Improve detection of "is a NaN" to only consider explicit cases,
  not `double` overflow/underflow
#1145: `JsonPointer.appendProperty(String)` does not escape the property name
 (reported by Robert E)
#1149: Add `JsonParser.getNumberTypeFP()`
#1157: Use fast parser (FDP) for large `BigDecimal`s (500+ chars)
 (contributed by @pjfanning)
#1169: `ArrayIndexOutOfBoundsException` for specific invalid content,
  with Reader-based parser
#1173: `JsonLocation` consistently off by one character for many
  invalid JSON parsing cases
 (reported by Paul B)
#1179: Allow configuring `DefaultPrettyPrinter` separators for empty
  Arrays and Objects
 (contributed by Guillaume L)
#1186: `BufferRecycler` should avoid setting replacement if one already returned, bigger
 (suggested by @kkkkkhhhh)
#1195: Use `BufferRecycler` provided by output (`OutputStream`, `Writer`) object if available
 (contributed by Mario F)
#1202: Add `RecyclerPool.clear()` method for dropping all pooled Objects
#1203: Faster division by 1000
 (contributed by @xtonik)
#1205: JsonFactory.setStreamReadConstraints(StreamReadConstraints) fails to
  update "maxNameLength" for symbol tables
 (reported by @denizk)
#1217: Optimize char comparison using bitwise OR
 (contributed by @xtonik)
#1218: Simplify Unicode surrogate pair conversion for generation
 (contributed by @xtonik)

2.16.2 (09-Mar-2024)

No changes since 2.16.1

2.16.1 (24-Dec-2023)

#1141: NPE in `Version.equals()` if snapshot-info `null`
 (reported by @TimSchweers)
#1161: NPE in "FastDoubleParser", method "JavaBigDecimalParser.parseBigDecimal()"
 (contributed by @pjfanning)
#1168: `JsonPointer.append(JsonPointer.tail())` includes the original pointer
 (contributed by Robert E)

2.16.0 (15-Nov-2023)

#991: Change `StreamReadFeature.INCLUDE_SOURCE_IN_LOCATION` default to `false`
  in Jackson 2.16
 (suggested by @quinlam)
#1007: Improve error message for `StreamReadConstraints` violations
#1015: `JsonFactory` implementations should respect `CANONICALIZE_FIELD_NAMES`
 (contributed by Carter K)
#1035: Root cause for failing test for `testMangledIntsBytes()` in `ParserErrorHandlingTest`
 (reported by @harsha-99)
#1036: Allow all array elements in `JsonPointerBasedFilter`
 (contributed by Markus S)
#1039: Indicate explicitly blocked sources as "REDACTED" instead of
  "UNKNOWN" in `JsonLocation`
#1041: Start using AssertJ in unit tests
#1042: Allow configuring spaces before and/or after the colon in `DefaultPrettyPrinter`
 (contributed by @digulla)
#1046: Add configurable limit for the maximum number of bytes/chars
  of content to parse before failing
#1047: Add configurable limit for the maximum length of Object property names
  to parse before failing (default max: 50,000 chars)
 (contributed by @pjfanning)
#1048: Add configurable processing limits for JSON generator (`StreamWriteConstraints`)
 (contributed by @pjfanning)
#1050: Compare `_snapshotInfo` in `Version`
 (contributed by @artoonie)
#1051: Add `JsonGeneratorDecorator` to allow decorating `JsonGenerator`s
 (contributed by @digulla)
#1064: Add full set of `BufferRecyclerPool` implementations
 (contributed by Mario F)
#1066: Add configurable error report behavior via `ErrorReportConfiguration`
 (contributed by Joo-Hyuk K)
#1081: Make `ByteSourceJsonBootstrapper` use `StringReader` for < 8KiB byte[] inputs
 (contributed by @schlosna)
#1089: Allow pluggable buffer recycling via new `BufferRecyclerPool` extension point
#1136: Change parsing error message to mention `-INF`
- Make `JacksonFeatureSet` serializable

2.15.4 (15-Feb-2024)

#1146: `JsonParserDelegate` missing overrides for `canParseAsync()`,
  `getNonBlockingInputFeeder()`
  (reported by Simon B)
#1161: NPE in "FastDoubleParser", method "JavaBigDecimalParser.parseBigDecimal()"
  (contributed by @pjfanning)

2.15.3 (12-Oct-2023)

#1111: Call the right `filterFinishArray()`/`filterFinishObject()`
  from `FilteringParserDelegate`
 (fix contributed by Dai M)

2.15.2 (30-May-2023)

#1019: Allow override of `StreamReadContraints` default with
  `overrideDefaultStreamReadConstraints()`
#1027: Extra module-info.class in 2.15.1
 (reported by @tbnguyen1407)
#1028: Wrong checksums in `module.json` (2.15.0, 2.15.1)
 (reported by @hboutemy)
#1032: `LICENSE` missing from 2.15.1 jar

2.15.1 (16-May-2023))

#999: Gradle metadata for `jackson-core` `2.15.0` adds dependency on
   `ch.randelshofer:fastdoubleparser`
  (reported by Chris R)
#1003: Add FastDoubleParser section to `NOTICE`
#1014: Increase default max allowed String value length from 5 megs to 20 megs
#1023: Problem with `FilteringGeneratorDelegate` wrt `TokenFilter.Inclusion.INCLUDE_NON_NULL`
  (reported by @honhimW)

2.15.0 (23-Apr-2023)

#815: Add maximum numeric value length limits via `StreamReadConstraints` (fixes
  `sonatype-2022-6438`)
 (contributed by @pjfanning)
#844: Add SLSA provenance via build script
 (contributed by Pedro N)
#851: Add `StreamReadFeature.USE_FAST_BIG_DECIMAL_PARSER` to enable
  faster `BigDecimal`, `BigInteger` parsing
 (contributed by @pjfanning)
#863: Add `StreamReadConstraints` limit for longest textual value to
  allow (default: 5M)
 (contributed by @pjfanning)
#865: Optimize parsing 19 digit longs
 (contributed by Phillipe M)
#897: Note that jackson-core 2.15 is now a multi-release jar
  (for more optimized number parsing for JDKs beyond 8)
#898: Possible flaw in `TokenFilterContext#skipParentChecks()`
 (reported by @robotmrv)
#902: Add `Object JsonParser.getNumberValueDeferred()` method to
  allow for deferred decoding in some cases
#921: Add `JsonFactory.Feature.CHARSET_DETECTION` to disable charset detection
 (contributed by @yawkat) 
#943: Add `StreamReadConstraints.maxNestingDepth()` to constraint max nesting
  depth (default: 1000)
#948: Use `StreamConstraintsException` in name canonicalizers
 (contributed by @pjfanning)
#962: Offer a way to directly set `StreamReadConstraints` via `JsonFactory` (not just Builder)
#968: Prevent inefficient internal conversion from `BigDecimal` to `BigInteger`
  wrt ultra-large scale
#984: Add `JsonGenerator.copyCurrentEventExact` as alternative to `copyCurrentEvent()`
- Build uses package type "jar" but still produces valid OSGi bundle
 (changed needed to keep class timestamps with Reproducible Build)

2.14.3 (05-May-2023)

#909: Revert schubfach changes in #854
 (contributed by @pjfanning)
#912: Optional padding Base64Variant still throws exception on missing
  padding character
 (reported by @Vity01)
#967: Address performance issue with `BigDecimalParser`
#990: Backport removal of BigDecimal to BigInt conversion (#987)
 (contributed by @pjfanning)
#1004: FastDoubleParser license
#1012: Got `NegativeArraySizeException` when calling `writeValueAsString()`
 (reported by @klettier)
 (fix contributed by @pjfanning)

2.14.2 (28-Jan-2023)

#854: Backport schubfach changes from v2.15#8
 (contributed by @pjfanning)
#882: Allow TokenFIlter to skip last elements in arrays
 (contributed by Przemyslaw G)
#886: Avoid instance creations in fast parser code
 (contributed by @pjfanning)
#890: `FilteringGeneratorDelegate` does not create new `filterContext`
  if `tokenFilter` is null
 (contributed by @DemonicTutor)

2.14.1 (21-Nov-2022)

No changes since 2.14.0

2.14.0 (05-Nov-2022)

#478: Provide implementation of async JSON parser fed by `ByteBufferFeeder`
 (requested by Arjen P)
 (contributed by @pjfanning)
#577: Allow use of faster floating-point number parsing with
  `StreamReadFeature.USE_FAST_DOUBLE_PARSER`
 (contributed by @wrandelshofer and @pjfanning)
#684: Add "JsonPointer#appendProperty" and "JsonPointer#appendIndex"
 (contributed by Ilya G)
#715: Allow TokenFilters to keep empty arrays and objects
 (contributed by Nik E)
#717: Hex capitalization for JsonWriter should be configurable (add
  `JsonWriteFeature.WRITE_HEX_UPPER_CASE`)
 (contributed by Richard K)
#733: Add `StreamReadCapability.EXACT_FLOATS` to indicate whether parser reports exact
  floating-point values or not
 (contributed Doug R)
#736: `JsonPointer` quadratic memory use: OOME on deep inputs
 (reported by Doug R)
#745: Change minimum Java version to 8
#749: Allow use of faster floating-point number serialization
  (`StreamWriteFeature.USE_FAST_DOUBLE_WRITER`)
 (contributed by @rgiulietti and @pjfanning)
#751: Remove workaround for old issue with a particular double
 (contributed by @pjfanning)
#753: Add `NumberInput.parseFloat()`
 (contributed by @pjfanning)
#757: Update ParserBase to support floats directly
 (contributed by @pjfanning)
#759: JsonGenerator to provide current value to the context before starting objects
 (reported by Illia O)
#762: Make `JsonPointer` `java.io.Serializable`
 (contributed by Evan G)
#763: `JsonFactory.createParser()` with `File` may leak `InputStream`s
#764: `JsonFactory.createGenerator()` with `File` may leak `OutputStream`s
#773: Add option to accept non-standard trailing decimal point
  (`JsonReadFeature.ALLOW_TRAILING_DECIMAL_POINT_FOR_NUMBERS`)
 (contributed by @pjfanning)
#774: Add a feature to allow leading plus sign
  (`JsonReadFeature.ALLOW_LEADING_PLUS_SIGN_FOR_NUMBERS`)
 (contributed by @pjfanning)
#788: `JsonPointer.empty()` should NOT indicate match of a property
  with key of ""
#798: Avoid copy when parsing `BigDecimal`
 (contributed by Philippe M)
#811: Add explicit bounds checks for `JsonGenerator` methods that take
  `byte[]`/`char[]`/String-with-offsets input
#812: Add explicit bounds checks for `JsonFactory.createParser()` methods
  that take `byte[]`/`char[]`-with-offsets input
#814: Use `BigDecimalParser` for BigInteger parsing very long numbers
 (contributed by @pjfanning)
#818: Calling `JsonPointer.compile(...)` on very deeply nested expression
  throws `StackOverflowError`
#828: Make `BigInteger` parsing lazy
 (contributed by @pjfanning)
#830: Make `BigDecimal` parsing lazy
 (contributed by @pjfanning)
#834: ReaderBaseJsonParser._verifyRootSpace() can cause buffer boundary failure

2.13.5 (23-Jan-2023)
2.13.4 (03-Sep-2022)

No changes since 2.13.3

2.13.3 (14-May-2022)

#744: Limit size of exception message in BigDecimalParser
 (contributed by @pjfanning))

2.13.2 (06-Mar-2022)

0#732: Update Maven wrapper
 (contributed by Andrey S)
#739: `JsonLocation` in 2.13 only uses identity comparison for "content reference"
 (reported by Vlad T)

2.13.1 (19-Dec-2021)

#713: Incorrect parsing of single-quoted surrounded String values containing double quotes
 (reported by wcarmon@github)

2.13.0 (30-Sep-2021)

#652: Misleading exception for input source when processing byte buffer
  with start offset
 (reported by Greg W)
#658: Escape contents of source document snippet for `JsonLocation._appendSourceDesc()`
#664: Add `StreamWriteException` type to eventually replace `JsonGenerationException`
#671: Replace `getCurrentLocation()`/`getTokenLocation()` with
  `currentLocation()`/`currentTokenLocation()` in `JsonParser`
#673: Replace `JsonGenerator.writeObject()` (and related) with `writePOJO()`
#674: Replace `getCurrentValue()`/`setCurrentValue()` with
  `currentValue()`/`assignCurrentValue()` in `JsonParser`/`JsonGenerator
#677: Introduce O(n^1.5) BigDecimal parser implementation
 (contributed by Ferenc C)
#687:  ByteQuadsCanonicalizer.addName(String, int, int) has incorrect handling
  for case of q2 == null
#692: UTF32Reader ArrayIndexOutOfBoundsException
 (reported by Fabian M)
#694: Improve exception/JsonLocation handling for binary content: don't
  show content, include byte offset
#700: Unable to ignore properties when deserializing. TokenFilter seems broken
 (reported by xiazuojie@github)
#712: Optimize array allocation by `JsonStringEncoder`
- Add `mvnw` wrapper

2.12.7 (26-May-2022)
2.12.6 (15-Dec-2021)

No changes since 2.12.5

2.12.5 (27-Aug-2021)

#712: (partial) Optimize array allocation by `JsonStringEncoder`
#713: Add back accidentally removed `JsonStringEncoder` related methods in
  `BufferRecyclers` (like `getJsonStringEncoder()`)

2.12.4 (06-Jul-2021)

#702: `ArrayOutOfBoundException` at `WriterBasedJsonGenerator.writeString(Reader, int)`
 (reported by Jeffrey Y)

2.12.3 (12-Apr-2021)
2.12.2 (03-Mar-2021)
2.12.1 (08-Jan-2021)

No changes since 2.12.0

2.12.0 (29-Nov-2020)

#500: Allow "optional-padding" for `Base64Variant`
 (contributed by Pavan K)
#573: More customizable TokenFilter inclusion (using `Tokenfilter.Inclusion`)
 (contributed by Jonathan H)
#618: Publish Gradle Module Metadata
 (contributed by Jendrik J)
#619: Add `StreamReadCapability` for further format-based/format-agnostic
  handling improvements
#627: Add `JsonParser.isExpectedNumberIntToken()` convenience method
#630: Add `StreamWriteCapability` for further format-based/format-agnostic
  handling improvements
#631: Add `JsonParser.getNumberValueExact()` to allow precision-retaining buffering
#639: Limit initial allocated block size by `ByteArrayBuilder` to max block size
#640: Add `JacksonException` as parent class of `JsonProcessingException`
#653: Make `JsonWriteContext.reset()` and `JsonReadContext.reset()` methods public
- Deprecate `JsonParser.getCurrentTokenId()` (use `#currentTokenId()` instead)
- Full "LICENSE" included in jar for easier access by compliancy tools

2.11.4 (12-Dec-2020)

#647: Fix NPE in `writeNumber(String)` method of `UTF8JsonGenerator`,
  `WriterBasedJsonGenerator`
 (contributed by Pavel K)

2.11.3 (02-Oct-2020)
2.11.2 (02-Aug-2020)
2.11.1 (25-Jun-2020)

No changes since 2.11.0

2.11.0 (26-Apr-2020)

#504: Add a String Array write method in the Streaming API
 (requested by Michel F, impl contributed by Oleksandr P)
#565: Synchronize variants of `JsonGenerator#writeNumberField` with `JsonGenerator#writeNumber`
 (contributed by valery1707@github)
#587: Add JsonGenerator#writeNumber(char[], int, int) method
 (contributed by Volkan Y)
#606: Do not clear aggregated contents of `TextBuffer` when `releaseBuffers()` called
#609: `FilteringGeneratorDelegate` does not handle `writeString(Reader, int)`
 (reported by Volkan Y)
#611: Optionally allow leading decimal in float tokens
 (contributed by James A)

2.10.5 (21-Jul-2020)

#616: Parsing JSON with `ALLOW_MISSING_VALUE` enabled results in endless stream
  of `VALUE_NULL` tokens
 (reported by Justin L)

2.10.4 (03-May-2020)

#605: Handle case when system property access is restricted
 (reported by rhernandez35@github)

2.10.3 (03-Mar-2020)

#592: DataFormatMatcher#getMatchedFormatName throws NPE when no match exists
 (reported by Scott L)
#603: 'JsonParser.getCurrentLocation()` byte/char offset update incorrectly for big payloads
 (reported, fix contributed by Fabien R)

2.10.2 (05-Jan-2020)

#580: FilteringGeneratorDelegate writeRawValue delegate to `writeRaw()`
  instead of `writeRawValue()`
 (reported by Arnaud R)
#582: `FilteringGeneratorDelegate` bug when filtering arrays (in 2.10.1)
 (reported by alarribeau@github)

2.10.1 (09-Nov-2019)

#455: Jackson reports wrong locations for JsonEOFException
 (reported by wastevenson@github, fix contributed by Todd O'B
#567: Add `uses` for `ObjectCodec` in module-info
 (reported by Marc M)
#578: Array index out of bounds in hex lookup
 (reported by Emily S)

2.10.0 (26-Sep-2019)

#433: Add Builder pattern for creating configured Stream factories
#464: Add "maximum unescaped char" configuration option for `JsonFactory` via builder
#467: Create `JsonReadFeature` to move JSON-specific `JsonParser.Feature`s to
#479: Improve thread-safety of buffer recycling
#480: `SerializableString` value can not directly render to Writer
 (requested by Philippe M)
#481: Create `JsonWriteFeature` to move JSON-specific `JsonGenerator.Feature`s to
#484: Implement `UTF8JsonGenerator.writeRawValue(SerializableString)` (and
  `writeRaw(..)`) more efficiently
#495: Create `StreamReadFeature` to move non-json specific `JsonParser.Feature`s to
#496: Create `StreamWriteFeature` to take over non-json-specific `JsonGenerator.Feature`s
#502: Make `DefaultPrettyPrinter.createInstance()` to fail for sub-classes
#506: Add missing type parameter for `TypeReference` in `ObjectCodec`
#508: Add new exception type `InputCoercionException` to be used for failed coercions
  like overflow for `int`
#517: Add `JsonGenerator.writeStartObject(Object, int)` (needed by CBOR, maybe Avro)
#527: Add simple module-info for JDK9+, using Moditect
#533: UTF-8 BOM not accounted for in JsonLocation.getByteOffset()
 (contributed by Fabien R)
#539: Reduce max size of recycled byte[]/char[] blocks by `TextBuffer`, `ByteArrayBuilder`
#547: `CharsToNameCanonicalizer`: Internal error on `SymbolTable.rehash()` with high
  number of hash collisions
 (reported by Alex R)
#548: ByteQuadsCanonicalizer: ArrayIndexOutOfBoundsException in addName
 (reported by Alex R)
#549: Add configurability of "quote character" for JSON factory
#561: Misleading exception for unquoted String parsing
#563: Async parser does not keep track of Array context properly
 (reported by Doug R)
- Rewrite `JsonGenerator.copyCurrentStructure()` to remove recursion)
- Add `missingNode()`, `nullNode()` in `TreeCodec`
- Add `JsonParserDelegate.delegate()` methods

2.9.10 (21-Sep-2019)

#540: UTF8StreamJsonParser: fix byte to int conversion for malformed escapes
 (reported by Alex R and Sam S)
#556: 'IndexOutOfBoundsException' in UTF8JsonGenerator.writeString(Reader, len)
  when using a negative length
 (reported by jacob-alan-ward@github)

2.9.9 (16-May-2019)

#516: _inputPtr off-by-one in UTF8StreamJsonParser._parseNumber2()
 (reported by Henrik G)
#531: Non-blocking parser reports incorrect locations when fed with non-zero offset
 (reported by David N)

2.9.8 (15-Dec-2018)

#488: Fail earlier on coercions from "too big" `BigInteger` into
  fixed-size types (`int`, `long`, `short`)
#510: Fix ArrayIndexOutofBoundsException found by LGTM.com
 (reported by Alexander E-T)
- Improve exception message for missing Base64 padding (see databind#2183)

2.9.7 (19-Sep-2018)

#476: Problem with `BufferRecycler` via async parser (or when sharing parser
 across threads)
#477: Exception while decoding Base64 value with escaped `=` character
#488: Fail earlier on coercions from "too big" `BigInteger` into
  fixed-size types (`int`, `long`, `short`)

2.9.6 (12-Jun-2018)

#400: Add mechanism for forcing `BufferRecycler` released (to call on shutdown)
 (contributed by Jeroen B)
#460: Failing to link `ObjectCodec` with `JsonFactory` copy constructor
#463: Ensure that `skipChildren()` of non-blocking `JsonParser` will throw
   exception if not enough input
  (requested by Doug R)

2.9.5 (26-Mar-2018)

No changes since 2.9.4

2.9.4 (24-Jan-2018)

#414: Base64 MIME variant does not ignore white space chars as per RFC2045
 (reported by tmoschou@github)
#437: `ArrayIndexOutOfBoundsException` in `UTF8StreamJsonParser`
 (reported by Igor A)

2.9.3 (09-Dec-2017)

#419: `ArrayIndexOutOfBoundsException` from `UTF32Reader.read()` on invalid input

2.9.2 (13-Oct-2017)

- New parent pom (`jackson-base`)

2.9.1 (07-Sep-2017)

#397: Add `Automatic-Module-Name` ("com.fasterxml.jackson.core") for JDK 9 module system

2.9.0 (30-Jul-2017))

#17: Add 'JsonGenerator.writeString(Reader r, int charLength)'
 (constributed by Logan W)
#57: Add support for non-blocking ("async") JSON parsing
#208: Make use of `_matchCount` in `FilteringParserDelegate`
 (contributed by Rafal F)
#242: Add new write methods in `JsonGenerator` for writing type id containers
#304: Optimize `NumberOutput.outputLong()` method
#306: Add new method in `JsonStreamContext` to construct `JsonPointer`
#312: Add `JsonProcessingException.clearLocation()` to allow clearing
  possibly security-sensitive information
 (contributed by Alex Y)
#314: Add a method in `JsonParser` to allow checking for "NaN" values
#323: Add `JsonParser.ALLOW_TRAILING_COMMA` to work for Arrays and Objects
 (contributed by Brad H)
#325: `DataInput` backed parser should handle `EOFException` at end of doc
 (reported by Brad H)
#330: `FilteringParserDelegate` seems to miss last closing `END_OBJECT`
 (contributed by Rafal F)
#340: Making `WriterBasedJsonGenerator` non-final
 (requested by rfoltyns@github)
#356: Improve indication of "source reference" in `JsonLocation` wrt `byte[]`,`char[]`
#372: JsonParserSequence#skipChildren() throws exception when current delegate is
  TokenBuffer.Parser with "incomplete" JSON
 (contributed by Michael S)
#374: Minimal and DefaultPrettyPrinter with configurable separators 
 (contributed by Rafal F)

2.8.11 (23-Dec-2017)

#418: ArrayIndexOutOfBoundsException from UTF32Reader.read on invalid input
 (reported, contributed fix for by pfitzsimons-r7@github)

2.8.10 (24-Aug-2017)

No changes since 2.8.9

2.8.9 (12-Jun-2017)

#382: ArrayIndexOutOfBoundsException from UTF32Reader.read on invalid input
 (reported by Wil S)

2.8.8 (05-Apr-2017)

#359: FilteringGeneratorDelegate does not override writeStartObject(Object forValue)
 (contributed by Arnaud R)
#362: Use correct length variable for UTF-8 surrogate writing

2.8.7 (21-Feb-2017)

#349: CharsToNameCanonicalizer performance bottleneck 
 (reported by Nuno D, nmldiegues@github)
#351: `java.lang.NegativeArraySizeException` at `ByteArrayBuilder.toByteArray()`
#354: Buffer size dependency in UTF8JsonGenerator writeRaw
 (reported by Chistopher C)

2.8.6 (12-Jan-2017)

#322: Trim tokens in error messages to 256 byte to prevent attacks
 (contributed by Alessio S)
#335: Missing exception for invalid last character of base64 string to decode
 using `Base64Variant.decode()`

2.8.5 (14-Nov-2016)
2.8.4 (14-Oct-2016)

No changes since 2.8.3

2.8.3 (17-Sep-2016)

#318: Add support for writing `byte[]` via `JsonGenerator.writeEmbeddedObject()`

2.8.2 (30-Aug-2016)
2.8.1 (20-Jul-2016)

No changes since 2.8.0

2.8.0 (04-Jul-2016)

#86: Allow inclusion of request body for `JsonParseException`
 (contributed by LokeshN)
#117: Add `JsonParser.Feature.ALLOW_MISSING_VALUES` to support for missing values
 (contributed by LokeshN)
#136: Add `JsonpCharacterEscapes` for easier handling of potential problems
 with JSONP and rare but technically allowed \u2028 and \u2029 linefeed characters
#253: Add `JsonGenerator. writeEmbeddedObject()` to allow writes of opaque native types
 (suggested by Gregoire C)
#255: Relax ownership checks for buffers not to require increase in size
#257: Add `writeStartObject(Object pojo)` to streamline assignment of current value
#265: `JsonStringEncoder` should allow passing `CharSequence`
 (contributed by Mikael S)
#276: Add support for serializing using `java.io.DataOutput`
#277: Add new scalar-array write methods for `int`/`long`/`double` cases
#279: Support `DataInput` for parsing
#280: Add `JsonParser.finishToken()` to force full, non-lazy reading of current token
#281: Add `JsonEOFException` as sub-class of `JsonParseException`
#282: Fail to report error for trying to write field name outside Object (root level)
#285: Add `JsonParser.getText(Writer)`
 (contributed by LokesN)
#290: Add `JsonGenerator.canWriteFormattedNumbers()` for introspection
#294: Add `JsonGenerator.writeFieldId(long)` method to support binary formats
 with non-String keys
#296: `JsonParserSequence` skips a token on a switched Parser
 (reported by Kevin G)
- Add `JsonParser.currentToken()` and `JsonParser.currentTokenId()` as replacements
  for `getCurrentToken()` and `getCurrentTokenId()`, respectively. Existing methods
  will likely be deprecated in 2.9.

2.7.9.3:

#1872: NullPointerException in SubTypeValidator.validateSubType when
  validating Spring interface
#1931: Two more c3p0 gadgets to exploit default typing issue

2.7.9.2 (20-Dec-2017)

#1607: `@JsonIdentityReference` not used when setup on class only
#1628: Don't print to error stream about failure to load JDK 7 types
#1680: Blacklist couple more types for deserialization
#1737: Block more JDK types from polymorphic deserialization
#1855: Blacklist for more serialization gadgets (dbcp/tomcat, spring)

2.7.9.1 (18-Apr-2017)

#1599: Jackson Deserializer security vulnerability

2.7.9 (04-Feb-2017)

No changes since 2.7.8

2.7.8 (26-Sep-2016)

#317: ArrayIndexOutOfBoundsException: 200 on floating point number with exactly
  200-length decimal part
 (reported by Allar H)

2.7.7 (27-Aug-2016)

#307: JsonGenerationException: Split surrogate on writeRaw() input thrown for
  input of a certain size
 (reported by Mike N)
#315: `OutOfMemoryError` when writing BigDecimal
 (reported by gmethwin@github)

2.7.6 (23-Jul-2016)

- Clean up of FindBugs reported possible issues.

2.7.5 (11-Jun-2016)
 
#280: FilteringGeneratorDelegate.writeUTF8String() should delegate to writeUTF8String()
 (reported by Tanguy L)

2.7.4 (29-Apr-2016)

#209: Make use of `_allowMultipleMatches` in `FilteringParserDelegate`
 (contributed by Lokesh N)
- Make `processor` transient in `JsonParseException`, `JsonGenerationException`
  to keep both Serializable

2.7.3 (16-Mar-2016)

No changes since 2.7.2.

2.7.2 (26-Feb-2016)

#246: Fix UTF8JsonGenerator to allow QUOTE_FIELD_NAMES to be toggled
 (suggested by philipa@github)

2.7.1 (02-Feb-2016)

No changes since 2.7.0.

2.7.0 (10-Jun-2016)

#37: JsonParser.getTokenLocation() doesn't update after field names
 (reported by Michael L)
#198: Add back-references to `JsonParser` / `JsonGenerator` for low-level parsing issues
 (via `JsonParseException`, `JsonGenerationException`)
#211: Typo of function name com.fasterxml.jackson.core.Version.isUknownVersion()
 (reported by timray@github)
#229: Array element and field token spans include previous comma.
- Implemented `ReaderBasedJsonParser.nextFieldName(SerializableString)`
  (to improved Afterburner performance over String/char[] sources)

2.6.6 (05-Apr-2016)

#248: VersionUtil.versionFor() unexpectedly return null instead of Version.unknownVersion()
 (reported by sammyhk@github)

2.6.5 (19-Jan-2016)
2.6.4 (07-Dec-2015)

No changes since 2.6.3.

2.6.3 (12-Oct-2015)

#220: Problem with `JsonParser.nextFieldName(SerializableString)` for byte-backed parser

2.6.2 (14-Sep-2015)

#213: Parser is sometimes wrong when using CANONICALIZE_FIELD_NAMES
 (reported by ichernev@github)
#216: ArrayIndexOutOfBoundsException: 128 when repeatedly serializing to a byte array
 (reported by geekbeast@github)

2.6.1 (09-Aug-2015)

#207: `ArrayIndexOutOfBoundsException` in `ByteQuadsCanonicalizer`
 (reported by Florian S, fschopp@github)

2.6.0 (17-Jul-2015)

#137: Allow filtering content read via `JsonParser` by specifying `JsonPointer`;
  uses new class `com.fasterxml.jackson.core.filter.FilteringParserDelegate`
  (and related, `TokenFilter`)
#177: Add a check so `JsonGenerator.writeString()` won't work if `writeFieldName()` expected.
#182: Inconsistent TextBuffer#getTextBuffer behavior
 (contributed by Masaru H)
#185: Allow filtering content written via `JsonGenerator` by specifying `JsonPointer`;
  uses new class `com.fasterxml.jackson.core.filter.FilteringGeneratorDelegate`
  (and related, `TokenFilter`)
#188: `JsonParser.getValueAsString()` should return field name for `JsonToken.FIELD_NAME`, not `null`
#189: Add `JsonFactory.Feature.USE_THREAD_LOCAL_FOR_BUFFER_RECYCLING` (default: true), which may
  be disabled to prevent use of ThreadLocal-based buffer recycling.
 (suggested by soldierkam@github)
#195: Add `JsonGenerator.getOutputBuffered()` to find out amount of content buffered,
  not yet flushed.
 (requested by Ruediger M)
#196: Add support for `FormatFeature` extension, for format-specifc Enum-backed
  parser/generator options
- Minor improvement to construction of "default PrettyPrinter": now overridable by data format
  modules
- Implement a new yet more optimized symbol table for byte-backed parsers
- Add `JsonParser.Feature.IGNORE_UNDEFINED`, useful for data formats like protobuf
- Optimize writing of String names (remove intermediate copy; with JDK7 no speed benefit)

2.5.5 (07-Dec-2015)

#220: Problem with `JsonParser.nextFieldName(SerializableString)` for byte-backed parser
#221: Fixed ArrayIndexOutOfBounds exception for character-based `JsonGenerator`
 (reported by a-lerion@github)

2.5.4 (09-Jun-2015)

No changes.

2.5.3 (24-Apr-2015)

#191: Longest collision chain in symbol table now exceeds maximum -- suspect a DoS attack
 (reported by Paul D)

2.5.2 (29-Mar-2015)

#181: Failure parsing -Infinity on buffer boundary
 (reported by brharrington@github)
#187: Longest collision chain in symbol table exceeds maximum length routinely
  in non-malicious code
 (reported by mazzaferri@github)

2.5.1 (06-Feb-2015)

#178: Add `Lf2SpacesIndenter.withLinefeed` back to keep binary-compatibility with 2.4.x
 (reported by ansell@github)
- Minor fix to alignment of null bytes in the last 4 bytes of name, in case where name
  may cross the input boundary

2.5.0 (01-Jan-2015)

#148: BytesToNameCanonicalizer can mishandle leading null byte(s).
 (reported by rjmac@github)
#164: Add `JsonGenerator.Feature.IGNORE_UNKNOWN` (but support via individual
  data format modules)
#166: Allow to configure line endings and indentation
 (contributed by Aaron D)
#167: `JsonGenerator` not catching problem of writing field name twice in a row
#168: Add methods in `JsonStreamContext` for keeping track of "current value"
#169: Add `JsonPointer.head()`
 (contributed by Alex S, lordofthejars@github)
- Added `ResolvedType.getParameterSource()` to support better resolution
 of generic types.
- Added `JsonGenerator.writeRawValue(SerializableString)`
- Added `JsonParser.hasExpectedStartObjectToken()` convenience method
- Added `JsonParser.hasTokenId(id)` convenience method
- Added `JsonParser.nextFieldName()` (no args)

2.4.6 (23-Apr-2015)

#184: WRITE_NUMBERS_AS_STRINGS disables WRITE_BIGDECIMAL_AS_PLAIN
 (reported by Derek C)

2.4.5 (13-Jan-2015)

No changes since 2.4.4.

2.4.4 (24-Nov-2014)

#157: ArrayIndexOutOfBoundsException: 200 on numbers with more than 200 digits.
 (reported by Lars P, larsp@github)
#173: An exception is thrown for a valid JsonPointer expression
 (reported by Alex S)
#176: `JsonPointer` should not consider "00" to be valid index
 (reported by fge@gitub)
- Fix `JsonGenerator.setFeatureMask()` to better handle dynamic changes.

2.4.3 (02-Oct-2014)

#152: Exception for property names longer than 256k
 (reported by CrendKing@github)

2.4.2 (13-Aug-2014)

#145: NPE at BytesToNameCanonicalizer
 (reported by Shay B)
#146: Error while parsing negative floats at the end of the input buffer
 (reported by rjmac@github)

2.4.1 (16-Jun-2014)

#143: Flaw in `BufferRecycler.allocByteBuffer(int,int)` that results in
 performance regression

2.4.0 (29-May-2014)

#121: Increase size of low-level byte[]/char[] input/output buffers
 (from 4k->8k for bytes, 2k->4k for chars)
#127: Add `JsonGenerator.writeStartArray(int size)` for binary formats
#138: Add support for using `char[]` as input source; optimize handling
  of `String` input as well.
- Refactor `BufferRecycler` to eliminate helper enums

2.3.5 (13-Jan-2015)

#152: Exception for property names longer than 256k
#173: An exception is thrown for a valid JsonPointer expression
#176: `JsonPointer` should not consider "00" to be valid index

2.3.4 (17-Jul-2014)
2.3.3 (10-Apr-2014)

No changes since 2.3.2.

2.3.2 (01-Mar-2014)

#126: Revert some 1.6 back to make core lib work with Android 2.2 (FroYo)
 (contributed by Goncalo S)
#129: Missing delegation method, `JsonParserDelegate.isExpectedStartArrayToken()`
 (Pascal G)
#133: Prevent error on JsonPointer expressions for properties that have numeric
  ids above 32-bit range
 (reported by mrstlee@github)

2.3.1 (28-Dec-2013)

No functional changes.

2.3.0 (13-Nov-2013)

#8: Add methods in `JsonParser`/`JsonGenerator` for reading/writing Object Ids
#47: Support YAML-style comments with `JsonParser.Feature.ALLOW_YAML_COMMENTS`
#60: Add a feature (`JsonParser.Feature.STRICT_DUPLICATE_DETECTION`) to verify
  that input does not contain duplicate filed names
#77: Improve error reporting for unrecognized tokens
 (requested by cowwoc@github)
#85: Add `JsonGenerator.Feature.WRITE_BIGDECIMAL_AS_PLAIN`
#91: Add methods in `JsonGenerator` for writing native Type Ids
#92: Add methods in `JsonParser` for reading native Type Ids
#93: Add `getFeatureMask()`, `setFeatureMask()` in `JsonGenerator`/`JsonParser`
#94: Allow coercion of String value "null" (similar to handling of null token)
#96: Add `JsonFactory.requiresPropertyOrdering()` introspection method
#97: JsonGenerator's `JsonWriteContext` not maintained properly, loses
  current field name
 (reported by Sam R)
#98: Improve handling of failures for `BigDecimal`, for "NaN" (and infinity)
#102: Unquoted field names can not start with a digit
#103: Add `JsonFactory.canHandleBinaryNatively`, `JsonGenerator.canWriteBinaryNatively`
 to let databind module detect level of support for binary data.
#105: Parser parsers numbers eagerly; does not report error with missing space
#106: Add `JsonGenerator.Feature.STRICT_DUPLICATE_DETECTION` for preventing dup names
#110: Improve overridability of `JsonGeneratorDelegate`
 (suggested by qpliu@github)
#111: _currInputRowStart isn't initialized in UTF8StreamJsonParser() constructor
 (reported by dreamershl@github)
#115: JsonGenerator writeRawValue problem with surrogate UTF-8 characters
 (reported by Marcin Z)
#116: WriterBasedJsonGenerator produces truncated Unicode escape sequences
 (reported by Steve L-S)
- Improve `DefaultPrettyPrinter`, `Lf2SpacesIndenter` (from databind #276)
- Add `JsonGenerator.canOmitFields()` method to support discovery of
  positional formats, needed for handling of filtering for CSV
- Rewrite `InternCache` to use `ConcurrentHashMap`, to work more efficiently both
  for common case of few misses (no block on access), and slowest cases (lots of
  misses).
- Add `JsonPointer` implementation, to be used by tree model, streaming
- Make `UTF8StreamJsonParser` non-final, for potential sub-classing

2.2.3 (23-Aug-2013)

#78: ArrayIndexOutOfBoundsException for very long numbers (>500 digits)
 (reported by boothen@github)
#81: CharTypes.appendQuoted misencodes first 32 Unicode values as '\0000'
 (reported by githubaff0@github)
#84: Support for parsing 'Infinity' when feature ALLOW_NON_NUMERIC_NUMBERS is on
 (contributed by ebrevdo@github)
- Add `Base64Variant.decode()` convenience methods

2.2.2 (26-May-2013)

No changes since previous version.

2.2.1 (03-May-2013)

#72: JsonFactory.copy() was not copying settings properly
 (reported by Christian S (squiddle@github))
- Moved VERSION/LICENSE contained in jars under META-INF/, to resolve
  Android packaging (APK) issues

2.2.0 (22-Apr-2013)

Fixes:

#51: JsonLocation had non-serializable field, mark as transient

Improvements

#46, #49: Improve VersionUtil to generate PackageVersion, instead of
  reading VERSION.txt from jar -- improves startup perf on Android significantly
 (contributed by Ben G)
#59: Add more functionality in `TreeNode` interface, to allow some
 level of traversal over any and all Tree Model implementations
#69: Add support for writing `short` values in JsonGenerator

2.1.3 (19-Jan-2013)

* [JACKSON-884]: JsonStringEncoder.quoteAsStringValue() fails to encode 
  ctrl chars correctly.
* [Issue#48] Problems with spaces in URLs
 (reported by KlausBrunner)

2.1.2 (04-Dec-2012)

* [Issue#42] Problems with UTF32Reader
 (reported by James R [jroper@github])
* Added missing methods (like 'setPrettyPrinter()' in JsonGeneratorDelegate

2.1.1 (11-Nov-2012)

* [Issue#34] `JsonParser.nextFieldName()` fails on buffer boundary
 (reported by gsson@github)
* [Issue#38] `JsonParser.nextFieldName()` problems when handling
 names with trailing spaces
 (reported by matjazs@github)

2.1.0 (08-Oct-2012)

A new minor version for 2.x.

New features:

* [Issue#14]: add 'readBinaryValue(...)' method in JsonParser
* [Issue#16]: add 'writeBinary(InputStream, int)' method in JsonGenerator
  (and implement for JSON backend)
* [Issue#26]: Allow overriding "root value separator"
 (suggested by Henning S)

Improvements:

* [JACKSON-837]: Made JsonGenerator implement Flushable.
 (suggested by Matt G)
* [Issue#10]: add 'JsonProcessingException.getOriginalMessage()' for accessing
  message without location info
* [Issue#31]: make `JsonFactory` java.io.Serializable (via JDK)

Other:

* [Issue-25]: Add 'createParser' and 'createGenerator' (as eventual replacements
  for 'createJsonParser'/'createJsonGenerator') in 'JsonFactory'
* Try to improve locking aspects of symbol tables, by reducing scope of
  synchronized sections when creating, merging table contents.
* Added 'JsonFactory.copy()' method to support databinding's 'ObjectMapper.copy()'
* Added method 'requiresCustomCodec()' for JsonFactory and JsonParser
* Added 'JsonParser.getValueAsString()' method (to support flexible conversions)
* Added META-INF/services/com.fasterxml.jackson.core.JsonFactory SPI to register
  `JsonFactory` for even more automatic format discovery in future.

2.0.4 (26-Jun-2012)

Fixes:

* [Issue-6] PrettyPrinter, count wrong for end-object case
* 1.9.x fixes up to 1.9.8

2.0.3: skipped;	 only some modules use this version

2.0.2 (14-May-2012)

* 1.9.x fixes up to 1.9.7

2.0.1 (22-Apr-2012)

Fixes:

* [JACKSON-827] Fix incompatibilities with JDK 1.5 (2.0.0 accidentally
  required 1.6)
 (reported Pascal G)

2.0.0 (25-Mar-2012)

Fixes:

(all fixes up until 1.9.6)

Improvements

* [JACKSON-730]: Add checks to ensure that Features are applicable for
  instances (parsers, generators), or if not, throw IllegalArgumentException
* [JACKSON-742]: Add append-methods in SerializableString

New features:

* [JACKSON-782]: Add 'JsonParser.overrideCurrentName()', needed as a workaround
  for some exotic data binding cases (and/or formats)

[entries for versions 1.x and earlier not retained; refer to earlier releases)<|MERGE_RESOLUTION|>--- conflicted
+++ resolved
@@ -14,7 +14,6 @@
 === Releases ===
 ------------------------------------------------------------------------
 
-<<<<<<< HEAD
 2.19.0 (not yet released)
 
 #1328: Optimize handling of `JsonPointer.head()`
@@ -23,13 +22,12 @@
  (contributed by Eduard G)
 #1361: `JsonPointer` parsing of '~' not followed by "0" or "1" unexpected
  (reported by @slz30)
-=======
+
 2.18.3 (not yet released)
 
 #1391: Fix issue where the parser can read back old number state when
   parsing later numbers
  (fix contributed by @pjfanning)
->>>>>>> e67a3ec7
 
 2.18.2 (27-Nov-2024)
 
