Project: jackson-core

Contains core streaming reader (`JsonParser`) and writer (`JsonGenerator`) abstractions,
factory for constructing readers/writers (JsonFactory), as well as a minimal set
of interfaces needed for streaming level to make callbacks and call-throughs,
via `ObjectCodec` and `TreeNode`.

Also includes implementation of this API for JSON.
Forms the base for other data formats as well despite naming suggesting
JSON-specificity: naming is due to history, as Jackson started out as
a pure JSON library.

------------------------------------------------------------------------
=== Releases ===
------------------------------------------------------------------------

2.17.0 (not yet released)

<<<<<<< HEAD
#507: Add `JsonWriteFeature.ESCAPE_FORWARD_SLASHES` to allow escaping of '/' for
  String values
 (contributed by Joo-Hyuk K)
=======
#1137: Improve detection of "is a NaN" to only consider explicit cases,
  not `double` overflow/underflow
>>>>>>> 900b5908
#1145: `JsonPointer.appendProperty(String)` does not escape the property name
 (reported by Robert E)
#1149: Add `JsonParser.getNumberTypeFP()`
#1157: Use fast parser (FDP) for large `BigDecimal`s (500+ chars)
 (contributed by @pjfanning)
#1169: `ArrayIndexOutOfBoundsException` for specific invalid content,
  with Reader-based parser
#1179: Allow configuring `DefaultPrettyPrinter` separators for empty
  Arrays and Objects
 (contributed by Guillaume L)
#1186: `BufferRecycler` should avoid setting replacement if one already returned, bigger
 (suggested by @kkkkkhhhh)

2.16.2 (not yet released)

#1173: `JsonLocation` consistently off by one character for many invalid JSON
  parsing cases
 (reported by Paul B)

2.16.1 (24-Dec-2023)

#1141: NPE in `Version.equals()` if snapshot-info `null`
 (reported by @TimSchweers)
#1161: NPE in "FastDoubleParser", method "JavaBigDecimalParser.parseBigDecimal()"
 (contributed by @pjfanning)
#1168: `JsonPointer.append(JsonPointer.tail())` includes the original pointer
 (contributed by Robert E)

2.16.0 (15-Nov-2023)

#991: Change `StreamReadFeature.INCLUDE_SOURCE_IN_LOCATION` default to `false`
  in Jackson 2.16
 (suggested by @quinlam)
#1007: Improve error message for `StreamReadConstraints` violations
#1015: `JsonFactory` implementations should respect `CANONICALIZE_FIELD_NAMES`
 (contributed by Carter K)
#1035: Root cause for failing test for `testMangledIntsBytes()` in `ParserErrorHandlingTest`
 (reported by @harsha-99)
#1036: Allow all array elements in `JsonPointerBasedFilter`
 (contributed by Markus S)
#1039: Indicate explicitly blocked sources as "REDACTED" instead of
  "UNKNOWN" in `JsonLocation`
#1041: Start using AssertJ in unit tests
#1042: Allow configuring spaces before and/or after the colon in `DefaultPrettyPrinter`
 (contributed by @digulla)
#1046: Add configurable limit for the maximum number of bytes/chars
  of content to parse before failing
#1047: Add configurable limit for the maximum length of Object property names
  to parse before failing (default max: 50,000 chars)
 (contributed by @pjfanning)
#1048: Add configurable processing limits for JSON generator (`StreamWriteConstraints`)
 (contributed by @pjfanning)
#1050: Compare `_snapshotInfo` in `Version`
 (contributed by @artoonie)
#1051: Add `JsonGeneratorDecorator` to allow decorating `JsonGenerator`s
 (contributed by @digulla)
#1064: Add full set of `BufferRecyclerPool` implementations
 (contributed by Mario F)
#1066: Add configurable error report behavior via `ErrorReportConfiguration`
 (contributed by Joo-Hyuk K)
#1081: Make `ByteSourceJsonBootstrapper` use `StringReader` for < 8KiB byte[] inputs
 (contributed by @schlosna)
#1089: Allow pluggable buffer recycling via new `BufferRecyclerPool` extension point
#1136: Change parsing error message to mention `-INF`
- Make `JacksonFeatureSet` serializable

2.15.4 (not yet released)

#1146: `JsonParserDelegate` missing overrides for `canParseAsync()`,
  `getNonBlockingInputFeeder()`
  (reported by Simon B)
#1161: NPE in "FastDoubleParser", method "JavaBigDecimalParser.parseBigDecimal()"
  (contributed by @pjfanning)

2.15.3 (12-Oct-2023)

#1111: Call the right `filterFinishArray()`/`filterFinishObject()`
  from `FilteringParserDelegate`
 (fix contributed by Dai M)

2.15.2 (30-May-2023)

#1019: Allow override of `StreamReadContraints` default with
  `overrideDefaultStreamReadConstraints()`
#1027: Extra module-info.class in 2.15.1
 (reported by @tbnguyen1407)
#1028: Wrong checksums in `module.json` (2.15.0, 2.15.1)
 (reported by @hboutemy)
#1032: `LICENSE` missing from 2.15.1 jar

2.15.1 (16-May-2023))

#999: Gradle metadata for `jackson-core` `2.15.0` adds dependency on
   `ch.randelshofer:fastdoubleparser`
  (reported by Chris R)
#1003: Add FastDoubleParser section to `NOTICE`
#1014: Increase default max allowed String value length from 5 megs to 20 megs
#1023: Problem with `FilteringGeneratorDelegate` wrt `TokenFilter.Inclusion.INCLUDE_NON_NULL`
  (reported by @honhimW)

2.15.0 (23-Apr-2023)

#815: Add maximum numeric value length limits via `StreamReadConstraints` (fixes
  `sonatype-2022-6438`)
 (contributed by @pjfanning)
#844: Add SLSA provenance via build script
 (contributed by Pedro N)
#851: Add `StreamReadFeature.USE_FAST_BIG_DECIMAL_PARSER` to enable
  faster `BigDecimal`, `BigInteger` parsing
 (contributed by @pjfanning)
#863: Add `StreamReadConstraints` limit for longest textual value to
  allow (default: 5M)
 (contributed by @pjfanning)
#865: Optimize parsing 19 digit longs
 (contributed by Phillipe M)
#897: Note that jackson-core 2.15 is now a multi-release jar
  (for more optimized number parsing for JDKs beyond 8)
#898: Possible flaw in `TokenFilterContext#skipParentChecks()`
 (reported by @robotmrv)
#902: Add `Object JsonParser.getNumberValueDeferred()` method to
  allow for deferred decoding in some cases
#921: Add `JsonFactory.Feature.CHARSET_DETECTION` to disable charset detection
 (contributed by @yawkat) 
#943: Add `StreamReadConstraints.maxNestingDepth()` to constraint max nesting
  depth (default: 1000)
#948: Use `StreamConstraintsException` in name canonicalizers
 (contributed by @pjfanning)
#962: Offer a way to directly set `StreamReadConstraints` via `JsonFactory` (not just Builder)
#968: Prevent inefficient internal conversion from `BigDecimal` to `BigInteger`
  wrt ultra-large scale
#984: Add `JsonGenerator.copyCurrentEventExact` as alternative to `copyCurrentEvent()`
- Build uses package type "jar" but still produces valid OSGi bundle
 (changed needed to keep class timestamps with Reproducible Build)

2.14.3 (05-May-2023)

#909: Revert schubfach changes in #854
 (contributed by @pjfanning)
#912: Optional padding Base64Variant still throws exception on missing
  padding character
 (reported by @Vity01)
#967: Address performance issue with `BigDecimalParser`
#990: Backport removal of BigDecimal to BigInt conversion (#987)
 (contributed by @pjfanning)
#1004: FastDoubleParser license
#1012: Got `NegativeArraySizeException` when calling `writeValueAsString()`
 (reported by @klettier)
 (fix contributed by @pjfanning)

2.14.2 (28-Jan-2023)

#854: Backport schubfach changes from v2.15#8
 (contributed by @pjfanning)
#882: Allow TokenFIlter to skip last elements in arrays
 (contributed by Przemyslaw G)
#886: Avoid instance creations in fast parser code
 (contributed by @pjfanning)
#890: `FilteringGeneratorDelegate` does not create new `filterContext`
  if `tokenFilter` is null
 (contributed by @DemonicTutor)

2.14.1 (21-Nov-2022)

No changes since 2.14.0

2.14.0 (05-Nov-2022)

#478: Provide implementation of async JSON parser fed by `ByteBufferFeeder`
 (requested by Arjen P)
 (contributed by @pjfanning)
#577: Allow use of faster floating-point number parsing with
  `StreamReadFeature.USE_FAST_DOUBLE_PARSER`
 (contributed by @wrandelshofer and @pjfanning)
#684: Add "JsonPointer#appendProperty" and "JsonPointer#appendIndex"
 (contributed by Ilya G)
#715: Allow TokenFilters to keep empty arrays and objects
 (contributed by Nik E)
#717: Hex capitalization for JsonWriter should be configurable (add
  `JsonWriteFeature.WRITE_HEX_UPPER_CASE`)
 (contributed by Richard K)
#733: Add `StreamReadCapability.EXACT_FLOATS` to indicate whether parser reports exact
  floating-point values or not
 (contributed Doug R)
#736: `JsonPointer` quadratic memory use: OOME on deep inputs
 (reported by Doug R)
#745: Change minimum Java version to 8
#749: Allow use of faster floating-point number serialization
  (`StreamWriteFeature.USE_FAST_DOUBLE_WRITER`)
 (contributed by @rgiulietti and @pjfanning)
#751: Remove workaround for old issue with a particular double
 (contributed by @pjfanning)
#753: Add `NumberInput.parseFloat()`
 (contributed by @pjfanning)
#757: Update ParserBase to support floats directly
 (contributed by @pjfanning)
#759: JsonGenerator to provide current value to the context before starting objects
 (reported by Illia O)
#762: Make `JsonPointer` `java.io.Serializable`
 (contributed by Evan G)
#763: `JsonFactory.createParser()` with `File` may leak `InputStream`s
#764: `JsonFactory.createGenerator()` with `File` may leak `OutputStream`s
#773: Add option to accept non-standard trailing decimal point
  (`JsonReadFeature.ALLOW_TRAILING_DECIMAL_POINT_FOR_NUMBERS`)
 (contributed by @pjfanning)
#774: Add a feature to allow leading plus sign
  (`JsonReadFeature.ALLOW_LEADING_PLUS_SIGN_FOR_NUMBERS`)
 (contributed by @pjfanning)
#788: `JsonPointer.empty()` should NOT indicate match of a property
  with key of ""
#798: Avoid copy when parsing `BigDecimal`
 (contributed by Philippe M)
#811: Add explicit bounds checks for `JsonGenerator` methods that take
  `byte[]`/`char[]`/String-with-offsets input
#812: Add explicit bounds checks for `JsonFactory.createParser()` methods
  that take `byte[]`/`char[]`-with-offsets input
#814: Use `BigDecimalParser` for BigInteger parsing very long numbers
 (contributed by @pjfanning)
#818: Calling `JsonPointer.compile(...)` on very deeply nested expression
  throws `StackOverflowError`
#828: Make `BigInteger` parsing lazy
 (contributed by @pjfanning)
#830: Make `BigDecimal` parsing lazy
 (contributed by @pjfanning)
#834: ReaderBaseJsonParser._verifyRootSpace() can cause buffer boundary failure

2.13.5 (23-Jan-2023)
2.13.4 (03-Sep-2022)

No changes since 2.13.3

2.13.3 (14-May-2022)

#744: Limit size of exception message in BigDecimalParser
 (contributed by @pjfanning))

2.13.2 (06-Mar-2022)

0#732: Update Maven wrapper
 (contributed by Andrey S)
#739: `JsonLocation` in 2.13 only uses identity comparison for "content reference"
 (reported by Vlad T)

2.13.1 (19-Dec-2021)

#713: Incorrect parsing of single-quoted surrounded String values containing double quotes
 (reported by wcarmon@github)

2.13.0 (30-Sep-2021)

#652: Misleading exception for input source when processing byte buffer
  with start offset
 (reported by Greg W)
#658: Escape contents of source document snippet for `JsonLocation._appendSourceDesc()`
#664: Add `StreamWriteException` type to eventually replace `JsonGenerationException`
#671: Replace `getCurrentLocation()`/`getTokenLocation()` with
  `currentLocation()`/`currentTokenLocation()` in `JsonParser`
#673: Replace `JsonGenerator.writeObject()` (and related) with `writePOJO()`
#674: Replace `getCurrentValue()`/`setCurrentValue()` with
  `currentValue()`/`assignCurrentValue()` in `JsonParser`/`JsonGenerator
#677: Introduce O(n^1.5) BigDecimal parser implementation
 (contributed by Ferenc C)
#687:  ByteQuadsCanonicalizer.addName(String, int, int) has incorrect handling
  for case of q2 == null
#692: UTF32Reader ArrayIndexOutOfBoundsException
 (reported by Fabian M)
#694: Improve exception/JsonLocation handling for binary content: don't
  show content, include byte offset
#700: Unable to ignore properties when deserializing. TokenFilter seems broken
 (reported by xiazuojie@github)
#712: Optimize array allocation by `JsonStringEncoder`
- Add `mvnw` wrapper

2.12.7 (26-May-2022)
2.12.6 (15-Dec-2021)

No changes since 2.12.5

2.12.5 (27-Aug-2021)

#712: (partial) Optimize array allocation by `JsonStringEncoder`
#713: Add back accidentally removed `JsonStringEncoder` related methods in
  `BufferRecyclers` (like `getJsonStringEncoder()`)

2.12.4 (06-Jul-2021)

#702: `ArrayOutOfBoundException` at `WriterBasedJsonGenerator.writeString(Reader, int)`
 (reported by Jeffrey Y)

2.12.3 (12-Apr-2021)
2.12.2 (03-Mar-2021)
2.12.1 (08-Jan-2021)

No changes since 2.12.0

2.12.0 (29-Nov-2020)

#500: Allow "optional-padding" for `Base64Variant`
 (contributed by Pavan K)
#573: More customizable TokenFilter inclusion (using `Tokenfilter.Inclusion`)
 (contributed by Jonathan H)
#618: Publish Gradle Module Metadata
 (contributed by Jendrik J)
#619: Add `StreamReadCapability` for further format-based/format-agnostic
  handling improvements
#627: Add `JsonParser.isExpectedNumberIntToken()` convenience method
#630: Add `StreamWriteCapability` for further format-based/format-agnostic
  handling improvements
#631: Add `JsonParser.getNumberValueExact()` to allow precision-retaining buffering
#639: Limit initial allocated block size by `ByteArrayBuilder` to max block size
#640: Add `JacksonException` as parent class of `JsonProcessingException`
#653: Make `JsonWriteContext.reset()` and `JsonReadContext.reset()` methods public
- Deprecate `JsonParser.getCurrentTokenId()` (use `#currentTokenId()` instead)
- Full "LICENSE" included in jar for easier access by compliancy tools

2.11.4 (12-Dec-2020)

#647: Fix NPE in `writeNumber(String)` method of `UTF8JsonGenerator`,
  `WriterBasedJsonGenerator`
 (contributed by Pavel K)

2.11.3 (02-Oct-2020)
2.11.2 (02-Aug-2020)
2.11.1 (25-Jun-2020)

No changes since 2.11.0

2.11.0 (26-Apr-2020)

#504: Add a String Array write method in the Streaming API
 (requested by Michel F, impl contributed by Oleksandr P)
#565: Synchronize variants of `JsonGenerator#writeNumberField` with `JsonGenerator#writeNumber`
 (contributed by valery1707@github)
#587: Add JsonGenerator#writeNumber(char[], int, int) method
 (contributed by Volkan Y)
#606: Do not clear aggregated contents of `TextBuffer` when `releaseBuffers()` called
#609: `FilteringGeneratorDelegate` does not handle `writeString(Reader, int)`
 (reported by Volkan Y)
#611: Optionally allow leading decimal in float tokens
 (contributed by James A)

2.10.5 (21-Jul-2020)

#616: Parsing JSON with `ALLOW_MISSING_VALUE` enabled results in endless stream
  of `VALUE_NULL` tokens
 (reported by Justin L)

2.10.4 (03-May-2020)

#605: Handle case when system property access is restricted
 (reported by rhernandez35@github)

2.10.3 (03-Mar-2020)

#592: DataFormatMatcher#getMatchedFormatName throws NPE when no match exists
 (reported by Scott L)
#603: 'JsonParser.getCurrentLocation()` byte/char offset update incorrectly for big payloads
 (reported, fix contributed by Fabien R)

2.10.2 (05-Jan-2020)

#580: FilteringGeneratorDelegate writeRawValue delegate to `writeRaw()`
  instead of `writeRawValue()`
 (reported by Arnaud R)
#582: `FilteringGeneratorDelegate` bug when filtering arrays (in 2.10.1)
 (reported by alarribeau@github)

2.10.1 (09-Nov-2019)

#455: Jackson reports wrong locations for JsonEOFException
 (reported by wastevenson@github, fix contributed by Todd O'B
#567: Add `uses` for `ObjectCodec` in module-info
 (reported by Marc M)
#578: Array index out of bounds in hex lookup
 (reported by Emily S)

2.10.0 (26-Sep-2019)

#433: Add Builder pattern for creating configured Stream factories
#464: Add "maximum unescaped char" configuration option for `JsonFactory` via builder
#467: Create `JsonReadFeature` to move JSON-specific `JsonParser.Feature`s to
#479: Improve thread-safety of buffer recycling
#480: `SerializableString` value can not directly render to Writer
 (requested by Philippe M)
#481: Create `JsonWriteFeature` to move JSON-specific `JsonGenerator.Feature`s to
#484: Implement `UTF8JsonGenerator.writeRawValue(SerializableString)` (and
  `writeRaw(..)`) more efficiently
#495: Create `StreamReadFeature` to move non-json specific `JsonParser.Feature`s to
#496: Create `StreamWriteFeature` to take over non-json-specific `JsonGenerator.Feature`s
#502: Make `DefaultPrettyPrinter.createInstance()` to fail for sub-classes
#506: Add missing type parameter for `TypeReference` in `ObjectCodec`
#508: Add new exception type `InputCoercionException` to be used for failed coercions
  like overflow for `int`
#517: Add `JsonGenerator.writeStartObject(Object, int)` (needed by CBOR, maybe Avro)
#527: Add simple module-info for JDK9+, using Moditect
#533: UTF-8 BOM not accounted for in JsonLocation.getByteOffset()
 (contributed by Fabien R)
#539: Reduce max size of recycled byte[]/char[] blocks by `TextBuffer`, `ByteArrayBuilder`
#547: `CharsToNameCanonicalizer`: Internal error on `SymbolTable.rehash()` with high
  number of hash collisions
 (reported by Alex R)
#548: ByteQuadsCanonicalizer: ArrayIndexOutOfBoundsException in addName
 (reported by Alex R)
#549: Add configurability of "quote character" for JSON factory
#561: Misleading exception for unquoted String parsing
#563: Async parser does not keep track of Array context properly
 (reported by Doug R)
- Rewrite `JsonGenerator.copyCurrentStructure()` to remove recursion)
- Add `missingNode()`, `nullNode()` in `TreeCodec`
- Add `JsonParserDelegate.delegate()` methods

2.9.10 (21-Sep-2019)

#540: UTF8StreamJsonParser: fix byte to int conversion for malformed escapes
 (reported by Alex R and Sam S)
#556: 'IndexOutOfBoundsException' in UTF8JsonGenerator.writeString(Reader, len)
  when using a negative length
 (reported by jacob-alan-ward@github)

2.9.9 (16-May-2019)

#516: _inputPtr off-by-one in UTF8StreamJsonParser._parseNumber2()
 (reported by Henrik G)
#531: Non-blocking parser reports incorrect locations when fed with non-zero offset
 (reported by David N)

2.9.8 (15-Dec-2018)

#488: Fail earlier on coercions from "too big" `BigInteger` into
  fixed-size types (`int`, `long`, `short`)
#510: Fix ArrayIndexOutofBoundsException found by LGTM.com
 (reported by Alexander E-T)
- Improve exception message for missing Base64 padding (see databind#2183)

2.9.7 (19-Sep-2018)

#476: Problem with `BufferRecycler` via async parser (or when sharing parser
 across threads)
#477: Exception while decoding Base64 value with escaped `=` character
#488: Fail earlier on coercions from "too big" `BigInteger` into
  fixed-size types (`int`, `long`, `short`)

2.9.6 (12-Jun-2018)

#400: Add mechanism for forcing `BufferRecycler` released (to call on shutdown)
 (contributed by Jeroen B)
#460: Failing to link `ObjectCodec` with `JsonFactory` copy constructor
#463: Ensure that `skipChildren()` of non-blocking `JsonParser` will throw
   exception if not enough input
  (requested by Doug R)

2.9.5 (26-Mar-2018)

No changes since 2.9.4

2.9.4 (24-Jan-2018)

#414: Base64 MIME variant does not ignore white space chars as per RFC2045
 (reported by tmoschou@github)
#437: `ArrayIndexOutOfBoundsException` in `UTF8StreamJsonParser`
 (reported by Igor A)

2.9.3 (09-Dec-2017)

#419: `ArrayIndexOutOfBoundsException` from `UTF32Reader.read()` on invalid input

2.9.2 (13-Oct-2017)

- New parent pom (`jackson-base`)

2.9.1 (07-Sep-2017)

#397: Add `Automatic-Module-Name` ("com.fasterxml.jackson.core") for JDK 9 module system

2.9.0 (30-Jul-2017))

#17: Add 'JsonGenerator.writeString(Reader r, int charLength)'
 (constributed by Logan W)
#57: Add support for non-blocking ("async") JSON parsing
#208: Make use of `_matchCount` in `FilteringParserDelegate`
 (contributed by Rafal F)
#242: Add new write methods in `JsonGenerator` for writing type id containers
#304: Optimize `NumberOutput.outputLong()` method
#306: Add new method in `JsonStreamContext` to construct `JsonPointer`
#312: Add `JsonProcessingException.clearLocation()` to allow clearing
  possibly security-sensitive information
 (contributed by Alex Y)
#314: Add a method in `JsonParser` to allow checking for "NaN" values
#323: Add `JsonParser.ALLOW_TRAILING_COMMA` to work for Arrays and Objects
 (contributed by Brad H)
#325: `DataInput` backed parser should handle `EOFException` at end of doc
 (reported by Brad H)
#330: `FilteringParserDelegate` seems to miss last closing `END_OBJECT`
 (contributed by Rafal F)
#340: Making `WriterBasedJsonGenerator` non-final
 (requested by rfoltyns@github)
#356: Improve indication of "source reference" in `JsonLocation` wrt `byte[]`,`char[]`
#372: JsonParserSequence#skipChildren() throws exception when current delegate is
  TokenBuffer.Parser with "incomplete" JSON
 (contributed by Michael S)
#374: Minimal and DefaultPrettyPrinter with configurable separators 
 (contributed by Rafal F)

2.8.11 (23-Dec-2017)

#418: ArrayIndexOutOfBoundsException from UTF32Reader.read on invalid input
 (reported, contributed fix for by pfitzsimons-r7@github)

2.8.10 (24-Aug-2017)

No changes since 2.8.9

2.8.9 (12-Jun-2017)

#382: ArrayIndexOutOfBoundsException from UTF32Reader.read on invalid input
 (reported by Wil S)

2.8.8 (05-Apr-2017)

#359: FilteringGeneratorDelegate does not override writeStartObject(Object forValue)
 (contributed by Arnaud R)
#362: Use correct length variable for UTF-8 surrogate writing

2.8.7 (21-Feb-2017)

#349: CharsToNameCanonicalizer performance bottleneck 
 (reported by Nuno D, nmldiegues@github)
#351: `java.lang.NegativeArraySizeException` at `ByteArrayBuilder.toByteArray()`
#354: Buffer size dependency in UTF8JsonGenerator writeRaw
 (reported by Chistopher C)

2.8.6 (12-Jan-2017)

#322: Trim tokens in error messages to 256 byte to prevent attacks
 (contributed by Alessio S)
#335: Missing exception for invalid last character of base64 string to decode
 using `Base64Variant.decode()`

2.8.5 (14-Nov-2016)
2.8.4 (14-Oct-2016)

No changes since 2.8.3

2.8.3 (17-Sep-2016)

#318: Add support for writing `byte[]` via `JsonGenerator.writeEmbeddedObject()`

2.8.2 (30-Aug-2016)
2.8.1 (20-Jul-2016)

No changes since 2.8.0

2.8.0 (04-Jul-2016)

#86: Allow inclusion of request body for `JsonParseException`
 (contributed by LokeshN)
#117: Add `JsonParser.Feature.ALLOW_MISSING_VALUES` to support for missing values
 (contributed by LokeshN)
#136: Add `JsonpCharacterEscapes` for easier handling of potential problems
 with JSONP and rare but technically allowed \u2028 and \u2029 linefeed characters
#253: Add `JsonGenerator. writeEmbeddedObject()` to allow writes of opaque native types
 (suggested by Gregoire C)
#255: Relax ownership checks for buffers not to require increase in size
#257: Add `writeStartObject(Object pojo)` to streamline assignment of current value
#265: `JsonStringEncoder` should allow passing `CharSequence`
 (contributed by Mikael S)
#276: Add support for serializing using `java.io.DataOutput`
#277: Add new scalar-array write methods for `int`/`long`/`double` cases
#279: Support `DataInput` for parsing
#280: Add `JsonParser.finishToken()` to force full, non-lazy reading of current token
#281: Add `JsonEOFException` as sub-class of `JsonParseException`
#282: Fail to report error for trying to write field name outside Object (root level)
#285: Add `JsonParser.getText(Writer)`
 (contributed by LokesN)
#290: Add `JsonGenerator.canWriteFormattedNumbers()` for introspection
#294: Add `JsonGenerator.writeFieldId(long)` method to support binary formats
 with non-String keys
#296: `JsonParserSequence` skips a token on a switched Parser
 (reported by Kevin G)
- Add `JsonParser.currentToken()` and `JsonParser.currentTokenId()` as replacements
  for `getCurrentToken()` and `getCurrentTokenId()`, respectively. Existing methods
  will likely be deprecated in 2.9.

2.7.9.3:

#1872: NullPointerException in SubTypeValidator.validateSubType when
  validating Spring interface
#1931: Two more c3p0 gadgets to exploit default typing issue

2.7.9.2 (20-Dec-2017)

#1607: `@JsonIdentityReference` not used when setup on class only
#1628: Don't print to error stream about failure to load JDK 7 types
#1680: Blacklist couple more types for deserialization
#1737: Block more JDK types from polymorphic deserialization
#1855: Blacklist for more serialization gadgets (dbcp/tomcat, spring)

2.7.9.1 (18-Apr-2017)

#1599: Jackson Deserializer security vulnerability

2.7.9 (04-Feb-2017)

No changes since 2.7.8

2.7.8 (26-Sep-2016)

#317: ArrayIndexOutOfBoundsException: 200 on floating point number with exactly
  200-length decimal part
 (reported by Allar H)

2.7.7 (27-Aug-2016)

#307: JsonGenerationException: Split surrogate on writeRaw() input thrown for
  input of a certain size
 (reported by Mike N)
#315: `OutOfMemoryError` when writing BigDecimal
 (reported by gmethwin@github)

2.7.6 (23-Jul-2016)

- Clean up of FindBugs reported possible issues.

2.7.5 (11-Jun-2016)
 
#280: FilteringGeneratorDelegate.writeUTF8String() should delegate to writeUTF8String()
 (reported by Tanguy L)

2.7.4 (29-Apr-2016)

#209: Make use of `_allowMultipleMatches` in `FilteringParserDelegate`
 (contributed by Lokesh N)
- Make `processor` transient in `JsonParseException`, `JsonGenerationException`
  to keep both Serializable

2.7.3 (16-Mar-2016)

No changes since 2.7.2.

2.7.2 (26-Feb-2016)

#246: Fix UTF8JsonGenerator to allow QUOTE_FIELD_NAMES to be toggled
 (suggested by philipa@github)

2.7.1 (02-Feb-2016)

No changes since 2.7.0.

2.7.0 (10-Jun-2016)

#37: JsonParser.getTokenLocation() doesn't update after field names
 (reported by Michael L)
#198: Add back-references to `JsonParser` / `JsonGenerator` for low-level parsing issues
 (via `JsonParseException`, `JsonGenerationException`)
#211: Typo of function name com.fasterxml.jackson.core.Version.isUknownVersion()
 (reported by timray@github)
#229: Array element and field token spans include previous comma.
- Implemented `ReaderBasedJsonParser.nextFieldName(SerializableString)`
  (to improved Afterburner performance over String/char[] sources)

2.6.6 (05-Apr-2016)

#248: VersionUtil.versionFor() unexpectedly return null instead of Version.unknownVersion()
 (reported by sammyhk@github)

2.6.5 (19-Jan-2016)
2.6.4 (07-Dec-2015)

No changes since 2.6.3.

2.6.3 (12-Oct-2015)

#220: Problem with `JsonParser.nextFieldName(SerializableString)` for byte-backed parser

2.6.2 (14-Sep-2015)

#213: Parser is sometimes wrong when using CANONICALIZE_FIELD_NAMES
 (reported by ichernev@github)
#216: ArrayIndexOutOfBoundsException: 128 when repeatedly serializing to a byte array
 (reported by geekbeast@github)

2.6.1 (09-Aug-2015)

#207: `ArrayIndexOutOfBoundsException` in `ByteQuadsCanonicalizer`
 (reported by Florian S, fschopp@github)

2.6.0 (17-Jul-2015)

#137: Allow filtering content read via `JsonParser` by specifying `JsonPointer`;
  uses new class `com.fasterxml.jackson.core.filter.FilteringParserDelegate`
  (and related, `TokenFilter`)
#177: Add a check so `JsonGenerator.writeString()` won't work if `writeFieldName()` expected.
#182: Inconsistent TextBuffer#getTextBuffer behavior
 (contributed by Masaru H)
#185: Allow filtering content written via `JsonGenerator` by specifying `JsonPointer`;
  uses new class `com.fasterxml.jackson.core.filter.FilteringGeneratorDelegate`
  (and related, `TokenFilter`)
#188: `JsonParser.getValueAsString()` should return field name for `JsonToken.FIELD_NAME`, not `null`
#189: Add `JsonFactory.Feature.USE_THREAD_LOCAL_FOR_BUFFER_RECYCLING` (default: true), which may
  be disabled to prevent use of ThreadLocal-based buffer recycling.
 (suggested by soldierkam@github)
#195: Add `JsonGenerator.getOutputBuffered()` to find out amount of content buffered,
  not yet flushed.
 (requested by Ruediger M)
#196: Add support for `FormatFeature` extension, for format-specifc Enum-backed
  parser/generator options
- Minor improvement to construction of "default PrettyPrinter": now overridable by data format
  modules
- Implement a new yet more optimized symbol table for byte-backed parsers
- Add `JsonParser.Feature.IGNORE_UNDEFINED`, useful for data formats like protobuf
- Optimize writing of String names (remove intermediate copy; with JDK7 no speed benefit)

2.5.5 (07-Dec-2015)

#220: Problem with `JsonParser.nextFieldName(SerializableString)` for byte-backed parser
#221: Fixed ArrayIndexOutOfBounds exception for character-based `JsonGenerator`
 (reported by a-lerion@github)

2.5.4 (09-Jun-2015)

No changes.

2.5.3 (24-Apr-2015)

#191: Longest collision chain in symbol table now exceeds maximum -- suspect a DoS attack
 (reported by Paul D)

2.5.2 (29-Mar-2015)

#181: Failure parsing -Infinity on buffer boundary
 (reported by brharrington@github)
#187: Longest collision chain in symbol table exceeds maximum length routinely
  in non-malicious code
 (reported by mazzaferri@github)

2.5.1 (06-Feb-2015)

#178: Add `Lf2SpacesIndenter.withLinefeed` back to keep binary-compatibility with 2.4.x
 (reported by ansell@github)
- Minor fix to alignment of null bytes in the last 4 bytes of name, in case where name
  may cross the input boundary

2.5.0 (01-Jan-2015)

#148: BytesToNameCanonicalizer can mishandle leading null byte(s).
 (reported by rjmac@github)
#164: Add `JsonGenerator.Feature.IGNORE_UNKNOWN` (but support via individual
  data format modules)
#166: Allow to configure line endings and indentation
 (contributed by Aaron D)
#167: `JsonGenerator` not catching problem of writing field name twice in a row
#168: Add methods in `JsonStreamContext` for keeping track of "current value"
#169: Add `JsonPointer.head()`
 (contributed by Alex S, lordofthejars@github)
- Added `ResolvedType.getParameterSource()` to support better resolution
 of generic types.
- Added `JsonGenerator.writeRawValue(SerializableString)`
- Added `JsonParser.hasExpectedStartObjectToken()` convenience method
- Added `JsonParser.hasTokenId(id)` convenience method
- Added `JsonParser.nextFieldName()` (no args)

2.4.6 (23-Apr-2015)

#184: WRITE_NUMBERS_AS_STRINGS disables WRITE_BIGDECIMAL_AS_PLAIN
 (reported by Derek C)

2.4.5 (13-Jan-2015)

No changes since 2.4.4.

2.4.4 (24-Nov-2014)

#157: ArrayIndexOutOfBoundsException: 200 on numbers with more than 200 digits.
 (reported by Lars P, larsp@github)
#173: An exception is thrown for a valid JsonPointer expression
 (reported by Alex S)
#176: `JsonPointer` should not consider "00" to be valid index
 (reported by fge@gitub)
- Fix `JsonGenerator.setFeatureMask()` to better handle dynamic changes.

2.4.3 (02-Oct-2014)

#152: Exception for property names longer than 256k
 (reported by CrendKing@github)

2.4.2 (13-Aug-2014)

#145: NPE at BytesToNameCanonicalizer
 (reported by Shay B)
#146: Error while parsing negative floats at the end of the input buffer
 (reported by rjmac@github)

2.4.1 (16-Jun-2014)

#143: Flaw in `BufferRecycler.allocByteBuffer(int,int)` that results in
 performance regression

2.4.0 (29-May-2014)

#121: Increase size of low-level byte[]/char[] input/output buffers
 (from 4k->8k for bytes, 2k->4k for chars)
#127: Add `JsonGenerator.writeStartArray(int size)` for binary formats
#138: Add support for using `char[]` as input source; optimize handling
  of `String` input as well.
- Refactor `BufferRecycler` to eliminate helper enums

2.3.5 (13-Jan-2015)

#152: Exception for property names longer than 256k
#173: An exception is thrown for a valid JsonPointer expression
#176: `JsonPointer` should not consider "00" to be valid index

2.3.4 (17-Jul-2014)
2.3.3 (10-Apr-2014)

No changes since 2.3.2.

2.3.2 (01-Mar-2014)

#126: Revert some 1.6 back to make core lib work with Android 2.2 (FroYo)
 (contributed by Goncalo S)
#129: Missing delegation method, `JsonParserDelegate.isExpectedStartArrayToken()`
 (Pascal G)
#133: Prevent error on JsonPointer expressions for properties that have numeric
  ids above 32-bit range
 (reported by mrstlee@github)

2.3.1 (28-Dec-2013)

No functional changes.

2.3.0 (13-Nov-2013)

#8: Add methods in `JsonParser`/`JsonGenerator` for reading/writing Object Ids
#47: Support YAML-style comments with `JsonParser.Feature.ALLOW_YAML_COMMENTS`
#60: Add a feature (`JsonParser.Feature.STRICT_DUPLICATE_DETECTION`) to verify
  that input does not contain duplicate filed names
#77: Improve error reporting for unrecognized tokens
 (requested by cowwoc@github)
#85: Add `JsonGenerator.Feature.WRITE_BIGDECIMAL_AS_PLAIN`
#91: Add methods in `JsonGenerator` for writing native Type Ids
#92: Add methods in `JsonParser` for reading native Type Ids
#93: Add `getFeatureMask()`, `setFeatureMask()` in `JsonGenerator`/`JsonParser`
#94: Allow coercion of String value "null" (similar to handling of null token)
#96: Add `JsonFactory.requiresPropertyOrdering()` introspection method
#97: JsonGenerator's `JsonWriteContext` not maintained properly, loses
  current field name
 (reported by Sam R)
#98: Improve handling of failures for `BigDecimal`, for "NaN" (and infinity)
#102: Unquoted field names can not start with a digit
#103: Add `JsonFactory.canHandleBinaryNatively`, `JsonGenerator.canWriteBinaryNatively`
 to let databind module detect level of support for binary data.
#105: Parser parsers numbers eagerly; does not report error with missing space
#106: Add `JsonGenerator.Feature.STRICT_DUPLICATE_DETECTION` for preventing dup names
#110: Improve overridability of `JsonGeneratorDelegate`
 (suggested by qpliu@github)
#111: _currInputRowStart isn't initialized in UTF8StreamJsonParser() constructor
 (reported by dreamershl@github)
#115: JsonGenerator writeRawValue problem with surrogate UTF-8 characters
 (reported by Marcin Z)
#116: WriterBasedJsonGenerator produces truncated Unicode escape sequences
 (reported by Steve L-S)
- Improve `DefaultPrettyPrinter`, `Lf2SpacesIndenter` (from databind #276)
- Add `JsonGenerator.canOmitFields()` method to support discovery of
  positional formats, needed for handling of filtering for CSV
- Rewrite `InternCache` to use `ConcurrentHashMap`, to work more efficiently both
  for common case of few misses (no block on access), and slowest cases (lots of
  misses).
- Add `JsonPointer` implementation, to be used by tree model, streaming
- Make `UTF8StreamJsonParser` non-final, for potential sub-classing

2.2.3 (23-Aug-2013)

#78: ArrayIndexOutOfBoundsException for very long numbers (>500 digits)
 (reported by boothen@github)
#81: CharTypes.appendQuoted misencodes first 32 Unicode values as '\0000'
 (reported by githubaff0@github)
#84: Support for parsing 'Infinity' when feature ALLOW_NON_NUMERIC_NUMBERS is on
 (contributed by ebrevdo@github)
- Add `Base64Variant.decode()` convenience methods

2.2.2 (26-May-2013)

No changes since previous version.

2.2.1 (03-May-2013)

#72: JsonFactory.copy() was not copying settings properly
 (reported by Christian S (squiddle@github))
- Moved VERSION/LICENSE contained in jars under META-INF/, to resolve
  Android packaging (APK) issues

2.2.0 (22-Apr-2013)

Fixes:

#51: JsonLocation had non-serializable field, mark as transient

Improvements

#46, #49: Improve VersionUtil to generate PackageVersion, instead of
  reading VERSION.txt from jar -- improves startup perf on Android significantly
 (contributed by Ben G)
#59: Add more functionality in `TreeNode` interface, to allow some
 level of traversal over any and all Tree Model implementations
#69: Add support for writing `short` values in JsonGenerator

2.1.3 (19-Jan-2013)

* [JACKSON-884]: JsonStringEncoder.quoteAsStringValue() fails to encode 
  ctrl chars correctly.
* [Issue#48] Problems with spaces in URLs
 (reported by KlausBrunner)

2.1.2 (04-Dec-2012)

* [Issue#42] Problems with UTF32Reader
 (reported by James R [jroper@github])
* Added missing methods (like 'setPrettyPrinter()' in JsonGeneratorDelegate

2.1.1 (11-Nov-2012)

* [Issue#34] `JsonParser.nextFieldName()` fails on buffer boundary
 (reported by gsson@github)
* [Issue#38] `JsonParser.nextFieldName()` problems when handling
 names with trailing spaces
 (reported by matjazs@github)

2.1.0 (08-Oct-2012)

A new minor version for 2.x.

New features:

* [Issue#14]: add 'readBinaryValue(...)' method in JsonParser
* [Issue#16]: add 'writeBinary(InputStream, int)' method in JsonGenerator
  (and implement for JSON backend)
* [Issue#26]: Allow overriding "root value separator"
 (suggested by Henning S)

Improvements:

* [JACKSON-837]: Made JsonGenerator implement Flushable.
 (suggested by Matt G)
* [Issue#10]: add 'JsonProcessingException.getOriginalMessage()' for accessing
  message without location info
* [Issue#31]: make `JsonFactory` java.io.Serializable (via JDK)

Other:

* [Issue-25]: Add 'createParser' and 'createGenerator' (as eventual replacements
  for 'createJsonParser'/'createJsonGenerator') in 'JsonFactory'
* Try to improve locking aspects of symbol tables, by reducing scope of
  synchronized sections when creating, merging table contents.
* Added 'JsonFactory.copy()' method to support databinding's 'ObjectMapper.copy()'
* Added method 'requiresCustomCodec()' for JsonFactory and JsonParser
* Added 'JsonParser.getValueAsString()' method (to support flexible conversions)
* Added META-INF/services/com.fasterxml.jackson.core.JsonFactory SPI to register
  `JsonFactory` for even more automatic format discovery in future.

2.0.4 (26-Jun-2012)

Fixes:

* [Issue-6] PrettyPrinter, count wrong for end-object case
* 1.9.x fixes up to 1.9.8

2.0.3: skipped;	 only some modules use this version

2.0.2 (14-May-2012)

* 1.9.x fixes up to 1.9.7

2.0.1 (22-Apr-2012)

Fixes:

* [JACKSON-827] Fix incompatibilities with JDK 1.5 (2.0.0 accidentally
  required 1.6)
 (reported Pascal G)

2.0.0 (25-Mar-2012)

Fixes:

(all fixes up until 1.9.6)

Improvements

* [JACKSON-730]: Add checks to ensure that Features are applicable for
  instances (parsers, generators), or if not, throw IllegalArgumentException
* [JACKSON-742]: Add append-methods in SerializableString

New features:

* [JACKSON-782]: Add 'JsonParser.overrideCurrentName()', needed as a workaround
  for some exotic data binding cases (and/or formats)

[entries for versions 1.x and earlier not retained; refer to earlier releases)<|MERGE_RESOLUTION|>--- conflicted
+++ resolved
@@ -16,14 +16,11 @@
 
 2.17.0 (not yet released)
 
-<<<<<<< HEAD
 #507: Add `JsonWriteFeature.ESCAPE_FORWARD_SLASHES` to allow escaping of '/' for
   String values
  (contributed by Joo-Hyuk K)
-=======
 #1137: Improve detection of "is a NaN" to only consider explicit cases,
   not `double` overflow/underflow
->>>>>>> 900b5908
 #1145: `JsonPointer.appendProperty(String)` does not escape the property name
  (reported by Robert E)
 #1149: Add `JsonParser.getNumberTypeFP()`
