Project: jackson-core

Contains core streaming reader (`JsonParser`) and writer (`JsonGenerator`) abstractions,
factory for constructing readers/writers (JsonFactory), as well as a minimal set
of interfaces needed for streaming level to make callbacks and call-throughs,
via `ObjectCodec` and `TreeNode`.

Also includes implementation of this API for JSON.
Forms the base for other data formats as well despite naming suggesting
JSON-specificity: naming is due to history, as Jackson started out as
a pure JSON library.

------------------------------------------------------------------------
=== Releases ===
------------------------------------------------------------------------

<<<<<<< HEAD
2.20.0 (not yet released)

#1438: `ParserBase.close()` does not clear `_currToken`
#1441: Add `StreamReadFeature.CLEAR_CURRENT_TOKEN_ON_CLOSE` (default: true)
#1448: Upgrade `FastDoubleParser` to 2.0.1
 (contributed by @pjfanning)
- Generate SBOMs [JSTEP-14]

2.19.1 (not yet released)
=======
2.19.1 (13-Jun-2025)
>>>>>>> 0d982361

#1425: `JsonPointer.head()` throws `StringIndexOutOfBoundsException` for
  valid JSON Pointers
 (reported by @sergeykad)
#1446: Invalid package reference to "java.lang.foreign" from
  `com.fasterxml.jackson.core:jackson-core` (from `FastDoubleParser`) [Android]
 (reported by Vincent B)
 (fix by @pjfanning)

2.19.0 (24-Apr-2025)

#633: Allow skipping `RS` CTRL-CHAR to support JSON Text Sequences
 (requested by Yanming Z)
 (contributed by Fawzi E)
#1144: `FilteringParserDelegate` can go into an infinite loop if underlying
  parser is non-blocking
 (reported by @simonbasle)
 (contributed by Fawzi E)
#1328: Optimize handling of `JsonPointer.head()`
#1356: Make `JsonGenerator::writeTypePrefix` method to not write a
  `WRAPPER_ARRAY` when `typeIdDef.id == null`
 (contributed by Eduard G)
#1361: `JsonPointer` parsing of '~' not followed by "0" or "1" unexpected
 (reported by @slz30)
#1394: Wrong/misleading error for "extra" close token (`]` or `}`) when
  at root level
#1407: [gradle-module-metadata-maven-plugin] update to version 1.0
 (contributed by @jjohannes)
#1412: More cases of Non-blocking parser reporting incorrect locations
  when fed with non-zero offset
 (reported by David N)
 (fixed by Fawzi E)
#1421: Make `JsonReadContext` non-final
 (requested by Ilenia S)
 (fixed by @pjfanning)

2.18.5 (not yet released)

-

2.18.4.1 (10-June-2025)

#1433: `JsonParser#getNumberType()` throws `JsonParseException` when
  the current token is non-numeric instead of returning null
 (reported by @CrazySqueak)
#1446: Invalid package reference to "java.lang.foreign" from
  `com.fasterxml.jackson.core:jackson-core` (from `FastDoubleParser`) [Android]
 (reported by Vincent B)
 (fix by @pjfanning)

2.18.4 (06-May-2025)

No changes since 2.18.3

2.18.3 (28-Feb-2025)

#1391: Fix issue where the parser can read back old number state when
  parsing later numbers
 (fix contributed by @pjfanning)
#1397: Jackson changes additional values to infinite in case of special
  JSON structures and existing infinite values
 (reported by @Rodenstock)
 (fix contributed by @pjfanning)
#1398: Fix issue that feature COMBINE_UNICODE_SURROGATES_IN_UTF8 doesn't work
  when custom characterEscape is used
 (reported and fixed by @stackunderflow111)

2.18.2 (27-Nov-2024)

#1359: Non-surrogate characters being incorrectly combined when
  `JsonWriteFeature.COMBINE_UNICODE_SURROGATES_IN_UTF8` is enabled
 (reported by Justin G)
 (fixed by @pjfanning)

2.18.1 (28-Oct-2024)

#1353: Use fastdoubleparser 1.0.90
 (fixed by @pjfanning)

2.18.0 (26-Sep-2024)

#223: `UTF8JsonGenerator` writes supplementary characters as a surrogate pair:
  should use 4-byte encoding
 (reported by Ian R)
 (fix contributed by Radovan N)
#1230: Improve performance of `float` and `double` parsing from `TextBuffer`
 (implemented by @pjfanning)
#1251: `InternCache` replace synchronized with `ReentrantLock` - the cache
  size limit is no longer strictly enforced for performance reasons but
  we should never go far about the limit
 (implemented by @pjfanning)
#1252: `ThreadLocalBufferManager` replace synchronized with `ReentrantLock`
 (implemented by @pjfanning)
#1257: Increase InternCache default max size from 100 to 200
#1262: Add diagnostic method `pooledCount()` in `RecyclerPool`
#1264: Rename shaded `ch.randelshofer:fastdoubleparser` classes
  to prevent use by downstream consumers
 (requested by @seadbrane)
#1271: Deprecate `LockFreePool` implementation in 2.18 (remove from 3.0)
#1274: `NUL`-corrupted keys, values on JSON serialization
 (reported, fix contributed by Jared S)
#1277: Add back Java 22 optimisation in FastDoubleParser
#1284: Optimize `JsonParser.getDoubleValue()/getFloatValue()/getDecimalValue()`
  to avoid String allocation
#1305: Make helper methods of `WriterBasedJsonGenerator` non-final to allow overriding
  (contributed by @zhangOranges)
#1310: Add new `StreamReadConstraints` (`maxTokenCount`) to limit maximum number
  of Tokens allowed per document#
#1331: Update to FastDoubleParser v1.0.1 to fix `BigDecimal` decoding proble
 (fixed by @pjfanning)

2.17.3 (01-Nov-2024)

#1331: Update to FastDoubleParser v1.0.1 to fix `BigDecimal` decoding problem
 (contributed by @pjfanning)
#1340: Missing `JsonFactory` "provides" SPI with JPMS in `jackson-core` module
 (contributed by @sdyura)
#1352: Fix infinite loop due to integer overflow when reading large strings
 (reported by Adam J.S)
 (fix contributed by @pjfanning)

2.17.2 (05-Jul-2024)

#1308: Relax validation by `NumberInput.looksLikeValidNumber()` to allow
  trailing dot (like `3.`)

2.17.1 (04-May-2024)

#1241: Fix `NumberInput.looksLikeValidNumber()` implementation
 (contributed by @pjfanning)
#1256: Revert #1117: change default recycler pool back to `threadLocalPool()`
  for 2.17.1

2.17.0 (12-Mar-2024)

#507: Add `JsonWriteFeature.ESCAPE_FORWARD_SLASHES` to allow escaping of '/' for
  String values
 (contributed by Joo-Hyuk K)
#1117: Change default `RecylerPool` implementation to `newLockFreePool` (from
  `threadLocalPool`)
#1137: Improve detection of "is a NaN" to only consider explicit cases,
  not `double` overflow/underflow
#1145: `JsonPointer.appendProperty(String)` does not escape the property name
 (reported by Robert E)
#1149: Add `JsonParser.getNumberTypeFP()`
#1157: Use fast parser (FDP) for large `BigDecimal`s (500+ chars)
 (contributed by @pjfanning)
#1169: `ArrayIndexOutOfBoundsException` for specific invalid content,
  with Reader-based parser
#1173: `JsonLocation` consistently off by one character for many
  invalid JSON parsing cases
 (reported by Paul B)
#1179: Allow configuring `DefaultPrettyPrinter` separators for empty
  Arrays and Objects
 (contributed by Guillaume L)
#1186: `BufferRecycler` should avoid setting replacement if one already returned, bigger
 (suggested by @kkkkkhhhh)
#1195: Use `BufferRecycler` provided by output (`OutputStream`, `Writer`) object if available
 (contributed by Mario F)
#1202: Add `RecyclerPool.clear()` method for dropping all pooled Objects
#1203: Faster division by 1000
 (contributed by @xtonik)
#1205: JsonFactory.setStreamReadConstraints(StreamReadConstraints) fails to
  update "maxNameLength" for symbol tables
 (reported by @denizk)
#1217: Optimize char comparison using bitwise OR
 (contributed by @xtonik)
#1218: Simplify Unicode surrogate pair conversion for generation
 (contributed by @xtonik)

2.16.2 (09-Mar-2024)

No changes since 2.16.1

2.16.1 (24-Dec-2023)

#1141: NPE in `Version.equals()` if snapshot-info `null`
 (reported by @TimSchweers)
#1161: NPE in "FastDoubleParser", method "JavaBigDecimalParser.parseBigDecimal()"
 (contributed by @pjfanning)
#1168: `JsonPointer.append(JsonPointer.tail())` includes the original pointer
 (contributed by Robert E)

2.16.0 (15-Nov-2023)

#991: Change `StreamReadFeature.INCLUDE_SOURCE_IN_LOCATION` default to `false`
  in Jackson 2.16
 (suggested by @quinlam)
#1007: Improve error message for `StreamReadConstraints` violations
#1015: `JsonFactory` implementations should respect `CANONICALIZE_FIELD_NAMES`
 (contributed by Carter K)
#1035: Root cause for failing test for `testMangledIntsBytes()` in `ParserErrorHandlingTest`
 (reported by @harsha-99)
#1036: Allow all array elements in `JsonPointerBasedFilter`
 (contributed by Markus S)
#1039: Indicate explicitly blocked sources as "REDACTED" instead of
  "UNKNOWN" in `JsonLocation`
#1041: Start using AssertJ in unit tests
#1042: Allow configuring spaces before and/or after the colon in `DefaultPrettyPrinter`
 (contributed by @digulla)
#1046: Add configurable limit for the maximum number of bytes/chars
  of content to parse before failing
#1047: Add configurable limit for the maximum length of Object property names
  to parse before failing (default max: 50,000 chars)
 (contributed by @pjfanning)
#1048: Add configurable processing limits for JSON generator (`StreamWriteConstraints`)
 (contributed by @pjfanning)
#1050: Compare `_snapshotInfo` in `Version`
 (contributed by @artoonie)
#1051: Add `JsonGeneratorDecorator` to allow decorating `JsonGenerator`s
 (contributed by @digulla)
#1064: Add full set of `BufferRecyclerPool` implementations
 (contributed by Mario F)
#1066: Add configurable error report behavior via `ErrorReportConfiguration`
 (contributed by Joo-Hyuk K)
#1081: Make `ByteSourceJsonBootstrapper` use `StringReader` for < 8KiB byte[] inputs
 (contributed by @schlosna)
#1089: Allow pluggable buffer recycling via new `BufferRecyclerPool` extension point
#1136: Change parsing error message to mention `-INF`
- Make `JacksonFeatureSet` serializable

2.15.4 (15-Feb-2024)

#1146: `JsonParserDelegate` missing overrides for `canParseAsync()`,
  `getNonBlockingInputFeeder()`
  (reported by Simon B)
#1161: NPE in "FastDoubleParser", method "JavaBigDecimalParser.parseBigDecimal()"
  (contributed by @pjfanning)

2.15.3 (12-Oct-2023)

#1111: Call the right `filterFinishArray()`/`filterFinishObject()`
  from `FilteringParserDelegate`
 (fix contributed by Dai M)

2.15.2 (30-May-2023)

#1019: Allow override of `StreamReadContraints` default with
  `overrideDefaultStreamReadConstraints()`
#1027: Extra module-info.class in 2.15.1
 (reported by @tbnguyen1407)
#1028: Wrong checksums in `module.json` (2.15.0, 2.15.1)
 (reported by @hboutemy)
#1032: `LICENSE` missing from 2.15.1 jar

2.15.1 (16-May-2023))

#999: Gradle metadata for `jackson-core` `2.15.0` adds dependency on
   `ch.randelshofer:fastdoubleparser`
  (reported by Chris R)
#1003: Add FastDoubleParser section to `NOTICE`
#1014: Increase default max allowed String value length from 5 megs to 20 megs
#1023: Problem with `FilteringGeneratorDelegate` wrt `TokenFilter.Inclusion.INCLUDE_NON_NULL`
  (reported by @honhimW)

2.15.0 (23-Apr-2023)

#815: Add maximum numeric value length limits via `StreamReadConstraints` (fixes
  `sonatype-2022-6438`)
 (contributed by @pjfanning)
#844: Add SLSA provenance via build script
 (contributed by Pedro N)
#851: Add `StreamReadFeature.USE_FAST_BIG_DECIMAL_PARSER` to enable
  faster `BigDecimal`, `BigInteger` parsing
 (contributed by @pjfanning)
#863: Add `StreamReadConstraints` limit for longest textual value to
  allow (default: 5M)
 (contributed by @pjfanning)
#865: Optimize parsing 19 digit longs
 (contributed by Phillipe M)
#897: Note that jackson-core 2.15 is now a multi-release jar
  (for more optimized number parsing for JDKs beyond 8)
#898: Possible flaw in `TokenFilterContext#skipParentChecks()`
 (reported by @robotmrv)
#902: Add `Object JsonParser.getNumberValueDeferred()` method to
  allow for deferred decoding in some cases
#921: Add `JsonFactory.Feature.CHARSET_DETECTION` to disable charset detection
 (contributed by @yawkat) 
#943: Add `StreamReadConstraints.maxNestingDepth()` to constraint max nesting
  depth (default: 1000)
#948: Use `StreamConstraintsException` in name canonicalizers
 (contributed by @pjfanning)
#962: Offer a way to directly set `StreamReadConstraints` via `JsonFactory` (not just Builder)
#968: Prevent inefficient internal conversion from `BigDecimal` to `BigInteger`
  wrt ultra-large scale
#984: Add `JsonGenerator.copyCurrentEventExact` as alternative to `copyCurrentEvent()`
- Build uses package type "jar" but still produces valid OSGi bundle
 (changed needed to keep class timestamps with Reproducible Build)

2.14.3 (05-May-2023)

#909: Revert schubfach changes in #854
 (contributed by @pjfanning)
#912: Optional padding Base64Variant still throws exception on missing
  padding character
 (reported by @Vity01)
#967: Address performance issue with `BigDecimalParser`
#990: Backport removal of BigDecimal to BigInt conversion (#987)
 (contributed by @pjfanning)
#1004: FastDoubleParser license
#1012: Got `NegativeArraySizeException` when calling `writeValueAsString()`
 (reported by @klettier)
 (fix contributed by @pjfanning)

2.14.2 (28-Jan-2023)

#854: Backport schubfach changes from v2.15#8
 (contributed by @pjfanning)
#882: Allow TokenFIlter to skip last elements in arrays
 (contributed by Przemyslaw G)
#886: Avoid instance creations in fast parser code
 (contributed by @pjfanning)
#890: `FilteringGeneratorDelegate` does not create new `filterContext`
  if `tokenFilter` is null
 (contributed by @DemonicTutor)

2.14.1 (21-Nov-2022)

No changes since 2.14.0

2.14.0 (05-Nov-2022)

#478: Provide implementation of async JSON parser fed by `ByteBufferFeeder`
 (requested by Arjen P)
 (contributed by @pjfanning)
#577: Allow use of faster floating-point number parsing with
  `StreamReadFeature.USE_FAST_DOUBLE_PARSER`
 (contributed by @wrandelshofer and @pjfanning)
#684: Add "JsonPointer#appendProperty" and "JsonPointer#appendIndex"
 (contributed by Ilya G)
#715: Allow TokenFilters to keep empty arrays and objects
 (contributed by Nik E)
#717: Hex capitalization for JsonWriter should be configurable (add
  `JsonWriteFeature.WRITE_HEX_UPPER_CASE`)
 (contributed by Richard K)
#733: Add `StreamReadCapability.EXACT_FLOATS` to indicate whether parser reports exact
  floating-point values or not
 (contributed Doug R)
#736: `JsonPointer` quadratic memory use: OOME on deep inputs
 (reported by Doug R)
#745: Change minimum Java version to 8
#749: Allow use of faster floating-point number serialization
  (`StreamWriteFeature.USE_FAST_DOUBLE_WRITER`)
 (contributed by @rgiulietti and @pjfanning)
#751: Remove workaround for old issue with a particular double
 (contributed by @pjfanning)
#753: Add `NumberInput.parseFloat()`
 (contributed by @pjfanning)
#757: Update ParserBase to support floats directly
 (contributed by @pjfanning)
#759: JsonGenerator to provide current value to the context before starting objects
 (reported by Illia O)
#762: Make `JsonPointer` `java.io.Serializable`
 (contributed by Evan G)
#763: `JsonFactory.createParser()` with `File` may leak `InputStream`s
#764: `JsonFactory.createGenerator()` with `File` may leak `OutputStream`s
#773: Add option to accept non-standard trailing decimal point
  (`JsonReadFeature.ALLOW_TRAILING_DECIMAL_POINT_FOR_NUMBERS`)
 (contributed by @pjfanning)
#774: Add a feature to allow leading plus sign
  (`JsonReadFeature.ALLOW_LEADING_PLUS_SIGN_FOR_NUMBERS`)
 (contributed by @pjfanning)
#788: `JsonPointer.empty()` should NOT indicate match of a property
  with key of ""
#798: Avoid copy when parsing `BigDecimal`
 (contributed by Philippe M)
#811: Add explicit bounds checks for `JsonGenerator` methods that take
  `byte[]`/`char[]`/String-with-offsets input
#812: Add explicit bounds checks for `JsonFactory.createParser()` methods
  that take `byte[]`/`char[]`-with-offsets input
#814: Use `BigDecimalParser` for BigInteger parsing very long numbers
 (contributed by @pjfanning)
#818: Calling `JsonPointer.compile(...)` on very deeply nested expression
  throws `StackOverflowError`
#828: Make `BigInteger` parsing lazy
 (contributed by @pjfanning)
#830: Make `BigDecimal` parsing lazy
 (contributed by @pjfanning)
#834: ReaderBaseJsonParser._verifyRootSpace() can cause buffer boundary failure

2.13.5 (23-Jan-2023)
2.13.4 (03-Sep-2022)

No changes since 2.13.3

2.13.3 (14-May-2022)

#744: Limit size of exception message in BigDecimalParser
 (contributed by @pjfanning))

2.13.2 (06-Mar-2022)

0#732: Update Maven wrapper
 (contributed by Andrey S)
#739: `JsonLocation` in 2.13 only uses identity comparison for "content reference"
 (reported by Vlad T)

2.13.1 (19-Dec-2021)

#713: Incorrect parsing of single-quoted surrounded String values containing double quotes
 (reported by wcarmon@github)

2.13.0 (30-Sep-2021)

#652: Misleading exception for input source when processing byte buffer
  with start offset [CVE-2025-49128]
 (reported by Greg W)
#658: Escape contents of source document snippet for `JsonLocation._appendSourceDesc()`
#664: Add `StreamWriteException` type to eventually replace `JsonGenerationException`
#671: Replace `getCurrentLocation()`/`getTokenLocation()` with
  `currentLocation()`/`currentTokenLocation()` in `JsonParser`
#673: Replace `JsonGenerator.writeObject()` (and related) with `writePOJO()`
#674: Replace `getCurrentValue()`/`setCurrentValue()` with
  `currentValue()`/`assignCurrentValue()` in `JsonParser`/`JsonGenerator
#677: Introduce O(n^1.5) BigDecimal parser implementation
 (contributed by Ferenc C)
#687:  ByteQuadsCanonicalizer.addName(String, int, int) has incorrect handling
  for case of q2 == null
#692: UTF32Reader ArrayIndexOutOfBoundsException
 (reported by Fabian M)
#694: Improve exception/JsonLocation handling for binary content: don't
  show content, include byte offset
#700: Unable to ignore properties when deserializing. TokenFilter seems broken
 (reported by xiazuojie@github)
#712: Optimize array allocation by `JsonStringEncoder`
- Add `mvnw` wrapper

2.12.7 (26-May-2022)
2.12.6 (15-Dec-2021)

No changes since 2.12.5

2.12.5 (27-Aug-2021)

#712: (partial) Optimize array allocation by `JsonStringEncoder`
#713: Add back accidentally removed `JsonStringEncoder` related methods in
  `BufferRecyclers` (like `getJsonStringEncoder()`)

2.12.4 (06-Jul-2021)

#702: `ArrayOutOfBoundException` at `WriterBasedJsonGenerator.writeString(Reader, int)`
 (reported by Jeffrey Y)

2.12.3 (12-Apr-2021)
2.12.2 (03-Mar-2021)
2.12.1 (08-Jan-2021)

No changes since 2.12.0

2.12.0 (29-Nov-2020)

#500: Allow "optional-padding" for `Base64Variant`
 (contributed by Pavan K)
#573: More customizable TokenFilter inclusion (using `Tokenfilter.Inclusion`)
 (contributed by Jonathan H)
#618: Publish Gradle Module Metadata
 (contributed by Jendrik J)
#619: Add `StreamReadCapability` for further format-based/format-agnostic
  handling improvements
#627: Add `JsonParser.isExpectedNumberIntToken()` convenience method
#630: Add `StreamWriteCapability` for further format-based/format-agnostic
  handling improvements
#631: Add `JsonParser.getNumberValueExact()` to allow precision-retaining buffering
#639: Limit initial allocated block size by `ByteArrayBuilder` to max block size
#640: Add `JacksonException` as parent class of `JsonProcessingException`
#653: Make `JsonWriteContext.reset()` and `JsonReadContext.reset()` methods public
- Deprecate `JsonParser.getCurrentTokenId()` (use `#currentTokenId()` instead)
- Full "LICENSE" included in jar for easier access by compliancy tools

2.11.4 (12-Dec-2020)

#647: Fix NPE in `writeNumber(String)` method of `UTF8JsonGenerator`,
  `WriterBasedJsonGenerator`
 (contributed by Pavel K)

2.11.3 (02-Oct-2020)
2.11.2 (02-Aug-2020)
2.11.1 (25-Jun-2020)

No changes since 2.11.0

2.11.0 (26-Apr-2020)

#504: Add a String Array write method in the Streaming API
 (requested by Michel F, impl contributed by Oleksandr P)
#565: Synchronize variants of `JsonGenerator#writeNumberField` with `JsonGenerator#writeNumber`
 (contributed by valery1707@github)
#587: Add JsonGenerator#writeNumber(char[], int, int) method
 (contributed by Volkan Y)
#606: Do not clear aggregated contents of `TextBuffer` when `releaseBuffers()` called
#609: `FilteringGeneratorDelegate` does not handle `writeString(Reader, int)`
 (reported by Volkan Y)
#611: Optionally allow leading decimal in float tokens
 (contributed by James A)

2.10.5 (21-Jul-2020)

#616: Parsing JSON with `ALLOW_MISSING_VALUE` enabled results in endless stream
  of `VALUE_NULL` tokens
 (reported by Justin L)

2.10.4 (03-May-2020)

#605: Handle case when system property access is restricted
 (reported by rhernandez35@github)

2.10.3 (03-Mar-2020)

#592: DataFormatMatcher#getMatchedFormatName throws NPE when no match exists
 (reported by Scott L)
#603: 'JsonParser.getCurrentLocation()` byte/char offset update incorrectly for big payloads
 (reported, fix contributed by Fabien R)

2.10.2 (05-Jan-2020)

#580: FilteringGeneratorDelegate writeRawValue delegate to `writeRaw()`
  instead of `writeRawValue()`
 (reported by Arnaud R)
#582: `FilteringGeneratorDelegate` bug when filtering arrays (in 2.10.1)
 (reported by alarribeau@github)

2.10.1 (09-Nov-2019)

#455: Jackson reports wrong locations for JsonEOFException
 (reported by wastevenson@github, fix contributed by Todd O'B
#567: Add `uses` for `ObjectCodec` in module-info
 (reported by Marc M)
#578: Array index out of bounds in hex lookup
 (reported by Emily S)

2.10.0 (26-Sep-2019)

#433: Add Builder pattern for creating configured Stream factories
#464: Add "maximum unescaped char" configuration option for `JsonFactory` via builder
#467: Create `JsonReadFeature` to move JSON-specific `JsonParser.Feature`s to
#479: Improve thread-safety of buffer recycling
#480: `SerializableString` value can not directly render to Writer
 (requested by Philippe M)
#481: Create `JsonWriteFeature` to move JSON-specific `JsonGenerator.Feature`s to
#484: Implement `UTF8JsonGenerator.writeRawValue(SerializableString)` (and
  `writeRaw(..)`) more efficiently
#495: Create `StreamReadFeature` to move non-json specific `JsonParser.Feature`s to
#496: Create `StreamWriteFeature` to take over non-json-specific `JsonGenerator.Feature`s
#502: Make `DefaultPrettyPrinter.createInstance()` to fail for sub-classes
#506: Add missing type parameter for `TypeReference` in `ObjectCodec`
#508: Add new exception type `InputCoercionException` to be used for failed coercions
  like overflow for `int`
#517: Add `JsonGenerator.writeStartObject(Object, int)` (needed by CBOR, maybe Avro)
#527: Add simple module-info for JDK9+, using Moditect
#533: UTF-8 BOM not accounted for in JsonLocation.getByteOffset()
 (contributed by Fabien R)
#539: Reduce max size of recycled byte[]/char[] blocks by `TextBuffer`, `ByteArrayBuilder`
#547: `CharsToNameCanonicalizer`: Internal error on `SymbolTable.rehash()` with high
  number of hash collisions
 (reported by Alex R)
#548: ByteQuadsCanonicalizer: ArrayIndexOutOfBoundsException in addName
 (reported by Alex R)
#549: Add configurability of "quote character" for JSON factory
#561: Misleading exception for unquoted String parsing
#563: Async parser does not keep track of Array context properly
 (reported by Doug R)
- Rewrite `JsonGenerator.copyCurrentStructure()` to remove recursion)
- Add `missingNode()`, `nullNode()` in `TreeCodec`
- Add `JsonParserDelegate.delegate()` methods

2.9.10 (21-Sep-2019)

#540: UTF8StreamJsonParser: fix byte to int conversion for malformed escapes
 (reported by Alex R and Sam S)
#556: 'IndexOutOfBoundsException' in UTF8JsonGenerator.writeString(Reader, len)
  when using a negative length
 (reported by jacob-alan-ward@github)

2.9.9 (16-May-2019)

#516: _inputPtr off-by-one in UTF8StreamJsonParser._parseNumber2()
 (reported by Henrik G)
#531: Non-blocking parser reports incorrect locations when fed with non-zero offset
 (reported by David N)

2.9.8 (15-Dec-2018)

#488: Fail earlier on coercions from "too big" `BigInteger` into
  fixed-size types (`int`, `long`, `short`)
#510: Fix ArrayIndexOutofBoundsException found by LGTM.com
 (reported by Alexander E-T)
- Improve exception message for missing Base64 padding (see databind#2183)

2.9.7 (19-Sep-2018)

#476: Problem with `BufferRecycler` via async parser (or when sharing parser
 across threads)
#477: Exception while decoding Base64 value with escaped `=` character
#488: Fail earlier on coercions from "too big" `BigInteger` into
  fixed-size types (`int`, `long`, `short`)

2.9.6 (12-Jun-2018)

#400: Add mechanism for forcing `BufferRecycler` released (to call on shutdown)
 (contributed by Jeroen B)
#460: Failing to link `ObjectCodec` with `JsonFactory` copy constructor
#463: Ensure that `skipChildren()` of non-blocking `JsonParser` will throw
   exception if not enough input
  (requested by Doug R)

2.9.5 (26-Mar-2018)

No changes since 2.9.4

2.9.4 (24-Jan-2018)

#414: Base64 MIME variant does not ignore white space chars as per RFC2045
 (reported by tmoschou@github)
#437: `ArrayIndexOutOfBoundsException` in `UTF8StreamJsonParser`
 (reported by Igor A)

2.9.3 (09-Dec-2017)

#419: `ArrayIndexOutOfBoundsException` from `UTF32Reader.read()` on invalid input

2.9.2 (13-Oct-2017)

- New parent pom (`jackson-base`)

2.9.1 (07-Sep-2017)

#397: Add `Automatic-Module-Name` ("com.fasterxml.jackson.core") for JDK 9 module system

2.9.0 (30-Jul-2017))

#17: Add 'JsonGenerator.writeString(Reader r, int charLength)'
 (constributed by Logan W)
#57: Add support for non-blocking ("async") JSON parsing
#208: Make use of `_matchCount` in `FilteringParserDelegate`
 (contributed by Rafal F)
#242: Add new write methods in `JsonGenerator` for writing type id containers
#304: Optimize `NumberOutput.outputLong()` method
#306: Add new method in `JsonStreamContext` to construct `JsonPointer`
#312: Add `JsonProcessingException.clearLocation()` to allow clearing
  possibly security-sensitive information
 (contributed by Alex Y)
#314: Add a method in `JsonParser` to allow checking for "NaN" values
#323: Add `JsonParser.ALLOW_TRAILING_COMMA` to work for Arrays and Objects
 (contributed by Brad H)
#325: `DataInput` backed parser should handle `EOFException` at end of doc
 (reported by Brad H)
#330: `FilteringParserDelegate` seems to miss last closing `END_OBJECT`
 (contributed by Rafal F)
#340: Making `WriterBasedJsonGenerator` non-final
 (requested by rfoltyns@github)
#356: Improve indication of "source reference" in `JsonLocation` wrt `byte[]`,`char[]`
#372: JsonParserSequence#skipChildren() throws exception when current delegate is
  TokenBuffer.Parser with "incomplete" JSON
 (contributed by Michael S)
#374: Minimal and DefaultPrettyPrinter with configurable separators 
 (contributed by Rafal F)

2.8.11 (23-Dec-2017)

#418: ArrayIndexOutOfBoundsException from UTF32Reader.read on invalid input
 (reported, contributed fix for by pfitzsimons-r7@github)

2.8.10 (24-Aug-2017)

No changes since 2.8.9

2.8.9 (12-Jun-2017)

#382: ArrayIndexOutOfBoundsException from UTF32Reader.read on invalid input
 (reported by Wil S)

2.8.8 (05-Apr-2017)

#359: FilteringGeneratorDelegate does not override writeStartObject(Object forValue)
 (contributed by Arnaud R)
#362: Use correct length variable for UTF-8 surrogate writing

2.8.7 (21-Feb-2017)

#349: CharsToNameCanonicalizer performance bottleneck 
 (reported by Nuno D, nmldiegues@github)
#351: `java.lang.NegativeArraySizeException` at `ByteArrayBuilder.toByteArray()`
#354: Buffer size dependency in UTF8JsonGenerator writeRaw
 (reported by Chistopher C)

2.8.6 (12-Jan-2017)

#322: Trim tokens in error messages to 256 byte to prevent attacks
 (contributed by Alessio S)
#335: Missing exception for invalid last character of base64 string to decode
 using `Base64Variant.decode()`

2.8.5 (14-Nov-2016)
2.8.4 (14-Oct-2016)

No changes since 2.8.3

2.8.3 (17-Sep-2016)

#318: Add support for writing `byte[]` via `JsonGenerator.writeEmbeddedObject()`

2.8.2 (30-Aug-2016)
2.8.1 (20-Jul-2016)

No changes since 2.8.0

2.8.0 (04-Jul-2016)

#86: Allow inclusion of request body for `JsonParseException`
 (contributed by LokeshN)
#117: Add `JsonParser.Feature.ALLOW_MISSING_VALUES` to support for missing values
 (contributed by LokeshN)
#136: Add `JsonpCharacterEscapes` for easier handling of potential problems
 with JSONP and rare but technically allowed \u2028 and \u2029 linefeed characters
#253: Add `JsonGenerator. writeEmbeddedObject()` to allow writes of opaque native types
 (suggested by Gregoire C)
#255: Relax ownership checks for buffers not to require increase in size
#257: Add `writeStartObject(Object pojo)` to streamline assignment of current value
#265: `JsonStringEncoder` should allow passing `CharSequence`
 (contributed by Mikael S)
#276: Add support for serializing using `java.io.DataOutput`
#277: Add new scalar-array write methods for `int`/`long`/`double` cases
#279: Support `DataInput` for parsing
#280: Add `JsonParser.finishToken()` to force full, non-lazy reading of current token
#281: Add `JsonEOFException` as sub-class of `JsonParseException`
#282: Fail to report error for trying to write field name outside Object (root level)
#285: Add `JsonParser.getText(Writer)`
 (contributed by LokesN)
#290: Add `JsonGenerator.canWriteFormattedNumbers()` for introspection
#294: Add `JsonGenerator.writeFieldId(long)` method to support binary formats
 with non-String keys
#296: `JsonParserSequence` skips a token on a switched Parser
 (reported by Kevin G)
- Add `JsonParser.currentToken()` and `JsonParser.currentTokenId()` as replacements
  for `getCurrentToken()` and `getCurrentTokenId()`, respectively. Existing methods
  will likely be deprecated in 2.9.

2.7.9.3:

#1872: NullPointerException in SubTypeValidator.validateSubType when
  validating Spring interface
#1931: Two more c3p0 gadgets to exploit default typing issue

2.7.9.2 (20-Dec-2017)

#1607: `@JsonIdentityReference` not used when setup on class only
#1628: Don't print to error stream about failure to load JDK 7 types
#1680: Blacklist couple more types for deserialization
#1737: Block more JDK types from polymorphic deserialization
#1855: Blacklist for more serialization gadgets (dbcp/tomcat, spring)

2.7.9.1 (18-Apr-2017)

#1599: Jackson Deserializer security vulnerability

2.7.9 (04-Feb-2017)

No changes since 2.7.8

2.7.8 (26-Sep-2016)

#317: ArrayIndexOutOfBoundsException: 200 on floating point number with exactly
  200-length decimal part
 (reported by Allar H)

2.7.7 (27-Aug-2016)

#307: JsonGenerationException: Split surrogate on writeRaw() input thrown for
  input of a certain size
 (reported by Mike N)
#315: `OutOfMemoryError` when writing BigDecimal
 (reported by gmethwin@github)

2.7.6 (23-Jul-2016)

- Clean up of FindBugs reported possible issues.

2.7.5 (11-Jun-2016)
 
#280: FilteringGeneratorDelegate.writeUTF8String() should delegate to writeUTF8String()
 (reported by Tanguy L)

2.7.4 (29-Apr-2016)

#209: Make use of `_allowMultipleMatches` in `FilteringParserDelegate`
 (contributed by Lokesh N)
- Make `processor` transient in `JsonParseException`, `JsonGenerationException`
  to keep both Serializable

2.7.3 (16-Mar-2016)

No changes since 2.7.2.

2.7.2 (26-Feb-2016)

#246: Fix UTF8JsonGenerator to allow QUOTE_FIELD_NAMES to be toggled
 (suggested by philipa@github)

2.7.1 (02-Feb-2016)

No changes since 2.7.0.

2.7.0 (10-Jun-2016)

#37: JsonParser.getTokenLocation() doesn't update after field names
 (reported by Michael L)
#198: Add back-references to `JsonParser` / `JsonGenerator` for low-level parsing issues
 (via `JsonParseException`, `JsonGenerationException`)
#211: Typo of function name com.fasterxml.jackson.core.Version.isUknownVersion()
 (reported by timray@github)
#229: Array element and field token spans include previous comma.
- Implemented `ReaderBasedJsonParser.nextFieldName(SerializableString)`
  (to improved Afterburner performance over String/char[] sources)

2.6.6 (05-Apr-2016)

#248: VersionUtil.versionFor() unexpectedly return null instead of Version.unknownVersion()
 (reported by sammyhk@github)

2.6.5 (19-Jan-2016)
2.6.4 (07-Dec-2015)

No changes since 2.6.3.

2.6.3 (12-Oct-2015)

#220: Problem with `JsonParser.nextFieldName(SerializableString)` for byte-backed parser

2.6.2 (14-Sep-2015)

#213: Parser is sometimes wrong when using CANONICALIZE_FIELD_NAMES
 (reported by ichernev@github)
#216: ArrayIndexOutOfBoundsException: 128 when repeatedly serializing to a byte array
 (reported by geekbeast@github)

2.6.1 (09-Aug-2015)

#207: `ArrayIndexOutOfBoundsException` in `ByteQuadsCanonicalizer`
 (reported by Florian S, fschopp@github)

2.6.0 (17-Jul-2015)

#137: Allow filtering content read via `JsonParser` by specifying `JsonPointer`;
  uses new class `com.fasterxml.jackson.core.filter.FilteringParserDelegate`
  (and related, `TokenFilter`)
#177: Add a check so `JsonGenerator.writeString()` won't work if `writeFieldName()` expected.
#182: Inconsistent TextBuffer#getTextBuffer behavior
 (contributed by Masaru H)
#185: Allow filtering content written via `JsonGenerator` by specifying `JsonPointer`;
  uses new class `com.fasterxml.jackson.core.filter.FilteringGeneratorDelegate`
  (and related, `TokenFilter`)
#188: `JsonParser.getValueAsString()` should return field name for `JsonToken.FIELD_NAME`, not `null`
#189: Add `JsonFactory.Feature.USE_THREAD_LOCAL_FOR_BUFFER_RECYCLING` (default: true), which may
  be disabled to prevent use of ThreadLocal-based buffer recycling.
 (suggested by soldierkam@github)
#195: Add `JsonGenerator.getOutputBuffered()` to find out amount of content buffered,
  not yet flushed.
 (requested by Ruediger M)
#196: Add support for `FormatFeature` extension, for format-specifc Enum-backed
  parser/generator options
- Minor improvement to construction of "default PrettyPrinter": now overridable by data format
  modules
- Implement a new yet more optimized symbol table for byte-backed parsers
- Add `JsonParser.Feature.IGNORE_UNDEFINED`, useful for data formats like protobuf
- Optimize writing of String names (remove intermediate copy; with JDK7 no speed benefit)

2.5.5 (07-Dec-2015)

#220: Problem with `JsonParser.nextFieldName(SerializableString)` for byte-backed parser
#221: Fixed ArrayIndexOutOfBounds exception for character-based `JsonGenerator`
 (reported by a-lerion@github)

2.5.4 (09-Jun-2015)

No changes.

2.5.3 (24-Apr-2015)

#191: Longest collision chain in symbol table now exceeds maximum -- suspect a DoS attack
 (reported by Paul D)

2.5.2 (29-Mar-2015)

#181: Failure parsing -Infinity on buffer boundary
 (reported by brharrington@github)
#187: Longest collision chain in symbol table exceeds maximum length routinely
  in non-malicious code
 (reported by mazzaferri@github)

2.5.1 (06-Feb-2015)

#178: Add `Lf2SpacesIndenter.withLinefeed` back to keep binary-compatibility with 2.4.x
 (reported by ansell@github)
- Minor fix to alignment of null bytes in the last 4 bytes of name, in case where name
  may cross the input boundary

2.5.0 (01-Jan-2015)

#148: BytesToNameCanonicalizer can mishandle leading null byte(s).
 (reported by rjmac@github)
#164: Add `JsonGenerator.Feature.IGNORE_UNKNOWN` (but support via individual
  data format modules)
#166: Allow to configure line endings and indentation
 (contributed by Aaron D)
#167: `JsonGenerator` not catching problem of writing field name twice in a row
#168: Add methods in `JsonStreamContext` for keeping track of "current value"
#169: Add `JsonPointer.head()`
 (contributed by Alex S, lordofthejars@github)
- Added `ResolvedType.getParameterSource()` to support better resolution
 of generic types.
- Added `JsonGenerator.writeRawValue(SerializableString)`
- Added `JsonParser.hasExpectedStartObjectToken()` convenience method
- Added `JsonParser.hasTokenId(id)` convenience method
- Added `JsonParser.nextFieldName()` (no args)

2.4.6 (23-Apr-2015)

#184: WRITE_NUMBERS_AS_STRINGS disables WRITE_BIGDECIMAL_AS_PLAIN
 (reported by Derek C)

2.4.5 (13-Jan-2015)

No changes since 2.4.4.

2.4.4 (24-Nov-2014)

#157: ArrayIndexOutOfBoundsException: 200 on numbers with more than 200 digits.
 (reported by Lars P, larsp@github)
#173: An exception is thrown for a valid JsonPointer expression
 (reported by Alex S)
#176: `JsonPointer` should not consider "00" to be valid index
 (reported by fge@gitub)
- Fix `JsonGenerator.setFeatureMask()` to better handle dynamic changes.

2.4.3 (02-Oct-2014)

#152: Exception for property names longer than 256k
 (reported by CrendKing@github)

2.4.2 (13-Aug-2014)

#145: NPE at BytesToNameCanonicalizer
 (reported by Shay B)
#146: Error while parsing negative floats at the end of the input buffer
 (reported by rjmac@github)

2.4.1 (16-Jun-2014)

#143: Flaw in `BufferRecycler.allocByteBuffer(int,int)` that results in
 performance regression

2.4.0 (29-May-2014)

#121: Increase size of low-level byte[]/char[] input/output buffers
 (from 4k->8k for bytes, 2k->4k for chars)
#127: Add `JsonGenerator.writeStartArray(int size)` for binary formats
#138: Add support for using `char[]` as input source; optimize handling
  of `String` input as well.
- Refactor `BufferRecycler` to eliminate helper enums

2.3.5 (13-Jan-2015)

#152: Exception for property names longer than 256k
#173: An exception is thrown for a valid JsonPointer expression
#176: `JsonPointer` should not consider "00" to be valid index

2.3.4 (17-Jul-2014)
2.3.3 (10-Apr-2014)

No changes since 2.3.2.

2.3.2 (01-Mar-2014)

#126: Revert some 1.6 back to make core lib work with Android 2.2 (FroYo)
 (contributed by Goncalo S)
#129: Missing delegation method, `JsonParserDelegate.isExpectedStartArrayToken()`
 (Pascal G)
#133: Prevent error on JsonPointer expressions for properties that have numeric
  ids above 32-bit range
 (reported by mrstlee@github)

2.3.1 (28-Dec-2013)

No functional changes.

2.3.0 (13-Nov-2013)

#8: Add methods in `JsonParser`/`JsonGenerator` for reading/writing Object Ids
#47: Support YAML-style comments with `JsonParser.Feature.ALLOW_YAML_COMMENTS`
#60: Add a feature (`JsonParser.Feature.STRICT_DUPLICATE_DETECTION`) to verify
  that input does not contain duplicate filed names
#77: Improve error reporting for unrecognized tokens
 (requested by cowwoc@github)
#85: Add `JsonGenerator.Feature.WRITE_BIGDECIMAL_AS_PLAIN`
#91: Add methods in `JsonGenerator` for writing native Type Ids
#92: Add methods in `JsonParser` for reading native Type Ids
#93: Add `getFeatureMask()`, `setFeatureMask()` in `JsonGenerator`/`JsonParser`
#94: Allow coercion of String value "null" (similar to handling of null token)
#96: Add `JsonFactory.requiresPropertyOrdering()` introspection method
#97: JsonGenerator's `JsonWriteContext` not maintained properly, loses
  current field name
 (reported by Sam R)
#98: Improve handling of failures for `BigDecimal`, for "NaN" (and infinity)
#102: Unquoted field names can not start with a digit
#103: Add `JsonFactory.canHandleBinaryNatively`, `JsonGenerator.canWriteBinaryNatively`
 to let databind module detect level of support for binary data.
#105: Parser parsers numbers eagerly; does not report error with missing space
#106: Add `JsonGenerator.Feature.STRICT_DUPLICATE_DETECTION` for preventing dup names
#110: Improve overridability of `JsonGeneratorDelegate`
 (suggested by qpliu@github)
#111: _currInputRowStart isn't initialized in UTF8StreamJsonParser() constructor
 (reported by dreamershl@github)
#115: JsonGenerator writeRawValue problem with surrogate UTF-8 characters
 (reported by Marcin Z)
#116: WriterBasedJsonGenerator produces truncated Unicode escape sequences
 (reported by Steve L-S)
- Improve `DefaultPrettyPrinter`, `Lf2SpacesIndenter` (from databind #276)
- Add `JsonGenerator.canOmitFields()` method to support discovery of
  positional formats, needed for handling of filtering for CSV
- Rewrite `InternCache` to use `ConcurrentHashMap`, to work more efficiently both
  for common case of few misses (no block on access), and slowest cases (lots of
  misses).
- Add `JsonPointer` implementation, to be used by tree model, streaming
- Make `UTF8StreamJsonParser` non-final, for potential sub-classing

2.2.3 (23-Aug-2013)

#78: ArrayIndexOutOfBoundsException for very long numbers (>500 digits)
 (reported by boothen@github)
#81: CharTypes.appendQuoted misencodes first 32 Unicode values as '\0000'
 (reported by githubaff0@github)
#84: Support for parsing 'Infinity' when feature ALLOW_NON_NUMERIC_NUMBERS is on
 (contributed by ebrevdo@github)
- Add `Base64Variant.decode()` convenience methods

2.2.2 (26-May-2013)

No changes since previous version.

2.2.1 (03-May-2013)

#72: JsonFactory.copy() was not copying settings properly
 (reported by Christian S (squiddle@github))
- Moved VERSION/LICENSE contained in jars under META-INF/, to resolve
  Android packaging (APK) issues

2.2.0 (22-Apr-2013)

Fixes:

#51: JsonLocation had non-serializable field, mark as transient

Improvements

#46, #49: Improve VersionUtil to generate PackageVersion, instead of
  reading VERSION.txt from jar -- improves startup perf on Android significantly
 (contributed by Ben G)
#59: Add more functionality in `TreeNode` interface, to allow some
 level of traversal over any and all Tree Model implementations
#69: Add support for writing `short` values in JsonGenerator

2.1.3 (19-Jan-2013)

* [JACKSON-884]: JsonStringEncoder.quoteAsStringValue() fails to encode 
  ctrl chars correctly.
* [Issue#48] Problems with spaces in URLs
 (reported by KlausBrunner)

2.1.2 (04-Dec-2012)

* [Issue#42] Problems with UTF32Reader
 (reported by James R [jroper@github])
* Added missing methods (like 'setPrettyPrinter()' in JsonGeneratorDelegate

2.1.1 (11-Nov-2012)

* [Issue#34] `JsonParser.nextFieldName()` fails on buffer boundary
 (reported by gsson@github)
* [Issue#38] `JsonParser.nextFieldName()` problems when handling
 names with trailing spaces
 (reported by matjazs@github)

2.1.0 (08-Oct-2012)

A new minor version for 2.x.

New features:

* [Issue#14]: add 'readBinaryValue(...)' method in JsonParser
* [Issue#16]: add 'writeBinary(InputStream, int)' method in JsonGenerator
  (and implement for JSON backend)
* [Issue#26]: Allow overriding "root value separator"
 (suggested by Henning S)

Improvements:

* [JACKSON-837]: Made JsonGenerator implement Flushable.
 (suggested by Matt G)
* [Issue#10]: add 'JsonProcessingException.getOriginalMessage()' for accessing
  message without location info
* [Issue#31]: make `JsonFactory` java.io.Serializable (via JDK)

Other:

* [Issue-25]: Add 'createParser' and 'createGenerator' (as eventual replacements
  for 'createJsonParser'/'createJsonGenerator') in 'JsonFactory'
* Try to improve locking aspects of symbol tables, by reducing scope of
  synchronized sections when creating, merging table contents.
* Added 'JsonFactory.copy()' method to support databinding's 'ObjectMapper.copy()'
* Added method 'requiresCustomCodec()' for JsonFactory and JsonParser
* Added 'JsonParser.getValueAsString()' method (to support flexible conversions)
* Added META-INF/services/com.fasterxml.jackson.core.JsonFactory SPI to register
  `JsonFactory` for even more automatic format discovery in future.

2.0.4 (26-Jun-2012)

Fixes:

* [Issue-6] PrettyPrinter, count wrong for end-object case
* 1.9.x fixes up to 1.9.8

2.0.3: skipped;	 only some modules use this version

2.0.2 (14-May-2012)

* 1.9.x fixes up to 1.9.7

2.0.1 (22-Apr-2012)

Fixes:

* [JACKSON-827] Fix incompatibilities with JDK 1.5 (2.0.0 accidentally
  required 1.6)
 (reported Pascal G)

2.0.0 (25-Mar-2012)

Fixes:

(all fixes up until 1.9.6)

Improvements

* [JACKSON-730]: Add checks to ensure that Features are applicable for
  instances (parsers, generators), or if not, throw IllegalArgumentException
* [JACKSON-742]: Add append-methods in SerializableString

New features:

* [JACKSON-782]: Add 'JsonParser.overrideCurrentName()', needed as a workaround
  for some exotic data binding cases (and/or formats)

[entries for versions 1.x and earlier not retained; refer to earlier releases)<|MERGE_RESOLUTION|>--- conflicted
+++ resolved
@@ -14,7 +14,6 @@
 === Releases ===
 ------------------------------------------------------------------------
 
-<<<<<<< HEAD
 2.20.0 (not yet released)
 
 #1438: `ParserBase.close()` does not clear `_currToken`
@@ -23,10 +22,7 @@
  (contributed by @pjfanning)
 - Generate SBOMs [JSTEP-14]
 
-2.19.1 (not yet released)
-=======
 2.19.1 (13-Jun-2025)
->>>>>>> 0d982361
 
 #1425: `JsonPointer.head()` throws `StringIndexOutOfBoundsException` for
   valid JSON Pointers
