--- conflicted
+++ resolved
@@ -14,7 +14,6 @@
 === Releases ===
 ------------------------------------------------------------------------
 
-<<<<<<< HEAD
 2.18.1 (28-Oct-2024)
 
 #1353: Use fastdoubleparser 1.0.90
@@ -52,10 +51,7 @@
 #1331: Update to FastDoubleParser v1.0.1 to fix `BigDecimal` decoding proble
  (fixed by @pjfanning)
 
-2.17.3 (not yet released):
-=======
 2.17.3 (01-Nov-2024)
->>>>>>> 3ec9738f
 
 #1331: Update to FastDoubleParser v1.0.1 to fix `BigDecimal` decoding problem
  (contributed by @pjfanning)
@@ -64,7 +60,6 @@
 #1352: Fix infinite loop due to integer overflow when reading large strings
  (reported by Adam J.S)
  (fix contributed by @pjfanning)
- 
 
 2.17.2 (05-Jul-2024)
 
