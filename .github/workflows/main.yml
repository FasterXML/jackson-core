name: Build and Deploy Snapshot
on:
  push:
    branches:
    - master
    - "3.0"
    - "2.17"
    paths-ignore:
    - "README.md"
    - "release-notes/*"
  pull_request:
    branches:
    - master
    - "3.0"
    - "2.17"
    paths-ignore:
    - "README.md"
    - "release-notes/*"
permissions:
  contents: read

jobs:
  build:
    runs-on: ${{ matrix.os }}
    strategy:
      fail-fast: false
      matrix:
        java_version: ['8', '11', '17', '21']
        os: ['ubuntu-20.04']
    env:
      JAVA_OPTS: "-XX:+TieredCompilation -XX:TieredStopAtLevel=1"
    steps:
    - uses: actions/checkout@b4ffde65f46336ab88eb53be808477a3936bae11 # v4.1.1
    - name: Set up JDK
<<<<<<< HEAD
      uses: actions/setup-java@387ac29b308b003ca37ba93a6cab5eb57c8f5f93 # v4.0.0
=======
      uses: actions/setup-java@9704b39bf258b59bc04b50fa2dd55e9ed76b47a8 # v4.1.0
>>>>>>> a6a10748
      with:
        distribution: 'temurin'
        java-version: ${{ matrix.java_version }}
        cache: 'maven'
        server-id: sonatype-nexus-snapshots
        server-username: CI_DEPLOY_USERNAME
        server-password: CI_DEPLOY_PASSWORD
        # See https://github.com/actions/setup-java/blob/v2/docs/advanced-usage.md#Publishing-using-Apache-Maven
        # gpg-private-key: ${{ secrets.MAVEN_GPG_PRIVATE_KEY }} # Value of the GPG private key to import
        # gpg-passphrase: MAVEN_GPG_PASSPHRASE # env variable for GPG private key passphrase
    - name: Build
      run: ./mvnw -B -q -ff -ntp verify
    - name: Extract project Maven version
      id: projectVersion
      run: echo "version=$(./mvnw org.apache.maven.plugins:maven-help-plugin:3.3.0:evaluate -DforceStdout -Dexpression=project.version -q)" >>$GITHUB_OUTPUT
    - name: Verify Android SDK Compatibility
      if: matrix.java_version == '8'
      run: ./mvnw -B -q -ff -ntp -DskipTests animal-sniffer:check
    - name: Deploy snapshot
      if: github.event_name != 'pull_request' && matrix.java_version == '8' && endsWith(steps.projectVersion.outputs.version, '-SNAPSHOT')
      env:
        CI_DEPLOY_USERNAME: ${{ secrets.CI_DEPLOY_USERNAME }}
        CI_DEPLOY_PASSWORD: ${{ secrets.CI_DEPLOY_PASSWORD }}
        # MAVEN_GPG_PASSPHRASE: ${{ secrets.MAVEN_GPG_PASSPHRASE }}
      run: ./mvnw -B -q -ff -DskipTests -ntp source:jar deploy
    - name: Generate code coverage
      if: github.event_name != 'pull_request' && matrix.java_version == '8'
      run: ./mvnw -B -q -ff -ntp test
    - name: Publish code coverage
      if: github.event_name != 'pull_request' && matrix.java_version == '8'
<<<<<<< HEAD
      uses: codecov/codecov-action@0cfda1dd0a4ad9efc75517f399d859cd1ea4ced1 # v4.0.2
=======
      uses: codecov/codecov-action@54bcd8715eee62d40e33596ef5e8f0f48dbbccab # v4.1.0
>>>>>>> a6a10748
      with:
        token: ${{ secrets.CODECOV_TOKEN }}
        file: ./target/site/jacoco/jacoco.xml
        flags: unittests<|MERGE_RESOLUTION|>--- conflicted
+++ resolved
@@ -32,11 +32,7 @@
     steps:
     - uses: actions/checkout@b4ffde65f46336ab88eb53be808477a3936bae11 # v4.1.1
     - name: Set up JDK
-<<<<<<< HEAD
-      uses: actions/setup-java@387ac29b308b003ca37ba93a6cab5eb57c8f5f93 # v4.0.0
-=======
       uses: actions/setup-java@9704b39bf258b59bc04b50fa2dd55e9ed76b47a8 # v4.1.0
->>>>>>> a6a10748
       with:
         distribution: 'temurin'
         java-version: ${{ matrix.java_version }}
@@ -67,11 +63,7 @@
       run: ./mvnw -B -q -ff -ntp test
     - name: Publish code coverage
       if: github.event_name != 'pull_request' && matrix.java_version == '8'
-<<<<<<< HEAD
-      uses: codecov/codecov-action@0cfda1dd0a4ad9efc75517f399d859cd1ea4ced1 # v4.0.2
-=======
       uses: codecov/codecov-action@54bcd8715eee62d40e33596ef5e8f0f48dbbccab # v4.1.0
->>>>>>> a6a10748
       with:
         token: ${{ secrets.CODECOV_TOKEN }}
         file: ./target/site/jacoco/jacoco.xml
