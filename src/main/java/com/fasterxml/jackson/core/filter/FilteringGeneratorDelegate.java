--- conflicted
+++ resolved
@@ -424,32 +424,10 @@
         }
     }
 
-<<<<<<< HEAD
-    @Override
-    public void writeFieldId(long id) throws IOException
-    {
-        String idString = Long.toString(id);
-        TokenFilter state = _filterContext.setFieldName(idString);
-        if (state == null) {
-            _itemFilter = null;
-            return;
-        }
-        if (state == TokenFilter.INCLUDE_ALL) {
-            _itemFilter = state;
-            delegate.writeFieldId(id);
-            return;
-        }
-        state = state.includeProperty(idString);
-        _itemFilter = state;
-        if (state == TokenFilter.INCLUDE_ALL) {
-            _checkPropertyParentPath();
-        }
-=======
     // 02-Dec-2019, tatu: Not sure what else to do... so use default impl from base class
     @Override
     public void writeFieldId(long id) throws IOException {
         writeFieldName(Long.toString(id));
->>>>>>> 4366bef1
     }
 
     /*
