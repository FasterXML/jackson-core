--- conflicted
+++ resolved
@@ -18,32 +18,6 @@
 public class ReaderBasedJsonParser
     extends JsonParserBase
 {
-<<<<<<< HEAD
-    @SuppressWarnings("deprecation")
-    private final static int FEAT_MASK_TRAILING_COMMA = Feature.ALLOW_TRAILING_COMMA.getMask();
-
-    @SuppressWarnings("deprecation")
-    private final static int FEAT_MASK_LEADING_ZEROS = Feature.ALLOW_NUMERIC_LEADING_ZEROS.getMask();
-
-    @SuppressWarnings("deprecation")
-    private final static int FEAT_MASK_NON_NUM_NUMBERS = Feature.ALLOW_NON_NUMERIC_NUMBERS.getMask();
-
-    @SuppressWarnings("deprecation")
-    private final static int FEAT_MASK_ALLOW_MISSING = Feature.ALLOW_MISSING_VALUES.getMask();
-    private final static int FEAT_MASK_ALLOW_SINGLE_QUOTES = Feature.ALLOW_SINGLE_QUOTES.getMask();
-    private final static int FEAT_MASK_ALLOW_UNQUOTED_NAMES = Feature.ALLOW_UNQUOTED_FIELD_NAMES.getMask();
-
-    private final static int FEAT_MASK_ALLOW_JAVA_COMMENTS = Feature.ALLOW_COMMENTS.getMask();
-    private final static int FEAT_MASK_ALLOW_YAML_COMMENTS = Feature.ALLOW_YAML_COMMENTS.getMask();
-    
-    private final static int FEAT_MASK_ALLOW_RS_CTRL_CHAR = Feature.ALLOW_RS_CONTROL_CHAR.getMask();
-
-    // Latin1 encoding is not supported, but we do use 8-bit subset for
-    // pre-processing task, to simplify first pass, keep it fast.
-    protected final static int[] _icLatin1 = CharTypes.getInputCodeLatin1();
-
-=======
->>>>>>> 27edeb7d
     /*
     /**********************************************************
     /* Input configuration
