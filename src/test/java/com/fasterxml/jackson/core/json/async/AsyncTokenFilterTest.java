--- conflicted
+++ resolved
@@ -6,11 +6,8 @@
 import com.fasterxml.jackson.core.async.AsyncTestBase;
 import com.fasterxml.jackson.core.filter.FilteringParserDelegate;
 import com.fasterxml.jackson.core.filter.TokenFilter;
-<<<<<<< HEAD
+import com.fasterxml.jackson.core.filter.TokenFilter.Inclusion;
 import com.fasterxml.jackson.core.json.JsonFactory;
-=======
-import com.fasterxml.jackson.core.filter.TokenFilter.Inclusion;
->>>>>>> 2fa495a4
 
 // [core#462], [core#463]
 public class AsyncTokenFilterTest extends AsyncTestBase
@@ -29,21 +26,10 @@
     // Passes if (but only if) all content is actually available
     public void testFilteredNonBlockingParserAllContent() throws IOException
     {
-<<<<<<< HEAD
         NonBlockingJsonParser nbParser = _nonBlockingParser();
         FilteringParserDelegate filteredParser = new FilteringParserDelegate(nbParser,
-                TOKEN_FILTER, true, true);
+                TOKEN_FILTER, Inclusion.INCLUDE_ALL_AND_PATH, true);
         nbParser.feedInput(INPUT_BYTES, 0, INPUT_BYTES.length);
-=======
-        NonBlockingJsonParser nonBlockingParser = (NonBlockingJsonParser) JSON_F.createNonBlockingByteArrayParser();
-        FilteringParserDelegate filteredParser = new FilteringParserDelegate(nonBlockingParser,
-                TOKEN_FILTER, Inclusion.INCLUDE_ALL_AND_PATH, true);
-        nonBlockingParser.feedInput(INPUT_BYTES, 0, INPUT_BYTES.length);
-        int expectedIdx = 0;
-        while (expectedIdx < EXPECTED_TOKENS.length) {
-            // grab next token
-            JsonToken actual = filteredParser.nextToken();
->>>>>>> 2fa495a4
 
         assertToken(JsonToken.START_OBJECT, filteredParser.nextToken());
         assertToken(JsonToken.FIELD_NAME, filteredParser.nextToken());
