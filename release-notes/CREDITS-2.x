Here are people who have contributed to the development of Jackson JSON processor
core component, version 2.x
(version numbers in brackets indicate release in which the problem was fixed)

(note: for older credits, check out release notes for 1.x versions)

Tatu Saloranta, tatu.saloranta@iki.fi: author

PJ Fanning (pjfanning@github): co-author (2.15+)

----------------------------------------------------------------------------

Pascal G�linas:
  * Reported [JACKSON-827]: 2.0.0 was accidentally requiring JDK 1.6
    (should still be 1.5)
   (2.0.1)

Ben Gertzfield (bgertzfield@github):
  * Contributed [Issue#49]: Improvements to VersionUtil to more efficiently
    read dynamically generated/embedded version information, to improve
    Android startup time
   (2.2.0)

Klaus Brunner (KlausBrunner@github)
  * Reported [Issue#48]: Problem with URLs, spaces

Eugene Brevdo (ebrevdo@github)
  * Contributed #84: Support 'Infinity' as alternative (no leading plus)
   (2.2.3)

Marcin Zukowski (eruure@github)
  * Reported #115: JsonGenerator writeRawValue problem with surrogate UTF-8 characters
   (2.3.0)

Steve van Loben Sels
  * Reported #116: WriterBasedJsonGenerator produces truncated Unicode escape sequences
   (2.3.0)

Shay Banon
  * Reported #145: NPE at BytesToNameCanonicalizer
   (2.4.2)

rjmac@github
  * Reported #146: Error while parsing negative floats at the end of the input buffer
   (2.4.2)
  * Reported #148: BytesToNameCanonicalizer can mishandle leading null byte(s).
   (2.5.0)

Alex Soto: (lordofthejars@github)
  * Reported #173: An exception is thrown for a valid JsonPointer expression
   (2.4.5)

Aaron Digulla:
 * Contributed #166: Allow to configure line endings and indentation
  (2.5.0)
 * Contributed #1042: Allow configuring spaces before and/or after the colon in
   `DefaultPrettyPrinter`
  (2.16.0)
 * Contributed #1051: Add `JsonGeneratorDecorator` to allow decorating `JsonGenerator`s
  (2.16.0)

Derek Clarkson (drekka@github)
  * Reported #184: WRITE_NUMBERS_AS_STRINGS disables WRITE_BIGDECIMAL_AS_PLAIN
   (2.4.6 / 2.5.2)

Masaru Hasegawa (masaruh@github):
  * Reported, contributed fix for#182: Inconsistent TextBuffer#getTextBuffer behavior
   (2.6.0)

Ruediger Moeller (RuedigerMoeller@github)
  * Requested #195: Add `JsonGenerator.getOutputBuffered()` to find out amount of content buffered,
     not yet flushed.
   (2.6.0)

Florian Schoppmann (fschopp@github@github)
  * Reported #207: `ArrayIndexOutOfBoundsException` in `ByteQuadsCanonicalizer`
   (2.6.1)

Iskren Ivov Chernev (ichernev@github)
  * Reported #213: Parser is sometimes wrong when using CANONICALIZE_FIELD_NAMES
   (2.6.2)

Michael Lehenbauer (mikelehen@github)
  * Reported #37: JsonParser.getTokenLocation() doesn't update after field names
   (2.7.0)

Lokesh Kumar N (LokeshN@github)
  * Contributed #209: Make use of `_allowMultipleMatches` in `FilteringParserDelegate`
   (2.7.4)
  * Contributed fix for #117: Support for missing values (non-compliant JSON)
   (2.8.0)
  * Contributed implementation for #86: Allow inclusion of request body for JsonParseException
   (2.8.0)
  * Contributed implementation for #285: Allow inclusion of request body for JsonParseException
   (2.8.0)

Tanguy Leroux (tlrx@github)
  * Reported, contributed fix for #280: FilteringGeneratorDelegate.writeUTF8String()
    should delegate to writeUTF8String()
   (2.7.5)

Mike Naseef (mtnaseef@github)
  * Reported #307: JsonGenerationException: Split surrogate on writeRaw() input thrown for
   input of a certain size
   (2.7.7)

Allar Haav (haav@github)
  * Reportef #317: ArrayIndexOutOfBoundsException: 200 on floating point number with exactly
  200-length decimal part
   (2.7.8)

Mikael Staldal (mikaelstaldal@github)
  * Contributed fix for #265: `JsonStringEncoder` should allow passing `CharSequence`
   (2.8.0)

Kevin Gallardo (newkek@github)
  * Reported #296: JsonParserSequence skips a token on a switched Parser
   (2.8.0)

Alessio Soldano (asoldano@github)
  * Contributed #322: Trim tokens in error messages to 256 byte to prevent attacks
   (2.8.6)

Arnaud Roger (arnaudroger@github)
  * Contributed #359: FilteringGeneratorDelegate does not override writeStartObject(Object forValue)
   (2.8.8)
  * Reported, contributed fix for #580: FilteringGeneratorDelegate writeRawValue delegate
   to `writeRaw()` instead of `writeRawValue()`
   (2.10.2)

Emily Selwood (emilyselwood@github)
  * Reported #382: ArrayIndexOutOfBoundsException from UTF32Reader.read on invalid input
   (2.8.9)
  * Reported #578: Array index out of bounds in hex lookup
   (2.10.1)

Alex Yursha (AlexYursha@github)
  * Contributed #312: Add `JsonProcessingException.clearLocation()` to allow clearing
    possibly security-sensitive information
   (2.9.0)

Brad Hess (bdhess@github)
  * Contributed #323: Add `JsonParser.ALLOW_TRAILING_COMMA` to work for Arrays and Objects
   (2.9.0)
  * Reported #325: `DataInput` backed parser should handle `EOFException` at end of doc
   (2.9.0)

Logan Widick (uhhhh2@github)
  * Contributed #17: Add 'JsonGenerator.writeString(Reader r, int charLength)'
   (2.9.0)

Michael Sims (MichaelSims@github)
  * Reported, contributed fix for #372: JsonParserSequence#skipChildren() throws exception
   when current delegate is TokenBuffer.Parser with "incomplete" JSON
   (2.9.0)

Rafal Foltynski (rfoltyns@github)
  * Contributed #374: Minimal and DefaultPrettyPrinter with configurable separators
   (2.9.0)
  * Contributed#208: Make use of `_matchCount` in `FilteringParserDelegate`
   (2.9.0)

Jeroen Borgers (jborgers@github)
  * Reported, contributed impl for #400: Add mechanism for forcing `BufferRecycler` released
   (to call on shutdown)
  (2.9.6)

Doug Roper (htmldoug@github)
  * Suggested #463: Ensure that `skipChildren()` of non-blocking `JsonParser` will throw
    exception if not enough input
  (2.9.6)
  * Reported, Contributed test for #563: Async parser does not keep track of Array context properly
  (2.10.0)
  * Reported #730: JSON precision loss on `copyCurrentEvent()` for floats that require greater
    than `double` precision
   (2.15.0)
  * Contributed #733: Add `StreamReadCapability.EXACT_FLOATS` to indicate whether parser reports exact
    floating-point values or not
   (2.14.0)
  * Reported #736: `JsonPointer` quadratic memory use: OOME on deep inputs
   (2.14.0)

Alexander Eyers-Taylor (aeyerstaylor@github)
  * Reported #510: Fix ArrayIndexOutofBoundsException found by LGTM.com
  (2.9.9)

Henrik Gustafsson (gsson@github)
  * Reported #516: _inputPtr off-by-one in UTF8StreamJsonParser._parseNumber2()
  (2.9.9)

Alex Rebert (alpire@github)
  * Reported #540, suggested fix: UTF8StreamJsonParser: fix byte to int conversion for
    malformed escapes
  (2.9.10)
  * Reported #547: `CharsToNameCanonicalizer`: Internal error on `SymbolTable.rehash()` with high
   number of hash collisions
  (2.10.0)
  * Reported #548: ByteQuadsCanonicalizer: ArrayIndexOutOfBoundsException in addName
  (2.10.0)

Sam Smith (Oracle Security Researcher)
  * Reported #540 (concurrently with Alex R, before fix was included)
  (2.9.10)

Philippe Marschall (marschall@github)
  * Requested #480: `SerializableString` value can not directly render to Writer
  (2.10.0)
  * Contributed #798: Avoid copy when parsing `BigDecimal`
  (2.14.0)
  * Contributed #865: Optimize parsing 19 digit longs
  (2.15.0)

David Nault (dnault@github)
  * Reported #531: Non-blocking parser reports incorrect locations when fed with
   non-zero offset
  (2.10.0)

Fabien Renaud (fabienrenaud@github)
  * Reported, contributed fix for #533: UTF-8 BOM not accounted for in
    `JsonLocation.getByteOffset()`
  (2.10.0)
  * Reported, contributed fix for #603: 'JsonParser.getCurrentLocation()`
    byte/char offset update incorrectly for big payloads
  (2.10.3)

Todd O'Bryan (toddobryan@github)
  * Contributed fix fox #455: Jackson reports wrong locations for JsonEOFException
  (2.10.1)

Scott Leberknight (sleberknight@github)
  * Reported, contributed fix for #592: DataFormatMatcher#getMatchedFormatName throws NPE
    when no match exists
  (2.10.3)

Valery (valery1707@github)
  * Contributed #565: Synchronize variants of `JsonGenerator#writeNumberField`
   with `JsonGenerator#writeNumber`
  (2.11.0)

Volkan Yazıcı (vy@github)
  * Contributed #587: Add JsonGenerator#writeNumber(char[], int, int) method
  (2.11.0)
  * Reported #609: (partial fix) `FilteringGeneratorDelegate` does not handle
    `writeString(Reader, int)`
  (2.10.4 [partial], 2.11.0 [full fix])

Justin Liu (jusliu@github)
  * Reported #616: Parsing JSON with `ALLOW_MISSING_VALUE` enabled results in endless stream
   of `VALUE_NULL` tokens
  (2.10.5)

Michel Feinstein (feinstein@github)
  * Requested #504: Add a String Array write method in the Streaming API
  (2.11.0)

Oleksandr Poslavskyi (alevskyi@github)
  * Contributed implementation of #504: Add a String Array write method in the Streaming API
  (2.11.0)

James Agnew (jamesagnew@github)
  * Contributed implementation of #611: Optionally allow leading decimal in float tokens
  (2.11.0)

Pavel Krutikhin (pakru@github)
  * Contributed fix for #647: Fix NPE in `writeNumber(String)` method of `UTF8JsonGenerator`,
  `WriterBasedJsonGenerator`
  (2.11.4)

Pavan Kalyan (pavan-kalyan@github)
  * Contributed #500: Allow "optional-padding" for `Base64Variant`
  (2.12.0)

Jendrik Johannes (jjohannes@github)
  * Contributed #618: Publish Gradle Module Metadata
  (2.12.0)

Jonathan Haber (jhaber@github)
  * Contributed #573: More customizable TokenFilter inclusion (using `Tokenfilter.Inclusion`)
  (2.12.0)

Jeffrey Ye (jeffreye@github)
  * Reported #702: `ArrayOutOfBoundException` at `WriterBasedJsonGenerator.writeString(Reader, int)`
  (2.12.4)

Greg Wittel (gwittel@github)
  * Reported #652: Misleading exception for input source when processing byte buffer
    with start offset
  (2.13.0)

Ferenc Csaky (ferenc-csaky@github)
  * Contributed #677: Introduce O(n^1.5) BigDecimal parser implementation
  (2.13.0)

Fabian Meumertzheim (fmeum@github)
  * Reported #692: UTF32Reader ArrayIndexOutOfBoundsException
  (2.13.0)

Andrey Somov (asomov@github)
  * Contributed #732: Update Maven wrapper
  (2.13.2)

Vlad Tatavu (vladt@github)
  * Reported #739: `JsonLocation` in 2.13 only uses identity comparison
    for "content reference"
  (2.13.2)

PJ Fanning (pjfanning@github)
 * Contributed #577: Improve performance of floating-point number parsing
  (2.14.0)
 * Contributed #730: JSON precision loss on `copyCurrentEvent()` for floats that require greater
   than `double` precision
  (2.15.0)
 * Contributed #744: Limit size of exception message in BigDecimalParser
  (2.13.3)
 * Contributed #749: Improve performance of writing floating-point numbers
  (2.14.0)
 * Contributed #773: Add option to accept non-standard trailing decimal point
  (2.14.0)
 * Contributed #774:  Add a feature to allow leading plus sign
   (`JsonReadFeature.ALLOW_LEADING_PLUS_SIGN_FOR_NUMBERS`)
  (2.14.0)
 * Contributed #827: Add numeric value size limits via `StreamReadConstraints`
  (2.15.0)
 * Contributed #863: Add `StreamReadConstraints` limit for longest textual value to
  (2.15.0)
 * ... and countless more -- 2.16+ contributions not listed

Ilya Golovin (ilgo0413@github)
  * Contributed #684: Add "JsonPointer#appendProperty" and "JsonPointer#appendIndex"
  (2.14.0)

Nik Everett (nik9000@github)
  * Contributed  #715: Allow TokenFilters to keep empty arrays and objects
  (2.14.0)

Richard Kwasnicki (Richie94@github)
  * Contributed #717: Hex capitalization for JsonWriter should be configurable
  (2.14.0)

Illia Ovchynnikov (wingsofovnia@github)
  * Reported #759: JsonGenerator to provide current value to the context before
   starting objects
  (2.14.0)

Evan Galpin (egalpin@github)
  * Contributed #762: Make `JsonPointer` `java.io.Serializable`
  (2.14.0)

Chris Rankin (chrisr3@github)
 * Requested #768: Jackson bundles are missing OSGi's osgi.serviceloader metadata
  (2.14.0)
 * Contributed #822: Declare osgi.serviceloader.registrar requirement as optional
  (2.14.0)
 * Reported #999: Gradle metadata for `jackson-core` `2.15.0` adds dependency on
   `ch.randelshofer:fastdoubleparser`
  (2.15.1)

Przemyslaw Gomulka (pgomulka@github)
 * Contributed #882: Allow TokenFIlter to skip last elements in arrays
  (2.14.2)

Markus Spika  (DemonicTutor@github)
 * Contributed #890: `FilteringGeneratorDelegate` does not create new `filterContext`
   if `tokenFilter` is null
  (2.14.2)
 * Contributed #1036: Allow all array elements in `JsonPointerBasedFilter`
  (2.16.0)

Pedro Nacht (@pnacht@)
 * Contributed #844: Add SLSA provenance via build script
  (2.15.0)

Jonas Konrad (@yawkat)
 * Contributed #921: Add `JsonFactory.Feature` to disable charset detection
  (2.15.0)

Carter Kozak (@carterkozak)
 * Contributed #1015: `JsonFactory` implementations should respect `CANONICALIZE_FIELD_NAMES`
  (2.15.1)

Dai Mikurube (dmikurube@github)
 * Contributed #1111: Call the right `filterFinishArray()`/`filterFinishObject()`
   from `FilteringParserDelegate`
  (2.15.3)

Simon Baslé (simonbasle@github)
  * Reported #1146: `JsonParserDelegate` missing overrides for `canParseAsync()`,
    `getNonBlockingInputFeeder()`
  (2.15.4)

Armin Samii (@artoonie)
 * Contributed #1050: Compare `_snapshotInfo` in `Version`
  (2.16.0)

Joo Hyuk Kim (@JooHyukKim)
 * Contributed #1067: Add `ErrorReportConfiguration`
  (2.16.0)
 * Contributed #507: Add `JsonWriteFeature.ESCAPE_FORWARD_SLASHES`
   to allow escaping of '/' for String values
  (2.17.0)

David Schlosnagle (@schlosna)
 * Contributed #1081: Make `ByteSourceJsonBootstrapper` use `StringReader` for < 8KiB
   byte[] inputs
  (2.16.0)

Mario Fusco (@mariofusco)
 * Contributed #1064: Add full set of `BufferRecyclerPool` implementations
  (2.16.0)
 * Contributed #1195: Use `BufferRecycler` provided by output (`OutputStream`,
   `Writer`) object if available
  (2.17.0)

Robert Elliot (@Mahoney)
 * Reported #1145: `JsonPointer.appendProperty(String)` does not escape the property name
  (2.17.0)
 * Reported #1168: `JsonPointer.append(JsonPointer.tail())` includes the original pointer
  (2.16.1)

Paul Bunyan (@hal7df)
 * Reported #1173: `JsonLocation` consistently off by one character for many invalid
   JSON parsing cases
  (2.17.0)

Guillaume Lecroc (@gulecroc)
 * Contributed #1179: Allow configuring `DefaultPrettyPrinter` separators for empty
   Arrays and Objects
  (2.17.0)

Antonin Janec (@xtonic)
 * Contributed #1203: Faster division by 1000
  (2.17.0)
 * Contributed #1217: Optimize char comparison using bitwise OR
  (2.17.0)
 * Contributed #1218: Simplify Unicode surrogate pair conversion for generation
  (2.17.0)

Adam J. Shook (@adamjshook)
 * Reported, suggested fix for  #1352: Fix infinite loop due to integer overflow
   when reading large strings
  (2.17.3)

Ian Roberts (@ianroberts)
 * Reported #223: `UTF8JsonGenerator` writes supplementary characters as a
   surrogate pair: should use 4-byte encoding
  (2.18.0)

Radovan Netuka (@rnetuka)
 * Contributed fix for #223: `UTF8JsonGenerator` writes supplementary characters as a
  surrogate pair: should use 4-byte encoding

Jared Stehler (@jaredstehler)
 * Reported, contributed fix for #1274: `NUL`-corrupted keys, values on JSON serialization
  (2.18.0)

Zhanghao (@zhangOranges)
 * Contributed #1305: Make helper methods of `WriterBasedJsonGenerator` non-final to allow overriding
  (2.18.0)

Justin Gosselin (@jgosselin-accesso)
 * Reported #1359: Non-surrogate characters being incorrectly combined when
  `JsonWriteFeature.COMBINE_UNICODE_SURROGATES_IN_UTF8` is enabled
  (2.18.2)

Haruki (@stackunderflow111)
 * Reported #1398: feature COMBINE_UNICODE_SURROGATES_IN_UTF8 doesn't work
  when custom characterEscape is used
<<<<<<< HEAD
  (2.18.2)

Eduard Gomoliako (@Gems)
 * Contributed #1356: Make `JsonGenerator::writeTypePrefix` method to not write a
  `WRAPPER_ARRAY` when `typeIdDef.id == null`
  (2.19.0)
=======
  (2.18.3)
>>>>>>> 31c74aca
<|MERGE_RESOLUTION|>--- conflicted
+++ resolved
@@ -465,13 +465,9 @@
 Haruki (@stackunderflow111)
  * Reported #1398: feature COMBINE_UNICODE_SURROGATES_IN_UTF8 doesn't work
   when custom characterEscape is used
-<<<<<<< HEAD
-  (2.18.2)
+  (2.18.3)
 
 Eduard Gomoliako (@Gems)
  * Contributed #1356: Make `JsonGenerator::writeTypePrefix` method to not write a
   `WRAPPER_ARRAY` when `typeIdDef.id == null`
-  (2.19.0)
-=======
-  (2.18.3)
->>>>>>> 31c74aca
+  (2.19.0)