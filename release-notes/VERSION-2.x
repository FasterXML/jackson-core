--- conflicted
+++ resolved
@@ -14,7 +14,6 @@
 === Releases ===
 ------------------------------------------------------------------------
 
-<<<<<<< HEAD
 2.18.0 (not yet released)
 
 #1230: Improve performance of `float` and `double` parsing from `TextBuffer`
@@ -34,12 +33,11 @@
 #1274: `NUL`-corrupted keys, values on JSON serialization
  (reported, fix contributed by Jared S)
 #1277: Add back Java 22 optimisation in FastDoubleParser
-=======
+
 2.17.2 (not yet released)
 
 #1308: Relax validation by `NumberInput.looksLikeValidNumber()` to allow
   trailing dot (like `3.`)
->>>>>>> 55261bef
 
 2.17.1 (04-May-2024)
 
