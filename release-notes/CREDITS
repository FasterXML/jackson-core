--- conflicted
+++ resolved
@@ -36,16 +36,16 @@
   * Reported #145: NPE at BytesToNameCanonicalizer
    (2.4.2)
 
-<<<<<<< HEAD
 rjmac@github
   * Reported #146: Error while parsing negative floats at the end of the input buffer
    (2.4.2)
   * Reported #148: BytesToNameCanonicalizer can mishandle leading null byte(s).
    (2.5.0)
 
+Alex Soto: (lordofthejars@github)
+  * Reported #173: An exception is thrown for a valid JsonPointer expression
+   (2.4.5)
+
 Aaron Digulla:
   * Contributed #166: Allow to configure line endings and indentation
-=======
-Alex Soto: (lordofthejars@github)
-  * Reported #173: An exception is thrown for a valid JsonPointer expression
->>>>>>> 0d9cd9fa
+   (2.5.0)
