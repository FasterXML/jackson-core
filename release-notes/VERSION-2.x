--- conflicted
+++ resolved
@@ -16,7 +16,6 @@
 
 2.12.0 (not yet released)
 
-<<<<<<< HEAD
 #618: Publish Gradle Module Metadata
  (contributed by Jendrik J)
 #619: Add `StreamReadCapability` for further format-based/format-agnostic
@@ -27,8 +26,6 @@
 #631: Add `JsonParser.getNumberValueExact()` to allow precision-retaining buffering
 - Deprecate `JsonParser.getCurrentTokenId()` (use `#currentTokenId()` instead)
 
-=======
->>>>>>> 2baa845c
 2.11.1 (25-Jun-2020)
 
 No changes since 2.11.0
