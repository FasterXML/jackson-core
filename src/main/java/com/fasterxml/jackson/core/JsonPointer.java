package com.fasterxml.jackson.core;

import com.fasterxml.jackson.core.io.NumberInput;

/**
 * Implementation of
 * <a href="http://tools.ietf.org/html/draft-ietf-appsawg-json-pointer-03">JSON Pointer</a>
 * specification.
 * Pointer instances can be used to locate logical JSON nodes for things like
 * tree traversal (see {@link TreeNode#at}).
 *<p>
 * Instances are fully immutable and can be cached, shared between threads.
 * 
 * @author Tatu Saloranta
 */
public class JsonPointer
{
    /**
     * Character used to separate segments.
     */
    public final static char SEPARATOR = '/';

    /**
     * Marker instance used to represent segment that matches current
     * node or position (that is, returns true for
     * {@link #matches()}).
     */
    protected final static JsonPointer EMPTY = new JsonPointer();
    
    /**
     * Reference to rest of the pointer beyond currently matching
     * segment (if any); null if this pointer refers to the matching
     * segment.
     */
    protected final JsonPointer _nextSegment;

    /**
     * Reference from currently matching segment (if any) to node
     * before leaf.
     * Lazily constructed if/as needed.
     *<p>
     * NOTE: we'll use `volatile` here assuming that this is unlikely to
     * become a performance bottleneck. If it becomes one we can probably
     * just drop it and things still should work (despite warnings as per JMM
     * regarding visibility (and lack thereof) of unguarded changes).
     * 
     * @since 2.5
     */
    protected volatile JsonPointer _head;

    /**
     * We will retain representation of the pointer, as a String,
     * so that {@link #toString} should be as efficient as possible.
     */
    protected final String _asString;
    
    protected final String _matchingPropertyName;

    protected final int _matchingElementIndex;

    /*
    /**********************************************************************
    /* Construction
    /**********************************************************************
     */
    
    /**
     * Constructor used for creating "empty" instance, used to represent
     * state that matches current node.
     */
    protected JsonPointer() {
        _nextSegment = null;
        _matchingPropertyName = "";
        _matchingElementIndex = -1;
        _asString = "";
    }

    /**
     * Constructor used for creating non-empty Segments
     */
    protected JsonPointer(String fullString, String segment, JsonPointer next) {
        _asString = fullString;
        _nextSegment = next;
        // Ok; may always be a property
        _matchingPropertyName = segment;
        // but could be an index, if parsable
        _matchingElementIndex = _parseIndex(segment);
    }

    protected JsonPointer(String fullString, String segment, int matchIndex, JsonPointer next) {
        _asString = fullString;
        _nextSegment = next;
        _matchingPropertyName = segment;
        _matchingElementIndex = matchIndex;
    }

    /*
    /**********************************************************************
    /* Factory methods
    /**********************************************************************
     */

    /**
     * Factory method that parses given input and construct matching pointer
     * instance, if it represents a valid JSON Pointer: if not, a
     * {@link IllegalArgumentException} is thrown.
     *
     * @param expr Pointer expression to compile
     *
     * @return Compiled {@link JsonPointer} path expression
     *
     * @throws IllegalArgumentException Thrown if the input does not present a valid JSON Pointer
     *   expression: currently the only such expression is one that does NOT start with
     *   a slash ('/').
     */
    public static JsonPointer compile(String expr) throws IllegalArgumentException
    {
        // First quick checks for well-known 'empty' pointer
        if ((expr == null) || expr.length() == 0) {
            return EMPTY;
        }
        // And then quick validity check:
        if (expr.charAt(0) != '/') {
            throw new IllegalArgumentException("Invalid input: JSON Pointer expression must start with '/': "+"\""+expr+"\"");
        }
        return _parseTail(expr);
    }

    /**
     * Alias for {@link #compile}; added to make instances automatically
     * deserializable by Jackson databind.
     *
     * @param expr Pointer expression to compile
     *
     * @return Compiled {@link JsonPointer} path expression
     */
    public static JsonPointer valueOf(String expr) { return compile(expr); }

    /**
     * Accessor for an "empty" expression, that is, one you can get by
     * calling {@link #compile} with "" (empty String).
     *<p>
     * NOTE: this is different from expression for {@code "/"} which would
     * instead match Object node property with empty String ("") as name.
     *
     * @return "Empty" pointer expression instance that matches given root value
     *
     * @since 2.10
     */
    public static JsonPointer empty() { return EMPTY; }

    /**
     * Factory method that will construct a pointer instance that describes
     * path to location given {@link TokenStreamContext} points to.
     *
     * @param context Context to build pointer expression fot
     * @param includeRoot Whether to include number offset for virtual "root context" or not.
     *
     * @return {@link JsonPointer} path to location of given context
     */
    public static JsonPointer forPath(TokenStreamContext context,
            boolean includeRoot)
    {
        // First things first: last segment may be for START_ARRAY/START_OBJECT,
        // in which case it does not yet point to anything, and should be skipped
        if (context == null) {
            return EMPTY;
        }
        if (!context.hasPathSegment()) {
            // one special case; do not prune root if we need it
            if (!(includeRoot && context.inRoot() && context.hasCurrentIndex())) {
                context = context.getParent();
            }
        }
        JsonPointer tail = null;

        for (; context != null; context = context.getParent()) {
            if (context.inObject()) {
                String seg = context.currentName();
                if (seg == null) { // is this legal?
                    seg = "";
                }
                tail = new JsonPointer(_fullPath(tail, seg), seg, tail);
            } else if (context.inArray() || includeRoot) {
                int ix = context.getCurrentIndex();
                String ixStr = String.valueOf(ix);
                tail = new JsonPointer(_fullPath(tail, ixStr), ixStr, ix, tail);
            }
            // NOTE: this effectively drops ROOT node(s); should have 1 such node,
            // as the last one, but we don't have to care (probably some paths have
            // no root, for example)
        }
        if (tail == null) {
            return EMPTY;
        }
        return tail;
    }

    private static String _fullPath(JsonPointer tail, String segment)
    {
        if (tail == null) {
            StringBuilder sb = new StringBuilder(segment.length()+1);
            sb.append('/');
            _appendEscaped(sb, segment);
            return sb.toString();
        }
        String tailDesc = tail._asString;
        StringBuilder sb = new StringBuilder(segment.length() + 1 + tailDesc.length());
        sb.append('/');
        _appendEscaped(sb, segment);
        sb.append(tailDesc);
        return sb.toString();
    }

    private static void _appendEscaped(StringBuilder sb, String segment)
    {
        for (int i = 0, end = segment.length(); i < end; ++i) {
            char c = segment.charAt(i);
           if (c == '/') {
               sb.append("~1");
               continue;
           }
           if (c == '~') {
               sb.append("~0");
               continue;
           }
           sb.append(c);
        }
    }
    
    /* Factory method that composes a pointer instance, given a set
     * of 'raw' segments: raw meaning that no processing will be done,
     * no escaping may is present.
     * 
     * @param segments
     * 
     * @return Constructed path instance
     */
    /* TODO!
    public static JsonPointer fromSegment(String... segments)
    {
        if (segments.length == 0) {
            return EMPTY;
        }
        JsonPointer prev = null;
                
        for (String segment : segments) {
            JsonPointer next = new JsonPointer()
        }
    }
    */
    
    /*
    /**********************************************************************
    /* Public API
    /**********************************************************************
     */

    public boolean matches() { return _nextSegment == null; }
    public String getMatchingProperty() { return _matchingPropertyName; }
    public int getMatchingIndex() { return _matchingElementIndex; }

    /**
     * @return True if the root selector matches property name (that is, could
     * match field value of JSON Object node)
     */
    public boolean mayMatchProperty() { return _matchingPropertyName != null; }

    /**
     * @return True if the root selector matches element index (that is, could
     * match an element of JSON Array node)
     */
    public boolean mayMatchElement() { return _matchingElementIndex >= 0; }

    /**
<<<<<<< HEAD
     * Returns the leaf of current JSON Pointer expression.
     * Leaf is the last non-null segment of current JSON Pointer.
=======
     * @return  the leaf of current JSON Pointer expression: leaf is the last
     *    non-null segment of current JSON Pointer.
     *
     * @since 2.5
>>>>>>> 080eee15
     */
    public JsonPointer last() {
        JsonPointer current = this;
        if (current == EMPTY) {
            return null;
        }
        JsonPointer next;
        while ((next = current._nextSegment) != JsonPointer.EMPTY) {
            current = next;
        }
        return current;
    }

    /**
     * Mutant factory method that will return
     *<ul>
     * <li>`tail` if `this` instance is "empty" pointer, OR
     *  </li>
     * <li>`this` instance if `tail` is "empty" pointer, OR
     *  </li>
     * <li>Newly constructed {@link JsonPointer} instance that starts with all segments
     *    of `this`, followed by all segments of `tail`.
     *  </li>
     *</ul>
     * 
     * @param tail {@link JsonPointer} instance to append to this one, to create a new pointer instance
     *
     * @return Either `this` instance, `tail`, or a newly created combination, as per description above.
     */
    public JsonPointer append(JsonPointer tail) {
        if (this == EMPTY) {
            return tail;
        }
        if (tail == EMPTY) {
            return this;
        }
        // 21-Mar-2017, tatu: Not superbly efficient; could probably improve by not concatenating,
        //    re-decoding -- by stitching together segments -- but for now should be fine.

        String currentJsonPointer = _asString;
        if (currentJsonPointer.endsWith("/")) {
            //removes final slash
            currentJsonPointer = currentJsonPointer.substring(0, currentJsonPointer.length()-1);
        }
        return compile(currentJsonPointer + tail._asString);
    }

    /**
     * Method that may be called to see if the pointer would match property
     * (of a JSON Object) with given name.
     * 
     * @since 2.5
     */
    public boolean matchesProperty(String name) {
        return (_nextSegment != null) && _matchingPropertyName.equals(name);
    }
    
    public JsonPointer matchProperty(String name) {
        if ((_nextSegment != null) && _matchingPropertyName.equals(name)) {
            return _nextSegment;
        }
        return null;
    }

    /**
     * Method that may be called to see if the pointer would match
     * array element (of a JSON Array) with given index.
     * 
     * @since 2.5
     */
    public boolean matchesElement(int index) {
        return (index == _matchingElementIndex) && (index >= 0);
    }

    /**
     * @since 2.6
     */
    public JsonPointer matchElement(int index) {
        if ((index != _matchingElementIndex) || (index < 0)) {
            return null;
        }
        return _nextSegment;
    }

    /**
     * Accessor for getting a "sub-pointer", instance where current segment
     * has been removed and pointer includes rest of segments.
     * For matching state, will return null.
     */
    public JsonPointer tail() {
        return _nextSegment;
    }

    /**
     * Accessor for getting a pointer instance that is identical to this
     * instance except that the last segment has been dropped.
     * For example, for JSON Point "/root/branch/leaf", this method would
     * return pointer "/root/branch" (compared to {@link #tail()} that
     * would return "/branch/leaf").
     * For leaf 
     *
     * @since 2.5
     */
    public JsonPointer head() {
        JsonPointer h = _head;
        if (h == null) {
            if (this != EMPTY) {
                h = _constructHead();
            }
            _head = h;
        }
        return h;
    }

    /*
    /**********************************************************************
    /* Standard method overrides
    /**********************************************************************
     */

    @Override public String toString() { return _asString; }
    @Override public int hashCode() { return _asString.hashCode(); }

    @Override public boolean equals(Object o) {
        if (o == this) return true;
        if (o == null) return false;
        if (!(o instanceof JsonPointer)) return false;
        return _asString.equals(((JsonPointer) o)._asString);
    }
    
    /*
    /**********************************************************************
    /* Internal methods
    /**********************************************************************
     */

    private final static int _parseIndex(String str) {
        final int len = str.length();
        // [core#133]: beware of super long indexes; assume we never
        // have arrays over 2 billion entries so ints are fine.
        if (len == 0 || len > 10) {
            return -1;
        }
        // [core#176]: no leading zeroes allowed
        char c = str.charAt(0);
        if (c <= '0') {
            return (len == 1 && c == '0') ? 0 : -1;
        }
        if (c > '9') {
            return -1;
        }
        for (int i = 1; i < len; ++i) {
            c = str.charAt(i);
            if (c > '9' || c < '0') {
                return -1;
            }
        }
        if (len == 10) {
            long l = NumberInput.parseLong(str);
            if (l > Integer.MAX_VALUE) {
                return -1;
            }
        }
        return NumberInput.parseInt(str);
    }
    
    protected static JsonPointer _parseTail(String input) {
        final int end = input.length();

        // first char is the contextual slash, skip
        for (int i = 1; i < end; ) {
            char c = input.charAt(i);
            if (c == '/') { // common case, got a segment
                return new JsonPointer(input, input.substring(1, i),
                        _parseTail(input.substring(i)));
            }
            ++i;
            // quoting is different; offline this case
            if (c == '~' && i < end) { // possibly, quote
                return _parseQuotedTail(input, i);
            }
            // otherwise, loop on
        }
        // end of the road, no escapes
        return new JsonPointer(input, input.substring(1), EMPTY);
    }

    /**
     * Method called to parse tail of pointer path, when a potentially
     * escaped character has been seen.
     * 
     * @param input Full input for the tail being parsed
     * @param i Offset to character after tilde
     */
    protected static JsonPointer _parseQuotedTail(String input, int i) {
        final int end = input.length();
        StringBuilder sb = new StringBuilder(Math.max(16, end));
        if (i > 2) {
            sb.append(input, 1, i-1);
        }
        _appendEscape(sb, input.charAt(i++));
        while (i < end) {
            char c = input.charAt(i);
            if (c == '/') { // end is nigh!
                return new JsonPointer(input, sb.toString(),
                        _parseTail(input.substring(i)));
            }
            ++i;
            if (c == '~' && i < end) {
                _appendEscape(sb, input.charAt(i++));
                continue;
            }
            sb.append(c);
        }
        // end of the road, last segment
        return new JsonPointer(input, sb.toString(), EMPTY);
    }

    protected JsonPointer _constructHead()
    {
        // ok; find out who we are to drop
        JsonPointer last = last();
        if (last == this) {
            return EMPTY;
        }
        // and from that, length of suffix to drop
        int suffixLength = last._asString.length();
        JsonPointer next = _nextSegment;
        return new JsonPointer(_asString.substring(0, _asString.length() - suffixLength), _matchingPropertyName,
                _matchingElementIndex, next._constructHead(suffixLength, last));
    }

    protected JsonPointer _constructHead(int suffixLength, JsonPointer last)
    {
        if (this == last) {
            return EMPTY;
        }
        JsonPointer next = _nextSegment;
        String str = _asString;
        return new JsonPointer(str.substring(0, str.length() - suffixLength), _matchingPropertyName,
                _matchingElementIndex, next._constructHead(suffixLength, last));
    }
    
    private static void _appendEscape(StringBuilder sb, char c) {
        if (c == '0') {
            c = '~';
        } else if (c == '1') {
            c = '/';
        } else {
            sb.append('~');
        }
        sb.append(c);
    }
}<|MERGE_RESOLUTION|>--- conflicted
+++ resolved
@@ -273,15 +273,8 @@
     public boolean mayMatchElement() { return _matchingElementIndex >= 0; }
 
     /**
-<<<<<<< HEAD
-     * Returns the leaf of current JSON Pointer expression.
-     * Leaf is the last non-null segment of current JSON Pointer.
-=======
      * @return  the leaf of current JSON Pointer expression: leaf is the last
      *    non-null segment of current JSON Pointer.
-     *
-     * @since 2.5
->>>>>>> 080eee15
      */
     public JsonPointer last() {
         JsonPointer current = this;
