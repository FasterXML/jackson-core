package com.fasterxml.jackson.core.base;

import java.io.*;
import java.math.BigDecimal;
import java.math.BigInteger;
import java.util.Arrays;

import com.fasterxml.jackson.core.*;
import com.fasterxml.jackson.core.io.IOContext;
import com.fasterxml.jackson.core.io.NumberInput;
import com.fasterxml.jackson.core.json.DupDetector;
import com.fasterxml.jackson.core.json.JsonReadContext;
import com.fasterxml.jackson.core.util.ByteArrayBuilder;
import com.fasterxml.jackson.core.util.TextBuffer;

/**
 * Intermediate base class used by all Jackson {@link JsonParser}
 * implementations. Contains most common things that are independent
 * of actual underlying input source.
 */
public abstract class ParserBase extends ParserMinimalBase
{
    /*
    /**********************************************************
    /* Generic I/O state
    /**********************************************************
     */

    /**
     * I/O context for this reader. It handles buffer allocation
     * for the reader.
     */
    final protected IOContext _ioContext;

    /**
     * Flag that indicates whether parser is closed or not. Gets
     * set when parser is either closed by explicit call
     * ({@link #close}) or when end-of-input is reached.
     */
    protected boolean _closed;

    /*
    /**********************************************************
    /* Current input data
    /**********************************************************
     */

    // Note: type of actual buffer depends on sub-class, can't include

    /**
     * Pointer to next available character in buffer
     */
    protected int _inputPtr;

    /**
     * Index of character after last available one in the buffer.
     */
    protected int _inputEnd;

    /*
    /**********************************************************
    /* Current input location information
    /**********************************************************
     */

    /**
     * Number of characters/bytes that were contained in previous blocks
     * (blocks that were already processed prior to the current buffer).
     */
    protected long _currInputProcessed;

    /**
     * Current row location of current point in input buffer, starting
     * from 1, if available.
     */
    protected int _currInputRow = 1;

    /**
     * Current index of the first character of the current row in input
     * buffer. Needed to calculate column position, if necessary; benefit
     * of not having column itself is that this only has to be updated
     * once per line.
     */
    protected int _currInputRowStart;

    /*
    /**********************************************************
    /* Information about starting location of event
    /* Reader is pointing to; updated on-demand
    /**********************************************************
     */

    // // // Location info at point when current token was started

    /**
     * Total number of bytes/characters read before start of current token.
     * For big (gigabyte-sized) sizes are possible, needs to be long,
     * unlike pointers and sizes related to in-memory buffers.
     */
    protected long _tokenInputTotal;

    /**
     * Input row on which current token starts, 1-based
     */
    protected int _tokenInputRow = 1;

    /**
     * Column on input row that current token starts; 0-based (although
     * in the end it'll be converted to 1-based)
     */
    protected int _tokenInputCol;

    /*
    /**********************************************************
    /* Parsing state
    /**********************************************************
     */

    /**
     * Information about parser context, context in which
     * the next token is to be parsed (root, array, object).
     */
    protected JsonReadContext _parsingContext;
    
    /**
     * Secondary token related to the next token after current one;
     * used if its type is known. This may be value token that
     * follows FIELD_NAME, for example.
     */
    protected JsonToken _nextToken;

    /*
    /**********************************************************
    /* Buffer(s) for local name(s) and text content
    /**********************************************************
     */

    /**
     * Buffer that contains contents of String values, including
     * field names if necessary (name split across boundary,
     * contains escape sequence, or access needed to char array)
     */
    protected final TextBuffer _textBuffer;

    /**
     * Temporary buffer that is needed if field name is accessed
     * using {@link #getTextCharacters} method (instead of String
     * returning alternatives)
     */
    protected char[] _nameCopyBuffer;

    /**
     * Flag set to indicate whether the field name is available
     * from the name copy buffer or not (in addition to its String
     * representation  being available via read context)
     */
    protected boolean _nameCopied;

    /**
     * ByteArrayBuilder is needed if 'getBinaryValue' is called. If so,
     * we better reuse it for remainder of content.
     */
    protected ByteArrayBuilder _byteArrayBuilder;

    /**
     * We will hold on to decoded binary data, for duration of
     * current event, so that multiple calls to
     * {@link #getBinaryValue} will not need to decode data more
     * than once.
     */
    protected byte[] _binaryValue;

    // Numeric value holders: multiple fields used for
    // for efficiency

    /**
     * Bitfield that indicates which numeric representations
     * have been calculated for the current type
     */
    protected int _numTypesValid = NR_UNKNOWN;

    // First primitives

    protected int _numberInt;

    protected long _numberLong;

    protected double _numberDouble;

    // And then object types

    protected BigInteger _numberBigInt;

    protected BigDecimal _numberBigDecimal;

    // And then other information about value itself

    /**
     * Flag that indicates whether numeric value has a negative
     * value. That is, whether its textual representation starts
     * with minus character.
     */
    protected boolean _numberNegative;

    /**
     * Length of integer part of the number, in characters
     */
    protected int _intLength;

    /**
     * Length of the fractional part (not including decimal
     * point or exponent), in characters.
     * Not used for  pure integer values.
     */
    protected int _fractLength;

    /**
     * Length of the exponent part of the number, if any, not
     * including 'e' marker or sign, just digits. 
     * Not used for  pure integer values.
     */
    protected int _expLength;

    /*
    /**********************************************************
    /* Life-cycle
    /**********************************************************
     */

    protected ParserBase(ObjectReadContext readCtxt,
            IOContext ctxt, int features) {
        super(readCtxt, features);
        _ioContext = ctxt;
        _textBuffer = ctxt.constructTextBuffer();
        DupDetector dups = StreamReadFeature.STRICT_DUPLICATE_DETECTION.enabledIn(features)
                ? DupDetector.rootDetector(this) : null;
        _parsingContext = JsonReadContext.createRootContext(dups);
    }

    @Override
    public Object getCurrentValue() {
        return _parsingContext.getCurrentValue();
    }

    @Override
    public void setCurrentValue(Object v) {
        _parsingContext.setCurrentValue(v);
    }
    
    /*
    /**********************************************************
    /* Overrides for Feature handling
    /**********************************************************
     */

    @Override
    public JsonParser enable(StreamReadFeature f) {
        _streamReadFeatures |= f.getMask();
        if (f == StreamReadFeature.STRICT_DUPLICATE_DETECTION) { // enabling dup detection?
            if (_parsingContext.getDupDetector() == null) { // but only if disabled currently
                _parsingContext = _parsingContext.withDupDetector(DupDetector.rootDetector(this));
            }
        }
        return this;
    }

    @Override
    public JsonParser disable(StreamReadFeature f) {
        _streamReadFeatures &= ~f.getMask();
        if (f == StreamReadFeature.STRICT_DUPLICATE_DETECTION) {
            _parsingContext = _parsingContext.withDupDetector(null);
        }
        return this;
    }

    /*
    /**********************************************************
    /* JsonParser impl
    /**********************************************************
     */
    
    /**
     * Method that can be called to get the name associated with
     * the current event.
     */
    @Override public String currentName() throws IOException {
        // [JACKSON-395]: start markers require information from parent
        if (_currToken == JsonToken.START_OBJECT || _currToken == JsonToken.START_ARRAY) {
            JsonReadContext parent = _parsingContext.getParent();
            if (parent != null) {
                return parent.currentName();
            }
        }
        return _parsingContext.currentName();
    }

    @Override public void overrideCurrentName(String name) {
        // Simple, but need to look for START_OBJECT/ARRAY's "off-by-one" thing:
        JsonReadContext ctxt = _parsingContext;
        if (_currToken == JsonToken.START_OBJECT || _currToken == JsonToken.START_ARRAY) {
            ctxt = ctxt.getParent();
        }
        // 24-Sep-2013, tatu: Unfortunate, but since we did not expose exceptions,
        //  need to wrap this here
        try {
            ctxt.setCurrentName(name);
        } catch (IOException e) {
            throw new IllegalStateException(e);
        }
    }

    @Override public void close() throws IOException {
        if (!_closed) {
            // 19-Jan-2018, tatu: as per [core#440] need to ensure no more data assumed available
            _inputPtr = Math.max(_inputPtr, _inputEnd);
            _closed = true;
            try {
                _closeInput();
            } finally {
                // as per [JACKSON-324], do in finally block
                // Also, internal buffer(s) can now be released as well
                _releaseBuffers();
            }
        }
    }

    @Override public boolean isClosed() { return _closed; }
    @Override public JsonReadContext getParsingContext() { return _parsingContext; }

    /**
     * Method that return the <b>starting</b> location of the current
     * token; that is, position of the first character from input
     * that starts the current token.
     */
    @Override
    public JsonLocation getTokenLocation() {
        return new JsonLocation(_getSourceReference(),
                -1L, getTokenCharacterOffset(), // bytes, chars
                getTokenLineNr(),
                getTokenColumnNr());
    }

    /**
     * Method that returns location of the last processed character;
     * usually for error reporting purposes
     */
    @Override
    public JsonLocation getCurrentLocation() {
        int col = _inputPtr - _currInputRowStart + 1; // 1-based
        return new JsonLocation(_getSourceReference(),
                -1L, _currInputProcessed + _inputPtr, // bytes, chars
                _currInputRow, col);
    }

    /*
    /**********************************************************
    /* Public API, access to token information, text and similar
    /**********************************************************
     */

    @Override
    public boolean hasTextCharacters() {
        if (_currToken == JsonToken.VALUE_STRING) { return true; } // usually true        
        if (_currToken == JsonToken.FIELD_NAME) { return _nameCopied; }
        return false;
    }

    @SuppressWarnings("resource")
    @Override
    public byte[] getBinaryValue(Base64Variant variant) throws IOException
    {
        if (_binaryValue == null) {
            if (_currToken != JsonToken.VALUE_STRING) {
                _reportError("Current token (%s) not VALUE_EMBEDDED_OBJECT or VALUE_STRING, can not access as binary", _currToken);
            }
            ByteArrayBuilder builder = _getByteArrayBuilder();
            _decodeBase64(getText(), builder, variant);
            _binaryValue = builder.toByteArray();
        }
        return _binaryValue;
    }

    /*
    /**********************************************************
    /* Public low-level accessors
    /**********************************************************
     */

    public long getTokenCharacterOffset() { return _tokenInputTotal; }
    public int getTokenLineNr() { return _tokenInputRow; }
    public int getTokenColumnNr() {
        // note: value of -1 means "not available"; otherwise convert from 0-based to 1-based
        int col = _tokenInputCol;
        return (col < 0) ? col : (col + 1);
    }

    /*
    /**********************************************************
    /* Abstract methods for sub-classes to implement
    /**********************************************************
     */

    protected abstract void _closeInput() throws IOException;
    
    /*
    /**********************************************************
    /* Low-level reading, other
    /**********************************************************
     */

    /**
     * Method called to release internal buffers owned by the base
     * reader. This may be called along with {@link #_closeInput} (for
     * example, when explicitly closing this reader instance), or
     * separately (if need be).
     */
    protected void _releaseBuffers() throws IOException {
        _textBuffer.releaseBuffers();
        char[] buf = _nameCopyBuffer;
        if (buf != null) {
            _nameCopyBuffer = null;
            _ioContext.releaseNameCopyBuffer(buf);
        }
    }
    
    /**
     * Method called when an EOF is encountered between tokens.
     * If so, it may be a legitimate EOF, but only iff there
     * is no open non-root context.
     */
    @Override
    protected void _handleEOF() throws JsonParseException {
        if (!_parsingContext.inRoot()) {
            String marker = _parsingContext.inArray() ? "Array" : "Object";
            _reportInvalidEOF(String.format(
                    ": expected close marker for %s (start marker at %s)",
                    marker,
                    _parsingContext.getStartLocation(_getSourceReference())),
                    null);
        }
    }

    /**
     * @since 2.4
     */
    protected final int _eofAsNextChar() throws JsonParseException {
        _handleEOF();
        return -1;
    }

    /*
    /**********************************************************
    /* Internal/package methods: shared/reusable builders
    /**********************************************************
     */
    
    public ByteArrayBuilder _getByteArrayBuilder()
    {
        if (_byteArrayBuilder == null) {
            _byteArrayBuilder = new ByteArrayBuilder();
        } else {
            _byteArrayBuilder.reset();
        }
        return _byteArrayBuilder;
    }

    /*
    /**********************************************************
    /* Methods from former JsonNumericParserBase
    /**********************************************************
     */

    // // // Life-cycle of number-parsing
    
    protected final JsonToken reset(boolean negative, int intLen, int fractLen, int expLen)
    {
        if (fractLen < 1 && expLen < 1) { // integer
            return resetInt(negative, intLen);
        }
        return resetFloat(negative, intLen, fractLen, expLen);
    }
        
    protected final JsonToken resetInt(boolean negative, int intLen)
    {
        _numberNegative = negative;
        _intLength = intLen;
        _fractLength = 0;
        _expLength = 0;
        _numTypesValid = NR_UNKNOWN; // to force parsing
        return JsonToken.VALUE_NUMBER_INT;
    }
    
    protected final JsonToken resetFloat(boolean negative, int intLen, int fractLen, int expLen)
    {
        _numberNegative = negative;
        _intLength = intLen;
        _fractLength = fractLen;
        _expLength = expLen;
        _numTypesValid = NR_UNKNOWN; // to force parsing
        return JsonToken.VALUE_NUMBER_FLOAT;
    }
    
    protected final JsonToken resetAsNaN(String valueStr, double value)
    {
        _textBuffer.resetWithString(valueStr);
        _numberDouble = value;
        _numTypesValid = NR_DOUBLE;
        return JsonToken.VALUE_NUMBER_FLOAT;
    }

    @Override
    public boolean isNaN() {
        if (_currToken == JsonToken.VALUE_NUMBER_FLOAT) {
            if ((_numTypesValid & NR_DOUBLE) != 0) {
                // 10-Mar-2017, tatu: Alas, `Double.isFinite(d)` only added in JDK 8
                double d = _numberDouble;
                return Double.isNaN(d) || Double.isInfinite(d);              
            }
        }
        return false;
    }

    /*
    /**********************************************************
    /* Numeric accessors of public API
    /**********************************************************
     */
    
    @Override
    public Number getNumberValue() throws IOException
    {
        if (_numTypesValid == NR_UNKNOWN) {
            _parseNumericValue(NR_UNKNOWN); // will also check event type
        }
        // Separate types for int types
        if (_currToken == JsonToken.VALUE_NUMBER_INT) {
            if ((_numTypesValid & NR_INT) != 0) {
                return _numberInt;
            }
            if ((_numTypesValid & NR_LONG) != 0) {
                return _numberLong;
            }
            if ((_numTypesValid & NR_BIGINT) != 0) {
                return _numberBigInt;
            }
            // Shouldn't get this far but if we do
            return _numberBigDecimal;
        }
    
        /* And then floating point types. But here optimal type
         * needs to be big decimal, to avoid losing any data?
         */
        if ((_numTypesValid & NR_BIGDECIMAL) != 0) {
            return _numberBigDecimal;
        }
        if ((_numTypesValid & NR_DOUBLE) == 0) { // sanity check
            _throwInternal();
        }
        return _numberDouble;
    }
    
    @Override
    public NumberType getNumberType() throws IOException
    {
        if (_numTypesValid == NR_UNKNOWN) {
            _parseNumericValue(NR_UNKNOWN); // will also check event type
        }
        if (_currToken == JsonToken.VALUE_NUMBER_INT) {
            if ((_numTypesValid & NR_INT) != 0) {
                return NumberType.INT;
            }
            if ((_numTypesValid & NR_LONG) != 0) {
                return NumberType.LONG;
            }
            return NumberType.BIG_INTEGER;
        }
    
        /* And then floating point types. Here optimal type
         * needs to be big decimal, to avoid losing any data?
         * However... using BD is slow, so let's allow returning
         * double as type if no explicit call has been made to access
         * data as BD?
         */
        if ((_numTypesValid & NR_BIGDECIMAL) != 0) {
            return NumberType.BIG_DECIMAL;
        }
        return NumberType.DOUBLE;
    }
    
    @Override
    public int getIntValue() throws IOException
    {
        if ((_numTypesValid & NR_INT) == 0) {
            if (_numTypesValid == NR_UNKNOWN) { // not parsed at all
                return _parseIntValue();
            }
            if ((_numTypesValid & NR_INT) == 0) { // wasn't an int natively?
                convertNumberToInt(); // let's make it so, if possible
            }
        }
        return _numberInt;
    }
    
    @Override
    public long getLongValue() throws IOException
    {
        if ((_numTypesValid & NR_LONG) == 0) {
            if (_numTypesValid == NR_UNKNOWN) {
                _parseNumericValue(NR_LONG);
            }
            if ((_numTypesValid & NR_LONG) == 0) {
                convertNumberToLong();
            }
        }
        return _numberLong;
    }
    
    @Override
    public BigInteger getBigIntegerValue() throws IOException
    {
        if ((_numTypesValid & NR_BIGINT) == 0) {
            if (_numTypesValid == NR_UNKNOWN) {
                _parseNumericValue(NR_BIGINT);
            }
            if ((_numTypesValid & NR_BIGINT) == 0) {
                convertNumberToBigInteger();
            }
        }
        return _numberBigInt;
    }
    
    @Override
    public float getFloatValue() throws IOException
    {
        double value = getDoubleValue();
        // 22-Jan-2009, tatu: Bounds/range checks would be tricky
        //   here, so let's not bother even trying...
        /*
        if (value < -Float.MAX_VALUE || value > MAX_FLOAT_D) {
            _reportError("Numeric value ("+getText()+") out of range of Java float");
        }
        */
        return (float) value;
    }
    
    @Override
    public double getDoubleValue() throws IOException
    {
        if ((_numTypesValid & NR_DOUBLE) == 0) {
            if (_numTypesValid == NR_UNKNOWN) {
                _parseNumericValue(NR_DOUBLE);
            }
            if ((_numTypesValid & NR_DOUBLE) == 0) {
                convertNumberToDouble();
            }
        }
        return _numberDouble;
    }
    
    @Override
    public BigDecimal getDecimalValue() throws IOException
    {
        if ((_numTypesValid & NR_BIGDECIMAL) == 0) {
            if (_numTypesValid == NR_UNKNOWN) {
                _parseNumericValue(NR_BIGDECIMAL);
            }
            if ((_numTypesValid & NR_BIGDECIMAL) == 0) {
                convertNumberToBigDecimal();
            }
        }
        return _numberBigDecimal;
    }

    /*
    /**********************************************************
    /* Conversion from textual to numeric representation
    /**********************************************************
     */
    
    /**
     * Method that will parse actual numeric value out of a syntactically
     * valid number value. Type it will parse into depends on whether
     * it is a floating point number, as well as its magnitude: smallest
     * legal type (of ones available) is used for efficiency.
     *
     * @param expType Numeric type that we will immediately need, if any;
     *   mostly necessary to optimize handling of floating point numbers
     */
    protected void _parseNumericValue(int expType) throws IOException
    {
        // Int or float?
        if (_currToken == JsonToken.VALUE_NUMBER_INT) {
            int len = _intLength;
            // First: optimization for simple int
            if (len <= 9) { 
                int i = _textBuffer.contentsAsInt(_numberNegative);
                _numberInt = i;
                _numTypesValid = NR_INT;
                return;
            }
            if (len <= 18) { // definitely fits AND is easy to parse using 2 int parse calls
                long l = _textBuffer.contentsAsLong(_numberNegative);
                // Might still fit in int, need to check
                if (len == 10) {
                    if (_numberNegative) {
                        if (l >= MIN_INT_L) {
                            _numberInt = (int) l;
                            _numTypesValid = NR_INT;
                            return;
                        }
                    } else {
                        if (l <= MAX_INT_L) {
                            _numberInt = (int) l;
                            _numTypesValid = NR_INT;
                            return;
                        }
                    }
                }
                _numberLong = l;
                _numTypesValid = NR_LONG;
                return;
            }
            _parseSlowInt(expType);
            return;
        }
        if (_currToken == JsonToken.VALUE_NUMBER_FLOAT) {
            _parseSlowFloat(expType);
            return;
        }
        _reportError("Current token (%s) not numeric, can not use numeric value accessors", _currToken);
    }

    /**
     * @since 2.6
     */
    protected int _parseIntValue() throws IOException
    {
        // Inlined variant of: _parseNumericValue(NR_INT)
        if (_currToken == JsonToken.VALUE_NUMBER_INT) {
            if (_intLength <= 9) {
                int i = _textBuffer.contentsAsInt(_numberNegative);
                _numberInt = i;
                _numTypesValid = NR_INT;
                return i;
            }
        }
        // if not optimizable, use more generic
        _parseNumericValue(NR_INT);
        if ((_numTypesValid & NR_INT) == 0) {
            convertNumberToInt();
        }
        return _numberInt;
    }

    private void _parseSlowFloat(int expType) throws IOException
    {
        /* Nope: floating point. Here we need to be careful to get
         * optimal parsing strategy: choice is between accurate but
         * slow (BigDecimal) and lossy but fast (Double). For now
         * let's only use BD when explicitly requested -- it can
         * still be constructed correctly at any point since we do
         * retain textual representation
         */
        try {
            if (expType == NR_BIGDECIMAL) {
                _numberBigDecimal = _textBuffer.contentsAsDecimal();
                _numTypesValid = NR_BIGDECIMAL;
            } else {
                // Otherwise double has to do
                _numberDouble = _textBuffer.contentsAsDouble();
                _numTypesValid = NR_DOUBLE;
            }
        } catch (NumberFormatException nex) {
            // Can this ever occur? Due to overflow, maybe?
            _wrapError("Malformed numeric value ("+_longNumberDesc(_textBuffer.contentsAsString())+")", nex);
        }
    }

    private void _parseSlowInt(int expType) throws IOException
    {
        String numStr = _textBuffer.contentsAsString();
        try {
            int len = _intLength;
            char[] buf = _textBuffer.getTextBuffer();
            int offset = _textBuffer.getTextOffset();
            if (_numberNegative) {
                ++offset;
            }
            // Some long cases still...
            if (NumberInput.inLongRange(buf, offset, len, _numberNegative)) {
                // Probably faster to construct a String, call parse, than to use BigInteger
                _numberLong = Long.parseLong(numStr);
                _numTypesValid = NR_LONG;
            } else {
                // 16-Oct-2018, tatu: Need to catch "too big" early due to [jackson-core#488]
                if ((expType == NR_INT) || (expType == NR_LONG)) {
                    _reportTooLongIntegral(expType, numStr);
                }
                if ((expType == NR_DOUBLE) || (expType == NR_FLOAT)) {
                    _numberDouble = NumberInput.parseDouble(numStr);
                    _numTypesValid = NR_DOUBLE;
                } else {
                    // nope, need the heavy guns... (rare case)
                    _numberBigInt = new BigInteger(numStr);
                    _numTypesValid = NR_BIGINT;
                }
            }
        } catch (NumberFormatException nex) {
            // Can this ever occur? Due to overflow, maybe?
            _wrapError("Malformed numeric value ("+_longNumberDesc(numStr)+")", nex);
        }
    }

    // @since 2.9.8
    protected void _reportTooLongIntegral(int expType, String rawNum) throws IOException
    {
<<<<<<< HEAD
        final String numDesc = _longIntegerDesc(rawNum);
        _reportError("Numeric value (%s) out of range of `%s`", numDesc,
                (expType == NR_LONG) ? "long" : "int");
=======
        if (expType == NR_INT) {
            reportOverflowInt(rawNum);
        } else {
            reportOverflowLong(rawNum);
        }
>>>>>>> c4dd84e4
    }

    /*
    /**********************************************************
    /* Numeric conversions
    /**********************************************************
     */

    protected void convertNumberToInt() throws IOException
    {
        // First, converting from long ought to be easy
        if ((_numTypesValid & NR_LONG) != 0) {
            // Let's verify it's lossless conversion by simple roundtrip
            int result = (int) _numberLong;
            if (((long) result) != _numberLong) {
<<<<<<< HEAD
                _reportError("Numeric value ("+getText()+") out of range of `int`");
=======
                reportOverflowInt(getText(), currentToken());
>>>>>>> c4dd84e4
            }
            _numberInt = result;
        } else if ((_numTypesValid & NR_BIGINT) != 0) {
            if (BI_MIN_INT.compareTo(_numberBigInt) > 0 
                    || BI_MAX_INT.compareTo(_numberBigInt) < 0) {
                reportOverflowInt();
            }
            _numberInt = _numberBigInt.intValue();
        } else if ((_numTypesValid & NR_DOUBLE) != 0) {
            // Need to check boundaries
            if (_numberDouble < MIN_INT_D || _numberDouble > MAX_INT_D) {
                reportOverflowInt();
            }
            _numberInt = (int) _numberDouble;
        } else if ((_numTypesValid & NR_BIGDECIMAL) != 0) {
            if (BD_MIN_INT.compareTo(_numberBigDecimal) > 0 
                || BD_MAX_INT.compareTo(_numberBigDecimal) < 0) {
                reportOverflowInt();
            }
            _numberInt = _numberBigDecimal.intValue();
        } else {
            _throwInternal();
        }
        _numTypesValid |= NR_INT;
    }

    protected void convertNumberToLong() throws IOException
    {
        if ((_numTypesValid & NR_INT) != 0) {
            _numberLong = (long) _numberInt;
        } else if ((_numTypesValid & NR_BIGINT) != 0) {
            if (BI_MIN_LONG.compareTo(_numberBigInt) > 0 
                    || BI_MAX_LONG.compareTo(_numberBigInt) < 0) {
                reportOverflowLong();
            }
            _numberLong = _numberBigInt.longValue();
        } else if ((_numTypesValid & NR_DOUBLE) != 0) {
            // Need to check boundaries
            if (_numberDouble < MIN_LONG_D || _numberDouble > MAX_LONG_D) {
                reportOverflowLong();
            }
            _numberLong = (long) _numberDouble;
        } else if ((_numTypesValid & NR_BIGDECIMAL) != 0) {
            if (BD_MIN_LONG.compareTo(_numberBigDecimal) > 0 
                || BD_MAX_LONG.compareTo(_numberBigDecimal) < 0) {
                reportOverflowLong();
            }
            _numberLong = _numberBigDecimal.longValue();
        } else {
            _throwInternal();
        }
        _numTypesValid |= NR_LONG;
    }
    
    protected void convertNumberToBigInteger() throws IOException
    {
        if ((_numTypesValid & NR_BIGDECIMAL) != 0) {
            // here it'll just get truncated, no exceptions thrown
            _numberBigInt = _numberBigDecimal.toBigInteger();
        } else if ((_numTypesValid & NR_LONG) != 0) {
            _numberBigInt = BigInteger.valueOf(_numberLong);
        } else if ((_numTypesValid & NR_INT) != 0) {
            _numberBigInt = BigInteger.valueOf(_numberInt);
        } else if ((_numTypesValid & NR_DOUBLE) != 0) {
            _numberBigInt = BigDecimal.valueOf(_numberDouble).toBigInteger();
        } else {
            _throwInternal();
        }
        _numTypesValid |= NR_BIGINT;
    }
    
    protected void convertNumberToDouble() throws IOException
    {
        /* 05-Aug-2008, tatus: Important note: this MUST start with
         *   more accurate representations, since we don't know which
         *   value is the original one (others get generated when
         *   requested)
         */
    
        if ((_numTypesValid & NR_BIGDECIMAL) != 0) {
            _numberDouble = _numberBigDecimal.doubleValue();
        } else if ((_numTypesValid & NR_BIGINT) != 0) {
            _numberDouble = _numberBigInt.doubleValue();
        } else if ((_numTypesValid & NR_LONG) != 0) {
            _numberDouble = (double) _numberLong;
        } else if ((_numTypesValid & NR_INT) != 0) {
            _numberDouble = (double) _numberInt;
        } else {
            _throwInternal();
        }
        _numTypesValid |= NR_DOUBLE;
    }
    
    protected void convertNumberToBigDecimal() throws IOException
    {
        /* 05-Aug-2008, tatus: Important note: this MUST start with
         *   more accurate representations, since we don't know which
         *   value is the original one (others get generated when
         *   requested)
         */
    
        if ((_numTypesValid & NR_DOUBLE) != 0) {
            /* Let's actually parse from String representation, to avoid
             * rounding errors that non-decimal floating operations could incur
             */
            _numberBigDecimal = NumberInput.parseBigDecimal(getText());
        } else if ((_numTypesValid & NR_BIGINT) != 0) {
            _numberBigDecimal = new BigDecimal(_numberBigInt);
        } else if ((_numTypesValid & NR_LONG) != 0) {
            _numberBigDecimal = BigDecimal.valueOf(_numberLong);
        } else if ((_numTypesValid & NR_INT) != 0) {
            _numberBigDecimal = BigDecimal.valueOf(_numberInt);
        } else {
            _throwInternal();
        }
        _numTypesValid |= NR_BIGDECIMAL;
    }

    /*
    /**********************************************************
    /* Internal/package methods: Error reporting
    /**********************************************************
     */

    protected void _reportMismatchedEndMarker(int actCh, char expCh) throws JsonParseException {
        JsonReadContext ctxt = getParsingContext();
        _reportError(String.format(
                "Unexpected close marker '%s': expected '%c' (for %s starting at %s)",
                (char) actCh, expCh, ctxt.typeDesc(), ctxt.getStartLocation(_getSourceReference())));
    }

    /*
    /**********************************************************
    /* Base64 handling support
    /**********************************************************
     */

    /**
     * Method that sub-classes must implement to support escaped sequences
     * in base64-encoded sections.
     * Sub-classes that do not need base64 support can leave this as is
     */
    protected char _decodeEscaped() throws IOException {
        throw new UnsupportedOperationException();
    }
    
    protected final int _decodeBase64Escape(Base64Variant b64variant, int ch, int index) throws IOException
    {
        // 17-May-2011, tatu: As per [JACKSON-xxx], need to handle escaped chars
        if (ch != '\\') {
            throw reportInvalidBase64Char(b64variant, ch, index);
        }
        int unescaped = _decodeEscaped();
        // if white space, skip if first triplet; otherwise errors
        if (unescaped <= INT_SPACE) {
            if (index == 0) { // whitespace only allowed to be skipped between triplets
                return -1;
            }
        }
        // otherwise try to find actual triplet value
        int bits = b64variant.decodeBase64Char(unescaped);
        if (bits < 0) {
            if (bits != Base64Variant.BASE64_VALUE_PADDING) {
                throw reportInvalidBase64Char(b64variant, unescaped, index);
            }
        }
        return bits;
    }
    
    protected final int _decodeBase64Escape(Base64Variant b64variant, char ch, int index) throws IOException
    {
        if (ch != '\\') {
            throw reportInvalidBase64Char(b64variant, ch, index);
        }
        char unescaped = _decodeEscaped();
        // if white space, skip if first triplet; otherwise errors
        if (unescaped <= INT_SPACE) {
            if (index == 0) { // whitespace only allowed to be skipped between triplets
                return -1;
            }
        }
        // otherwise try to find actual triplet value
        int bits = b64variant.decodeBase64Char(unescaped);
        if (bits < 0) {
            // second check since padding can only be 3rd or 4th byte (index #2 or #3)
            if ((bits != Base64Variant.BASE64_VALUE_PADDING) || (index < 2)) {
                throw reportInvalidBase64Char(b64variant, unescaped, index);
            }
        }
        return bits;
    }
    
    protected IllegalArgumentException reportInvalidBase64Char(Base64Variant b64variant, int ch, int bindex) throws IllegalArgumentException {
        return reportInvalidBase64Char(b64variant, ch, bindex, null);
    }

    /**
     * @param bindex Relative index within base64 character unit; between 0
     *   and 3 (as unit has exactly 4 characters)
     */
    protected IllegalArgumentException reportInvalidBase64Char(Base64Variant b64variant, int ch, int bindex, String msg) throws IllegalArgumentException {
        String base;
        if (ch <= INT_SPACE) {
            base = String.format("Illegal white space character (code 0x%s) as character #%d of 4-char base64 unit: can only used between units",
                    Integer.toHexString(ch), (bindex+1));
        } else if (b64variant.usesPaddingChar(ch)) {
            base = "Unexpected padding character ('"+b64variant.getPaddingChar()+"') as character #"+(bindex+1)+" of 4-char base64 unit: padding only legal as 3rd or 4th character";
        } else if (!Character.isDefined(ch) || Character.isISOControl(ch)) {
            // Not sure if we can really get here... ? (most illegal xml chars are caught at lower level)
            base = "Illegal character (code 0x"+Integer.toHexString(ch)+") in base64 content";
        } else {
            base = "Illegal character '"+((char)ch)+"' (code 0x"+Integer.toHexString(ch)+") in base64 content";
        }
        if (msg != null) {
            base = base + ": " + msg;
        }
        return new IllegalArgumentException(base);
    }

    // since 2.9.8
    protected void _handleBase64MissingPadding(Base64Variant b64variant) throws IOException
    {
        _reportError(b64variant.missingPaddingMessage());
    }

    /*
    /**********************************************************
    /* Internal/package methods: other
    /**********************************************************
     */

    /**
     * Helper method used to encapsulate logic of including (or not) of
     * "source reference" when constructing {@link JsonLocation} instances.
     */
    protected Object _getSourceReference() {
        if (isEnabled(StreamReadFeature.INCLUDE_SOURCE_IN_LOCATION)) {
            return _ioContext.getSourceReference();
        }
        return null;
    }

    protected static int[] growArrayBy(int[] arr, int more)
    {
        if (arr == null) {
            return new int[more];
        }
        return Arrays.copyOf(arr, arr.length + more);
    }
}<|MERGE_RESOLUTION|>--- conflicted
+++ resolved
@@ -814,17 +814,11 @@
     // @since 2.9.8
     protected void _reportTooLongIntegral(int expType, String rawNum) throws IOException
     {
-<<<<<<< HEAD
-        final String numDesc = _longIntegerDesc(rawNum);
-        _reportError("Numeric value (%s) out of range of `%s`", numDesc,
-                (expType == NR_LONG) ? "long" : "int");
-=======
         if (expType == NR_INT) {
             reportOverflowInt(rawNum);
         } else {
             reportOverflowLong(rawNum);
         }
->>>>>>> c4dd84e4
     }
 
     /*
@@ -840,11 +834,7 @@
             // Let's verify it's lossless conversion by simple roundtrip
             int result = (int) _numberLong;
             if (((long) result) != _numberLong) {
-<<<<<<< HEAD
-                _reportError("Numeric value ("+getText()+") out of range of `int`");
-=======
                 reportOverflowInt(getText(), currentToken());
->>>>>>> c4dd84e4
             }
             _numberInt = result;
         } else if ((_numTypesValid & NR_BIGINT) != 0) {
