package com.fasterxml.jackson.core.json;

import java.io.*;
import java.util.Iterator;

import com.fasterxml.jackson.core.*;
import com.fasterxml.jackson.core.type.ResolvedType;
import com.fasterxml.jackson.core.type.TypeReference;

public class JsonFactoryTest
    extends com.fasterxml.jackson.core.BaseTest
{
    private static class BogusCodec extends ObjectCodec {
        @Override
        public Version version() { return null; }

        @Override
        public <T> T readValue(JsonParser p, Class<T> valueType) throws IOException {
            return null;
        }

        @Override
        public <T> T readValue(JsonParser p, TypeReference<?> valueTypeRef) throws IOException {
            return null;
        }

        @Override
        public <T> T readValue(JsonParser p, ResolvedType valueType) throws IOException {
            return null;
        }

        @Override
        public <T> Iterator<T> readValues(JsonParser p, Class<T> valueType) throws IOException {
            return null;
        }

        @Override
        public <T> Iterator<T> readValues(JsonParser p, TypeReference<?> valueTypeRef) throws IOException {
            return null;
        }

        @Override
        public <T> Iterator<T> readValues(JsonParser p, ResolvedType valueType) throws IOException {
            return null;
        }

        @Override
        public void writeValue(JsonGenerator gen, Object value) throws IOException {
        }

        @Override
        public <T extends TreeNode> T readTree(JsonParser p) throws IOException {
            return null;
        }

        @Override
        public void writeTree(JsonGenerator gen, TreeNode tree) throws IOException {
        }

        @Override
        public TreeNode createObjectNode() {
            return null;
        }

        @Override
        public TreeNode createArrayNode() {
            return null;
        }

        @Override
        public JsonParser treeAsTokens(TreeNode n) {
            return null;
        }

        @Override
        public <T> T treeToValue(TreeNode n, Class<T> valueType) throws JsonProcessingException {
            return null;
        }
    }

    // for testing [core#460]
    @SuppressWarnings("serial")
    static class CustomFactory extends JsonFactory {
        public CustomFactory(JsonFactory f, ObjectCodec codec) {
            super(f, codec);
        }
    }

    /*
    /**********************************************************************
    /* Test methods
    /**********************************************************************
     */
    
    public void testGeneratorFeatures() throws Exception
    {
        JsonFactory f = JsonFactory.builder()
                .enable(JsonGenerator.Feature.QUOTE_FIELD_NAMES)
                .build();
        assertTrue(f.isEnabled(JsonGenerator.Feature.QUOTE_FIELD_NAMES));
        f = f.rebuild().configure(JsonGenerator.Feature.QUOTE_FIELD_NAMES, false)
                .build();
        assertFalse(f.isEnabled(JsonGenerator.Feature.QUOTE_FIELD_NAMES));
    }

    public void testFactoryFeatures() throws Exception
    {
        JsonFactory f = JsonFactory.builder()
                .enable(TokenStreamFactory.Feature.INTERN_FIELD_NAMES)
                .build();
        assertTrue(f.isEnabled(JsonFactory.Feature.INTERN_FIELD_NAMES));

        f = f.rebuild()
                .disable(JsonFactory.Feature.INTERN_FIELD_NAMES)
                .build();
        assertFalse(f.isEnabled(JsonFactory.Feature.INTERN_FIELD_NAMES));

        // by default, should be enabled
        assertTrue(f.isEnabled(JsonFactory.Feature.USE_THREAD_LOCAL_FOR_BUFFER_RECYCLING));
        f = f.rebuild().disable(JsonFactory.Feature.USE_THREAD_LOCAL_FOR_BUFFER_RECYCLING)
                .build();
        assertFalse(f.isEnabled(JsonFactory.Feature.USE_THREAD_LOCAL_FOR_BUFFER_RECYCLING));
    }

    // for [core#189]: verify that it's ok to disable recycling
    // Basically simply exercises basic functionality, to ensure
    // there are no obvious problems; needed since testing never
    // disables this handling otherwise
    public void testDisablingBufferRecycling() throws Exception
    {
        JsonFactory f = JsonFactory.builder()
                .disable(JsonFactory.Feature.USE_THREAD_LOCAL_FOR_BUFFER_RECYCLING)
                .build();

        // First, generation
        for (int i = 0; i < 3; ++i) {
            StringWriter w = new StringWriter();
            JsonGenerator gen = f.createGenerator(ObjectWriteContext.empty(), w);
            gen.writeStartObject();
            gen.writeEndObject();
            gen.close();
            assertEquals("{}", w.toString());
        }
    
        for (int i = 0; i < 3; ++i) {
            ByteArrayOutputStream bytes = new ByteArrayOutputStream();
            JsonGenerator gen = f.createGenerator(ObjectWriteContext.empty(), bytes);
            gen.writeStartArray();
            gen.writeEndArray();
            gen.close();
            assertEquals("[]", bytes.toString("UTF-8"));
        }

        // Then parsing:
        for (int i = 0; i < 3; ++i) {
            JsonParser p = f.createParser(ObjectReadContext.empty(), "{}");
            assertToken(JsonToken.START_OBJECT, p.nextToken());
            assertToken(JsonToken.END_OBJECT, p.nextToken());
            assertNull(p.nextToken());
            p.close();

            p = f.createParser(ObjectReadContext.empty(), "{}".getBytes("UTF-8"));
            assertToken(JsonToken.START_OBJECT, p.nextToken());
            assertToken(JsonToken.END_OBJECT, p.nextToken());
            assertNull(p.nextToken());
            p.close();
        }
    }
    
    public void testJsonWithFiles() throws Exception
    {
        File file = File.createTempFile("jackson-test", null);
        file.deleteOnExit();
        
        JsonFactory f = new JsonFactory();

        // First: create file via generator.. and use an odd encoding
        JsonGenerator g = f.createGenerator( ObjectWriteContext.empty(), file, JsonEncoding.UTF16_LE);
        g.writeStartObject();
        g.writeRaw("   ");
        g.writeEndObject();
        g.close();

        // Ok: first read file directly
        JsonParser jp = f.createParser(ObjectReadContext.empty(), file);
        assertToken(JsonToken.START_OBJECT, jp.nextToken());
        assertToken(JsonToken.END_OBJECT, jp.nextToken());
        assertNull(jp.nextToken());
        jp.close();

        // Then via URL:
        jp = f.createParser(ObjectReadContext.empty(), file.toURI().toURL());
        assertToken(JsonToken.START_OBJECT, jp.nextToken());
        assertToken(JsonToken.END_OBJECT, jp.nextToken());
        assertNull(jp.nextToken());
        jp.close();

        // ok, delete once we are done
        file.delete();
    }

    // #72
    public void testCopy() throws Exception
    {
        JsonFactory jf = new JsonFactory();
        // first, verify defaults
<<<<<<< HEAD

        // since 3.0:
        assertFalse(jf.isEnabled(JsonFactory.Feature.INTERN_FIELD_NAMES));
        assertFalse(jf.isEnabled(JsonParser.Feature.ALLOW_COMMENTS));
        assertFalse(jf.isEnabled(JsonGenerator.Feature.ESCAPE_NON_ASCII));

        jf = jf.rebuild()
                .enable(JsonFactory.Feature.INTERN_FIELD_NAMES)
                .enable(JsonParser.Feature.ALLOW_COMMENTS)
                .enable(JsonGenerator.Feature.ESCAPE_NON_ASCII)
                .build();
        // then change, verify that changes "stick"
        assertTrue(jf.isEnabled(JsonFactory.Feature.INTERN_FIELD_NAMES));
=======
        assertNull(jf.getCodec());
        assertTrue(jf.isEnabled(JsonFactory.Feature.INTERN_FIELD_NAMES));
        assertFalse(jf.isEnabled(JsonParser.Feature.ALLOW_COMMENTS));
        assertFalse(jf.isEnabled(JsonGenerator.Feature.ESCAPE_NON_ASCII));

        // then change, verify that changes "stick"
        jf.disable(JsonFactory.Feature.INTERN_FIELD_NAMES);
        jf.enable(JsonParser.Feature.ALLOW_COMMENTS);
        jf.enable(JsonGenerator.Feature.ESCAPE_NON_ASCII);
        ObjectCodec codec = new BogusCodec();
        jf.setCodec(codec);

        assertFalse(jf.isEnabled(JsonFactory.Feature.INTERN_FIELD_NAMES));
>>>>>>> a8b85c14
        assertTrue(jf.isEnabled(JsonParser.Feature.ALLOW_COMMENTS));
        assertTrue(jf.isEnabled(JsonGenerator.Feature.ESCAPE_NON_ASCII));
        assertSame(codec, jf.getCodec());

        JsonFactory jf2 = jf.copy();
<<<<<<< HEAD
        assertTrue(jf2.isEnabled(JsonFactory.Feature.INTERN_FIELD_NAMES));
        assertTrue(jf.isEnabled(JsonParser.Feature.ALLOW_COMMENTS));
        assertTrue(jf.isEnabled(JsonGenerator.Feature.ESCAPE_NON_ASCII));
=======
        assertFalse(jf2.isEnabled(JsonFactory.Feature.INTERN_FIELD_NAMES));
        assertTrue(jf2.isEnabled(JsonParser.Feature.ALLOW_COMMENTS));
        assertTrue(jf2.isEnabled(JsonGenerator.Feature.ESCAPE_NON_ASCII));
        // 16-May-2018, tatu: But! Note that despited [core#460], this should NOT copy it back
        assertNull(jf2.getCodec());

        // However: real copy constructor SHOULD copy it
        JsonFactory jf3 = new CustomFactory(jf, codec);
        assertSame(codec, jf3.getCodec());
>>>>>>> a8b85c14
    }
}<|MERGE_RESOLUTION|>--- conflicted
+++ resolved
@@ -1,97 +1,12 @@
 package com.fasterxml.jackson.core.json;
 
 import java.io.*;
-import java.util.Iterator;
 
 import com.fasterxml.jackson.core.*;
-import com.fasterxml.jackson.core.type.ResolvedType;
-import com.fasterxml.jackson.core.type.TypeReference;
 
 public class JsonFactoryTest
     extends com.fasterxml.jackson.core.BaseTest
 {
-    private static class BogusCodec extends ObjectCodec {
-        @Override
-        public Version version() { return null; }
-
-        @Override
-        public <T> T readValue(JsonParser p, Class<T> valueType) throws IOException {
-            return null;
-        }
-
-        @Override
-        public <T> T readValue(JsonParser p, TypeReference<?> valueTypeRef) throws IOException {
-            return null;
-        }
-
-        @Override
-        public <T> T readValue(JsonParser p, ResolvedType valueType) throws IOException {
-            return null;
-        }
-
-        @Override
-        public <T> Iterator<T> readValues(JsonParser p, Class<T> valueType) throws IOException {
-            return null;
-        }
-
-        @Override
-        public <T> Iterator<T> readValues(JsonParser p, TypeReference<?> valueTypeRef) throws IOException {
-            return null;
-        }
-
-        @Override
-        public <T> Iterator<T> readValues(JsonParser p, ResolvedType valueType) throws IOException {
-            return null;
-        }
-
-        @Override
-        public void writeValue(JsonGenerator gen, Object value) throws IOException {
-        }
-
-        @Override
-        public <T extends TreeNode> T readTree(JsonParser p) throws IOException {
-            return null;
-        }
-
-        @Override
-        public void writeTree(JsonGenerator gen, TreeNode tree) throws IOException {
-        }
-
-        @Override
-        public TreeNode createObjectNode() {
-            return null;
-        }
-
-        @Override
-        public TreeNode createArrayNode() {
-            return null;
-        }
-
-        @Override
-        public JsonParser treeAsTokens(TreeNode n) {
-            return null;
-        }
-
-        @Override
-        public <T> T treeToValue(TreeNode n, Class<T> valueType) throws JsonProcessingException {
-            return null;
-        }
-    }
-
-    // for testing [core#460]
-    @SuppressWarnings("serial")
-    static class CustomFactory extends JsonFactory {
-        public CustomFactory(JsonFactory f, ObjectCodec codec) {
-            super(f, codec);
-        }
-    }
-
-    /*
-    /**********************************************************************
-    /* Test methods
-    /**********************************************************************
-     */
-    
     public void testGeneratorFeatures() throws Exception
     {
         JsonFactory f = JsonFactory.builder()
@@ -204,7 +119,6 @@
     {
         JsonFactory jf = new JsonFactory();
         // first, verify defaults
-<<<<<<< HEAD
 
         // since 3.0:
         assertFalse(jf.isEnabled(JsonFactory.Feature.INTERN_FIELD_NAMES));
@@ -218,40 +132,12 @@
                 .build();
         // then change, verify that changes "stick"
         assertTrue(jf.isEnabled(JsonFactory.Feature.INTERN_FIELD_NAMES));
-=======
-        assertNull(jf.getCodec());
-        assertTrue(jf.isEnabled(JsonFactory.Feature.INTERN_FIELD_NAMES));
-        assertFalse(jf.isEnabled(JsonParser.Feature.ALLOW_COMMENTS));
-        assertFalse(jf.isEnabled(JsonGenerator.Feature.ESCAPE_NON_ASCII));
-
-        // then change, verify that changes "stick"
-        jf.disable(JsonFactory.Feature.INTERN_FIELD_NAMES);
-        jf.enable(JsonParser.Feature.ALLOW_COMMENTS);
-        jf.enable(JsonGenerator.Feature.ESCAPE_NON_ASCII);
-        ObjectCodec codec = new BogusCodec();
-        jf.setCodec(codec);
-
-        assertFalse(jf.isEnabled(JsonFactory.Feature.INTERN_FIELD_NAMES));
->>>>>>> a8b85c14
         assertTrue(jf.isEnabled(JsonParser.Feature.ALLOW_COMMENTS));
         assertTrue(jf.isEnabled(JsonGenerator.Feature.ESCAPE_NON_ASCII));
-        assertSame(codec, jf.getCodec());
 
         JsonFactory jf2 = jf.copy();
-<<<<<<< HEAD
         assertTrue(jf2.isEnabled(JsonFactory.Feature.INTERN_FIELD_NAMES));
         assertTrue(jf.isEnabled(JsonParser.Feature.ALLOW_COMMENTS));
         assertTrue(jf.isEnabled(JsonGenerator.Feature.ESCAPE_NON_ASCII));
-=======
-        assertFalse(jf2.isEnabled(JsonFactory.Feature.INTERN_FIELD_NAMES));
-        assertTrue(jf2.isEnabled(JsonParser.Feature.ALLOW_COMMENTS));
-        assertTrue(jf2.isEnabled(JsonGenerator.Feature.ESCAPE_NON_ASCII));
-        // 16-May-2018, tatu: But! Note that despited [core#460], this should NOT copy it back
-        assertNull(jf2.getCodec());
-
-        // However: real copy constructor SHOULD copy it
-        JsonFactory jf3 = new CustomFactory(jf, codec);
-        assertSame(codec, jf3.getCodec());
->>>>>>> a8b85c14
     }
 }