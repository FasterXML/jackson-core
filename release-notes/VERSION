Project: jackson-core

Contains core streaming reader (`JsonParser`) and writer (`JsonGenerator`) abstractions,
factory for constructing readers/writers (JsonFactory), as well as a minimal set
of interfaces needed for streaming level to make callbacks and call-throughs,
via `ObjectCodec` and `TreeNode`.

Also includes implementation of this API for JSON.
Forms the base for other data formats as well, despite naming that suggests
JSON-specificity: naming is due to history, as Jackson started out as pure
JSON library.

------------------------------------------------------------------------
=== Releases ===
------------------------------------------------------------------------

<<<<<<< HEAD
2.8.0 (not yet released)

#86: Allow inclusion of request body for JsonParseException
 (contributed by LokeshN)
#136: Add `JsonpCharacterEscapes` for easier handling of potential problems
 with JSONP and rare but technically allowed \u2028 and \u2029 linefeed characters
#117: Add `JsonParser.Feature.ALLOW_MISSING_VALUES` to support for missing values
 (contributed by LokeshN)
#253: Add `JsonGenerator. writeEmbeddedObject()` to allow writes of opaque native types
 (suggested by Gregoire C)
#255: Relax ownership checks for buffers not to require increase in size
#257: Add `writeStartObject(Object pojo)` to streamline assignment of current value
#265: `JsonStringEncoder` should allow passing `CharSequence`
 (contributed by Mikael S)
#276: Add support for serializing using `java.io.DataOutput`
#277: Add new scalar-array write methods for `int`/`long`/`double` cases
#279: Support `DataInput` for parsing
#280: Add `JsonParser.finishToken()` to force full, non-lazy reading of current token
#281: Add `JsonEOFException` as sub-class of `JsonParseException`
#282: Fail to report error for trying to write field name outside Object (root level)
#285: Add `JsonParser.getText(Writer)`
 (contributed by LokesN)
#290: Add `JsonGenerator.canWriteFormattedNumbers()` for introspection
- Add `JsonParser.currentToken()` and `JsonParser.currentTokenId()` as replacements
  for `getCurrentToken()` and `getCurrentTokenId()`, respectively. Existing methods
  will likely be deprecated in 2.9.

2.7.5 (not yet released)
=======
2.7.5 (11-Jun-2016)
>>>>>>> b3d893e8
 
#280: FilteringGeneratorDelegate.writeUTF8String() should delegate to writeUTF8String()
 (reported by Tanguy L)

2.7.4 (29-Apr-2016)

#209: Make use of `_allowMultipleMatches` in `FilteringParserDelegate`
 (contributed by Lokesh N)
- Make `processor` transient in `JsonParseException`, `JsonGenerationException`
  to keep both Serializable

2.7.3 (16-Mar-2016)

No changes since 2.7.2.

2.7.2 (26-Feb-2016)

#246: Fix UTF8JsonGenerator to allow QUOTE_FIELD_NAMES to be toggled
 (suggested by philipa@github)

2.7.1 (02-Feb-2016)

No changes since 2.7.0.

2.7.0 (10-Jun-2016)

#37: JsonParser.getTokenLocation() doesn't update after field names
 (reported by Michael L)
#198: Add back-references to `JsonParser` / `JsonGenerator` for low-level parsing issues
 (via `JsonParseException`, `JsonGenerationException`)
#211: Typo of function name com.fasterxml.jackson.core.Version.isUknownVersion()
 (reported by timray@github)
#229: Array element and field token spans include previous comma.
- Implemented `ReaderBasedJsonParser.nextFieldName(SerializableString)`
  (to improved Afterburner performance over String/char[] sources)

2.6.6 (05-Apr-2016)

#248: VersionUtil.versionFor() unexpectedly return null instead of Version.unknownVersion()
 (reported by sammyhk@github)

2.6.5 (19-Jan-2016)
2.6.4 (07-Dec-2015)

No changes since 2.6.3.

2.6.3 (12-Oct-2015)

#220: Problem with `JsonParser.nextFieldName(SerializableString)` for byte-backed parser

2.6.2 (14-Sep-2015)

#213: Parser is sometimes wrong when using CANONICALIZE_FIELD_NAMES
 (reported by ichernev@github)
#216: ArrayIndexOutOfBoundsException: 128 when repeatedly serializing to a byte array
 (reported by geekbeast@github)

2.6.1 (09-Aug-2015)

#207: `ArrayIndexOutOfBoundsException` in `ByteQuadsCanonicalizer`
 (reported by Florian S, fschopp@github)

2.6.0 (17-Jul-2015)

#137: Allow filtering content read via `JsonParser` by specifying `JsonPointer`;
  uses new class `com.fasterxml.jackson.core.filter.FilteringParserDelegate`
  (and related, `TokenFilter`)
#177: Add a check so `JsonGenerator.writeString()` won't work if `writeFieldName()` expected.
#182: Inconsistent TextBuffer#getTextBuffer behavior
 (contributed by Masaru H)
#185: Allow filtering content written via `JsonGenerator` by specifying `JsonPointer`;
  uses new class `com.fasterxml.jackson.core.filter.FilteringGeneratorDelegate`
  (and related, `TokenFilter`)
#188: `JsonParser.getValueAsString()` should return field name for `JsonToken.FIELD_NAME`, not `null`
#189: Add `JsonFactory.Feature.USE_THREAD_LOCAL_FOR_BUFFER_RECYCLING` (default: true), which may
  be disabled to prevent use of ThreadLocal-based buffer recyling.
 (suggested by soldierkam@github)
#195: Add `JsonGenerator.getOutputBuffered()` to find out amount of content buffered,
  not yet flushed.
 (requested by Ruediger M)
#196: Add support for `FormatFeature` extension, for format-specifc Enum-backed
  parser/generator options
- Minor improvement to construction of "default PrettyPrinter": now overridable by data format
  modules
- Implement a new yet more optimized symbol table for byte-backed parsers
- Add `JsonParser.Feature.IGNORE_UNDEFINED`, useful for data formats like protobuf
- Optimize writing of String names (remove intermediate copy; with JDK7 no speed benefit)

2.5.5 (07-Dec-2015)

#220: Problem with `JsonParser.nextFieldName(SerializableString)` for byte-backed parser
#221: Fixed ArrayIndexOutOfBounds exception for character-based `JsonGenerator`
 (reported by a-lerion@github)

2.5.4 (09-Jun-2015)

No changes.

2.5.3 (24-Apr-2015)

#191: Longest collision chain in symbol table now exceeds maximum -- suspect a DoS attack
 (reported by Paul D)

2.5.2 (29-Mar-2015)

#181: Failure parsing -Infinity on buffer boundary
 (reported by brharrington@github)
#187: Longest collision chain in symbol table exceeds maximum length routinely
  in non-malicious code
 (reported by mazzaferri@github)

2.5.1 (06-Feb-2015)

#178: Add `Lf2SpacesIndenter.withLinefeed` back to keep binary-compatibility with 2.4.x
 (reported by ansell@github)
- Minor fix to alignment of null bytes in the last 4 bytes of name, in case where name
  may cross the input boundary

2.5.0 (01-Jan-2015)

#148: BytesToNameCanonicalizer can mishandle leading null byte(s).
 (reported by rjmac@github)
#164: Add `JsonGenerator.Feature.IGNORE_UNKNOWN` (but support via individual
  data format modules)
#166: Allow to configure line endings and indentation
 (contributed by Aaron D)
#167: `JsonGenerator` not catching problem of writing field name twice in a row
#168: Add methods in `JsonStreamContext` for keeping track of "current value"
#169: Add `JsonPointer.head()`
 (contributed by Alex S, lordofthejars@github)
- Added `ResolvedType.getParameterSource()` to support better resolution
 of generic types.
- Added `JsonGenerator.writeRawValue(SerializableString)`
- Added `JsonParser.hasExpectedStartObjectToken()` convenience method
- Added `JsonParser.hasTokenId(id)` convenience method
- Added `JsonParser.nextFieldName()` (no args)

2.4.6 (23-Apr-2015)

#184: WRITE_NUMBERS_AS_STRINGS disables WRITE_BIGDECIMAL_AS_PLAIN
 (reported by Derek C)

2.4.5 (13-Jan-2015)

No changes since 2.4.4.

2.4.4 (24-Nov-2014)

#157: ArrayIndexOutOfBoundsException: 200 on numbers with more than 200 digits.
 (reported by Lars P, larsp@github)
#173: An exception is thrown for a valid JsonPointer expression
 (reported by Alex S)
#176: `JsonPointer` should not consider "00" to be valid index
 (reported by fge@gitub)
- Fix `JsonGenerator.setFeatureMask()` to better handle dynamic changes.

2.4.3 (02-Oct-2014)

#152: Exception for property names longer than 256k
 (reported by CrendKing@github)

2.4.2 (13-Aug-2014)

#145: NPE at BytesToNameCanonicalizer
 (reported by Shay B)
#146: Error while parsing negative floats at the end of the input buffer
 (reported by rjmac@github)

2.4.1 (16-Jun-2014)

#143: Flaw in `BufferRecycler.allocByteBuffer(int,int)` that results in
 performance regression

2.4.0 (29-May-2014)

#121: Increase size of low-level byte[]/char[] input/output buffers
 (from 4k->8k for bytes, 2k->4k for chars)
#127: Add `JsonGenerator.writeStartArray(int size)` for binary formats
#138: Add support for using `char[]` as input source; optimize handling
  of `String` input as well.
- Refactor `BufferRecycler` to eliminate helper enums

2.3.5 (13-Jan-2015)

#152: Exception for property names longer than 256k
#173: An exception is thrown for a valid JsonPointer expression
#176: `JsonPointer` should not consider "00" to be valid index

2.3.4 (17-Jul-2014)
2.3.3 (10-Apr-2014)

No changes since 2.3.2.

2.3.2 (01-Mar-2014)

#126: Revert some 1.6 back to make core lib work with Android 2.2 (FroYo)
 (contributed by Goncalo S)
#129: Missing delegation method, `JsonParserDelegate.isExpectedStartArrayToken()`
 (Pascal G)
#133: Prevent error on JsonPointer expressions for properties that have numeric
  ids above 32-bit range
 (reported by mrstlee@github)

2.3.1 (28-Dec-2013)

No functional changes.

2.3.0 (13-Nov-2013)

#8: Add methods in `JsonParser`/`JsonGenerator` for reading/writing Object Ids
#47: Support YAML-style comments with `JsonParser.Feature.ALLOW_YAML_COMMENTS`
#60: Add a feature (`JsonParser.Feature.STRICT_DUPLICATE_DETECTION`) to verify
  that input does not contain duplicate filed names
#77: Improve error reporting for unrecognized tokens
 (requested by cowwoc@github)
#85: Add `JsonGenerator.Feature.WRITE_BIGDECIMAL_AS_PLAIN`
#91: Add methods in `JsonGenerator` for writing native Type Ids
#92: Add methods in `JsonParser` for reading native Type Ids
#93: Add `getFeatureMask()`, `setFeatureMask()` in `JsonGenerator`/`JsonParser`
#94: Allow coercion of String value "null" (similar to handling of null token)
#96: Add `JsonFactory.requiresPropertyOrdering()` introspection method
#97: JsonGenerator's `JsonWriteContext` not maintained properly, loses
  current field name
 (reported by Sam R)
#98: Improve handling of failures for `BigDecimal`, for "NaN" (and infinity)
#102: Unquoted field names can not start with a digit
#103: Add `JsonFactory.canHandleBinaryNatively`, `JsonGenerator.canWriteBinaryNatively`
 to let databind module detect level of support for binary data.
#105: Parser parsers numbers eagerly; does not report error with missing space
#106: Add `JsonGenerator.Feature.STRICT_DUPLICATE_DETECTION` for preventing dup names
#110: Improve overridability of `JsonGeneratorDelegate`
 (suggested by qpliu@github)
#111: _currInputRowStart isn't initialized in UTF8StreamJsonParser() constructor
 (reported by dreamershl@github)
#115: JsonGenerator writeRawValue problem with surrogate UTF-8 characters
 (reported by Marcin Z)
#116: WriterBasedJsonGenerator produces truncated Unicode escape sequences
 (reported by Steve L-S)
- Improve `DefaultPrettyPrinter`, `Lf2SpacesIndenter` (from databind #276)
- Add `JsonGenerator.canOmitFields()` method to support discovery of
  positional formats, needed for handling of filtering for CSV
- Rewrite `InternCache` to use `ConcurrentHashMap`, to work more efficiently both
  for common case of few misses (no block on access), and slowest cases (lots of
  misses).
- Add `JsonPointer` implementation, to be used by tree model, streaming
- Make `UTF8StreamJsonParser` non-final, for potential sub-classing

2.2.3 (23-Aug-2013)

#78: ArrayIndexOutOfBoundsException for very long numbers (>500 digits)
 (reported by boothen@github)
#81: CharTypes.appendQuoted misencodes first 32 Unicode values as '\0000'
 (reported by githubaff0@github)
#84: Support for parsing 'Infinity' when feature ALLOW_NON_NUMERIC_NUMBERS is on
 (contributed by ebrevdo@github)
- Add `Base64Variant.decode()` convenience methods

2.2.2 (26-May-2013)

No changes since previous version.

2.2.1 (03-May-2013)

#72: JsonFactory.copy() was not copying settings properly
 (reported by Christian S (squiddle@github))
- Moved VERSION/LICENSE contained in jars under META-INF/, to resolve
  Android packaging (APK) issues

2.2.0 (22-Apr-2013)

Fixes:

#51: JsonLocation had non-serializable field, mark as transient

Improvements

#46, #49: Improve VersionUtil to generate PackageVersion, instead of
  reading VERSION.txt from jar -- improves startup perf on Android significantly
 (contributed by Ben G)
#59: Add more functionality in `TreeNode` interface, to allow some
 level of traversal over any and all Tree Model implementations
#69: Add support for writing `short` values in JsonGenerator

2.1.3 (19-Jan-2013)

* [JACKSON-884]: JsonStringEncoder.quoteAsStringValue() fails to encode 
  ctrl chars correctly.
* [Issue#48] Problems with spaces in URLs
 (reported by KlausBrunner)

2.1.2 (04-Dec-2012)

* [Issue#42] Problems with UTF32Reader
 (reported by James R [jroper@github])
* Added missing methods (like 'setPrettyPrinter()' in JsonGeneratorDelegate

2.1.1 (11-Nov-2012)

* [Issue#34] `JsonParser.nextFieldName()` fails on buffer boundary
 (reported by gsson@github)
* [Issue#38] `JsonParser.nextFieldName()` problems when handling
 names with trailing spaces
 (reported by matjazs@github)

2.1.0 (08-Oct-2012)

A new minor version for 2.x.

New features:

* [Issue#14]: add 'readBinaryValue(...)' method in JsonParser
* [Issue#16]: add 'writeBinary(InputStream, int)' method in JsonGenerator
  (and implement for JSON backend)
* [Issue#26]: Allow overriding "root value separator"
 (suggested by Henning S)

Improvements:

* [JACKSON-837]: Made JsonGenerator implement Flushable.
 (suggested by Matt G)
* [Issue#10]: add 'JsonProcessingException.getOriginalMessage()' for accessing
  message without location info
* [Issue#31]: make `JsonFactory` java.io.Serializable (via JDK)

Other:

* [Issue-25]: Add 'createParser' and 'createGenerator' (as eventual replacements
  for 'createJsonParser'/'createJsonGenerator') in 'JsonFactory'
* Try to improve locking aspects of symbol tables, by reducing scope of
  synchronized sections when creating, merging table contents.
* Added 'JsonFactory.copy()' method to support databinding's 'ObjectMapper.copy()'
* Added method 'requiresCustomCodec()' for JsonFactory and JsonParser
* Added 'JsonParser.getValueAsString()' method (to support flexible conversions)
* Added META-INF/services/com.fasterxml.jackson.core.JsonFactory SPI to register
  `JsonFactory` for even more automatic format discovery in future.

2.0.4 (26-Jun-2012)

Fixes:

* [Issue-6] PrettyPrinter, count wrong for end-object case
* 1.9.x fixes up to 1.9.8

2.0.3: skipped;	 only some modules use this version

2.0.2 (14-May-2012)

* 1.9.x fixes up to 1.9.7

2.0.1 (22-Apr-2012)

Fixes:

* [JACKSON-827] Fix incompatibilities with JDK 1.5 (2.0.0 accidentally
  required 1.6)
 (reported Pascal G)

2.0.0 (25-Mar-2012)

Fixes:

(all fixes up until 1.9.6)

Improvements

* [JACKSON-730]: Add checks to ensure that Features are applicable for
  instances (parsers, generators), or if not, throw IllegalArgumentException
* [JACKSON-742]: Add append-methods in SerializableString

New features:

* [JACKSON-782]: Add 'JsonParser.overrideCurrentName()', needed as a workaround
  for some exotic data binding cases (and/or formats)

[entries for versions 1.x and earlier not retained; refer to earlier releases)<|MERGE_RESOLUTION|>--- conflicted
+++ resolved
@@ -14,7 +14,6 @@
 === Releases ===
 ------------------------------------------------------------------------
 
-<<<<<<< HEAD
 2.8.0 (not yet released)
 
 #86: Allow inclusion of request body for JsonParseException
@@ -42,10 +41,7 @@
   for `getCurrentToken()` and `getCurrentTokenId()`, respectively. Existing methods
   will likely be deprecated in 2.9.
 
-2.7.5 (not yet released)
-=======
 2.7.5 (11-Jun-2016)
->>>>>>> b3d893e8
  
 #280: FilteringGeneratorDelegate.writeUTF8String() should delegate to writeUTF8String()
  (reported by Tanguy L)
