--- conflicted
+++ resolved
@@ -14,7 +14,6 @@
 === Releases ===
 ------------------------------------------------------------------------
 
-<<<<<<< HEAD
 2.8.1 (20-Jul-2016)
 
 No changes since 2.8.0
@@ -49,11 +48,10 @@
 - Add `JsonParser.currentToken()` and `JsonParser.currentTokenId()` as replacements
   for `getCurrentToken()` and `getCurrentTokenId()`, respectively. Existing methods
   will likely be deprecated in 2.9.
-=======
+
 2.7.6 (not yet released)
 
 - Clean up of FindBugs reported possible issues.
->>>>>>> e962fb97
 
 2.7.5 (11-Jun-2016)
  
