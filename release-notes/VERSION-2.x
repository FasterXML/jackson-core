--- conflicted
+++ resolved
@@ -14,16 +14,12 @@
 === Releases ===
 ------------------------------------------------------------------------
 
-<<<<<<< HEAD
 2.14.0 (not yet released)
 
 #684: Add "JsonPointer#appendProperty" and "JsonPointer#appendIndex"
  (contributed by Ilya G)
 
-2.13.1 (not yet released)
-=======
 2.13.1 (19-Dec-2021)
->>>>>>> ee417e1e
 
 #713: Incorrect parsing of single-quoted surrounded String values containing double quotes
  (reported by wcarmon@github)
