--- conflicted
+++ resolved
@@ -14,7 +14,6 @@
 === Releases ===
 ------------------------------------------------------------------------
 
-<<<<<<< HEAD
 2.13.0 (not yet released)
 
 #664: Add `StreamWriteException` type to eventually replace `JsonGenerationException`
@@ -30,9 +29,7 @@
 #692: UTF32Reader ArrayIndexOutOfBoundsException
  (reported by Fabian M)
 
-=======
 2.12.3 (not yet released)
->>>>>>> bd1198a0
 2.12.2 (03-Mar-2021)
 2.12.1 (08-Jan-2021)
 
