Project: jackson-core

Contains core streaming reader (`JsonParser`) and writer (`JsonGenerator`) abstractions,
factory for constructing readers/writers (JsonFactory), as well as a minimal set
of interfaces needed for streaming level to make callbacks and call-throughs,
via `ObjectCodec` and `TreeNode`.

Also includes implementation of this API for JSON.
Forms the base for other data formats as well, despite naming that suggests
JSON-specificity: naming is due to history, as Jackson started out as pure
JSON library.

------------------------------------------------------------------------
=== Releases ===
------------------------------------------------------------------------

<<<<<<< HEAD
2.13.0 (not yet released)

#652: Misleading exception for input source when processing byte buffer
  with start offset
 (reported by Greg W)
#658: Escape contents of source document snippet for `JsonLocation._appendSourceDesc()`
#664: Add `StreamWriteException` type to eventually replace `JsonGenerationException`
#671: Replace `getCurrentLocation()`/`getTokenLocation()` with
  `currentLocation()`/`currentTokenLocation()` in `JsonParser`
#673: Replace `JsonGenerator.writeObject()` (and related) with `writePOJO()`
#674: Replace `getCurrentValue()`/`setCurrentValue()` with
  `currentValue()`/`assignCurrentValue()` in `JsonParser`/`JsonGenerator
#677: Introduce O(n^1.5) BigDecimal parser implementation
 (contributed by Ferenc C)
#687:  ByteQuadsCanonicalizer.addName(String, int, int) has incorrect handling
  for case of q2 == null
#692: UTF32Reader ArrayIndexOutOfBoundsException
 (reported by Fabian M)
#694: Improve exception/JsonLocation handling for binary content: don't
  show content, include byte offset
- Add `mvnw` wrapper

2.12.4 (not yet released)
=======
2.12.4 (06-Jul-2021)
>>>>>>> e952ae1c

#702: `ArrayOutOfBoundException` at `WriterBasedJsonGenerator.writeString(Reader, int)`
 (reported by Jeffrey Y)

2.12.3 (12-Apr-2021)
2.12.2 (03-Mar-2021)
2.12.1 (08-Jan-2021)

No changes since 2.12.0

2.12.0 (29-Nov-2020)

#500: Allow "optional-padding" for `Base64Variant`
 (contributed by Pavan K)
#573: More customizable TokenFilter inclusion (using `Tokenfilter.Inclusion`)
 (contributed by Jonathan H)
#618: Publish Gradle Module Metadata
 (contributed by Jendrik J)
#619: Add `StreamReadCapability` for further format-based/format-agnostic
  handling improvements
#627: Add `JsonParser.isExpectedNumberIntToken()` convenience method
#630: Add `StreamWriteCapability` for further format-based/format-agnostic
  handling improvements
#631: Add `JsonParser.getNumberValueExact()` to allow precision-retaining buffering
#639: Limit initial allocated block size by `ByteArrayBuilder` to max block size
#640: Add `JacksonException` as parent class of `JsonProcessingException`
#653: Make `JsonWriteContext.reset()` and `JsonReadContext.reset()` methods public
- Deprecate `JsonParser.getCurrentTokenId()` (use `#currentTokenId()` instead)
- Full "LICENSE" included in jar for easier access by compliancy tools

2.11.4 (12-Dec-2020)

#647: Fix NPE in `writeNumber(String)` method of `UTF8JsonGenerator`,
  `WriterBasedJsonGenerator`
 (contributed by Pavel K)

2.11.3 (02-Oct-2020)
2.11.2 (02-Aug-2020)
2.11.1 (25-Jun-2020)

No changes since 2.11.0

2.11.0 (26-Apr-2020)

#504: Add a String Array write method in the Streaming API
 (requested by Michel F, impl contributed by Oleksandr P)
#565: Synchronize variants of `JsonGenerator#writeNumberField` with `JsonGenerator#writeNumber`
 (contributed by valery1707@github)
#587: Add JsonGenerator#writeNumber(char[], int, int) method
 (contributed by Volkan Y)
#606: Do not clear aggregated contents of `TextBuffer` when `releaseBuffers()` called
#609: `FilteringGeneratorDelegate` does not handle `writeString(Reader, int)`
 (reported by Volkan Y)
#611: Optionally allow leading decimal in float tokens
 (contributed by James A)

2.10.5 (21-Jul-2020)

#616: Parsing JSON with `ALLOW_MISSING_VALUE` enabled results in endless stream
  of `VALUE_NULL` tokens
 (reported by Justin L)

2.10.4 (03-May-2020)

#605: Handle case when system property access is restricted
 (reported by rhernandez35@github)

2.10.3 (03-Mar-2020)

#592: DataFormatMatcher#getMatchedFormatName throws NPE when no match exists
 (reported by Scott L)
#603: 'JsonParser.getCurrentLocation()` byte/char offset update incorrectly for big payloads
 (reported, fix contributed by Fabien R)

2.10.2 (05-Jan-2020)

#580: FilteringGeneratorDelegate writeRawValue delegate to `writeRaw()`
  instead of `writeRawValue()`
 (reported by Arnaud R)
#582: `FilteringGeneratorDelegate` bug when filtering arrays (in 2.10.1)
 (reported by alarribeau@github)

2.10.1 (09-Nov-2019)

#455: Jackson reports wrong locations for JsonEOFException
 (reported by wastevenson@github, fix contributed by Todd O'B
#567: Add `uses` for `ObjectCodec` in module-info
 (reported by Marc M)
#578: Array index out of bounds in hex lookup
 (reported by Emily S)

2.10.0 (26-Sep-2019)

#433: Add Builder pattern for creating configured Stream factories
#464: Add "maximum unescaped char" configuration option for `JsonFactory` via builder
#467: Create `JsonReadFeature` to move JSON-specific `JsonParser.Feature`s to
#479: Improve thread-safety of buffer recycling
#480: `SerializableString` value can not directly render to Writer
 (requested by Philippe M)
#481: Create `JsonWriteFeature` to move JSON-specific `JsonGenerator.Feature`s to
#484: Implement `UTF8JsonGenerator.writeRawValue(SerializableString)` (and
  `writeRaw(..)`) more efficiently
#495: Create `StreamReadFeature` to move non-json specific `JsonParser.Feature`s to
#496: Create `StreamWriteFeature` to take over non-json-specific `JsonGenerator.Feature`s
#502: Make `DefaultPrettyPrinter.createInstance()` to fail for sub-classes
#506: Add missing type parameter for `TypeReference` in `ObjectCodec`
#508: Add new exception type `InputCoercionException` to be used for failed coercions
  like overflow for `int`
#517: Add `JsonGenerator.writeStartObject(Object, int)` (needed by CBOR, maybe Avro)
#527: Add simple module-info for JDK9+, using Moditect
#533: UTF-8 BOM not accounted for in JsonLocation.getByteOffset()
 (contributed by Fabien R)
#539: Reduce max size of recycled byte[]/char[] blocks by `TextBuffer`, `ByteArrayBuilder`
#547: `CharsToNameCanonicalizer`: Internal error on `SymbolTable.rehash()` with high
  number of hash collisions
 (reported by Alex R)
#548: ByteQuadsCanonicalizer: ArrayIndexOutOfBoundsException in addName
 (reported by Alex R)
#549: Add configurability of "quote character" for JSON factory
#561: Misleading exception for unquoted String parsing
#563: Async parser does not keep track of Array context properly
 (reported by Doug R)
- Rewrite `JsonGenerator.copyCurrentStructure()` to remove recursion)
- Add `missingNode()`, `nullNode()` in `TreeCodec`
- Add `JsonParserDelegate.delegate()` methods

2.9.10 (21-Sep-2019)

#540: UTF8StreamJsonParser: fix byte to int conversion for malformed escapes
 (reported by Alex R and Sam S)
#556: 'IndexOutOfBoundsException' in UTF8JsonGenerator.writeString(Reader, len)
  when using a negative length
 (reported by jacob-alan-ward@github)

2.9.9 (16-May-2019)

#516: _inputPtr off-by-one in UTF8StreamJsonParser._parseNumber2()
 (reported by Henrik G)
#531: Non-blocking parser reports incorrect locations when fed with non-zero offset
 (reported by David N)

2.9.8 (15-Dec-2018)

#488: Fail earlier on coercions from "too big" `BigInteger` into
  fixed-size types (`int`, `long`, `short`)
#510: Fix ArrayIndexOutofBoundsException found by LGTM.com
 (reported by Alexander E-T)
- Improve exception message for missing Base64 padding (see databind#2183)

2.9.7 (19-Sep-2018)

#476: Problem with `BufferRecycler` via async parser (or when sharing parser
 across threads)
#477: Exception while decoding Base64 value with escaped `=` character
#488: Fail earlier on coercions from "too big" `BigInteger` into
  fixed-size types (`int`, `long`, `short`)

2.9.6 (12-Jun-2018)

#400: Add mechanism for forcing `BufferRecycler` released (to call on shutdown)
 (contributed by Jeroen B)
#460: Failing to link `ObjectCodec` with `JsonFactory` copy constructor
#463: Ensure that `skipChildren()` of non-blocking `JsonParser` will throw
   exception if not enough input
  (requested by Doug R)

2.9.5 (26-Mar-2018)

No changes since 2.9.4

2.9.4 (24-Jan-2018)

#414: Base64 MIME variant does not ignore white space chars as per RFC2045
 (reported by tmoschou@github)
#437: `ArrayIndexOutOfBoundsException` in `UTF8StreamJsonParser`
 (reported by Igor A)

2.9.3 (09-Dec-2017)

#419: `ArrayIndexOutOfBoundsException` from `UTF32Reader.read()` on invalid input

2.9.2 (13-Oct-2017)

- New parent pom (`jackson-base`)

2.9.1 (07-Sep-2017)

#397: Add `Automatic-Module-Name` ("com.fasterxml.jackson.core") for JDK 9 module system

2.9.0 (30-Jul-2017))

#17: Add 'JsonGenerator.writeString(Reader r, int charLength)'
 (constributed by Logan W)
#57: Add support for non-blocking ("async") JSON parsing
#208: Make use of `_matchCount` in `FilteringParserDelegate`
 (contributed by Rafal F)
#242: Add new write methods in `JsonGenerator` for writing type id containers
#304: Optimize `NumberOutput.outputLong()` method
#306: Add new method in `JsonStreamContext` to construct `JsonPointer`
#312: Add `JsonProcessingException.clearLocation()` to allow clearing
  possibly security-sensitive information
 (contributed by Alex Y)
#314: Add a method in `JsonParser` to allow checking for "NaN" values
#323: Add `JsonParser.ALLOW_TRAILING_COMMA` to work for Arrays and Objects
 (contributed by Brad H)
#325: `DataInput` backed parser should handle `EOFException` at end of doc
 (reported by Brad H)
#330: `FilteringParserDelegate` seems to miss last closing `END_OBJECT`
 (contributed by Rafal F)
#340: Making `WriterBasedJsonGenerator` non-final
 (requested by rfoltyns@github)
#356: Improve indication of "source reference" in `JsonLocation` wrt `byte[]`,`char[]`
#372: JsonParserSequence#skipChildren() throws exception when current delegate is
  TokenBuffer.Parser with "incomplete" JSON
 (contributed by Michael S)
#374: Minimal and DefaultPrettyPrinter with configurable separators 
 (contributed by Rafal F)

2.8.11 (23-Dec-2017)

#418: ArrayIndexOutOfBoundsException from UTF32Reader.read on invalid input
 (reported, contributed fix for by pfitzsimons-r7@github)

2.8.10 (24-Aug-2017)

No changes since 2.8.9

2.8.9 (12-Jun-2017)

#382: ArrayIndexOutOfBoundsException from UTF32Reader.read on invalid input
 (reported by Wil S)

2.8.8 (05-Apr-2017)

#359: FilteringGeneratorDelegate does not override writeStartObject(Object forValue)
 (contributed by Arnaud R)
#362: Use correct length variable for UTF-8 surrogate writing

2.8.7 (21-Feb-2017)

#349: CharsToNameCanonicalizer performance bottleneck 
 (reported by Nuno D, nmldiegues@github)
#351: `java.lang.NegativeArraySizeException` at `ByteArrayBuilder.toByteArray()`
#354: Buffer size dependency in UTF8JsonGenerator writeRaw
 (reported by Chistopher C)

2.8.6 (12-Jan-2017)

#322: Trim tokens in error messages to 256 byte to prevent attacks
 (contributed by Alessio S)
#335: Missing exception for invalid last character of base64 string to decode
 using `Base64Variant.decode()`

2.8.5 (14-Nov-2016)
2.8.4 (14-Oct-2016)

No changes since 2.8.3

2.8.3 (17-Sep-2016)

#318: Add support for writing `byte[]` via `JsonGenerator.writeEmbeddedObject()`

2.8.2 (30-Aug-2016)
2.8.1 (20-Jul-2016)

No changes since 2.8.0

2.8.0 (04-Jul-2016)

#86: Allow inclusion of request body for `JsonParseException`
 (contributed by LokeshN)
#117: Add `JsonParser.Feature.ALLOW_MISSING_VALUES` to support for missing values
 (contributed by LokeshN)
#136: Add `JsonpCharacterEscapes` for easier handling of potential problems
 with JSONP and rare but technically allowed \u2028 and \u2029 linefeed characters
#253: Add `JsonGenerator. writeEmbeddedObject()` to allow writes of opaque native types
 (suggested by Gregoire C)
#255: Relax ownership checks for buffers not to require increase in size
#257: Add `writeStartObject(Object pojo)` to streamline assignment of current value
#265: `JsonStringEncoder` should allow passing `CharSequence`
 (contributed by Mikael S)
#276: Add support for serializing using `java.io.DataOutput`
#277: Add new scalar-array write methods for `int`/`long`/`double` cases
#279: Support `DataInput` for parsing
#280: Add `JsonParser.finishToken()` to force full, non-lazy reading of current token
#281: Add `JsonEOFException` as sub-class of `JsonParseException`
#282: Fail to report error for trying to write field name outside Object (root level)
#285: Add `JsonParser.getText(Writer)`
 (contributed by LokesN)
#290: Add `JsonGenerator.canWriteFormattedNumbers()` for introspection
#294: Add `JsonGenerator.writeFieldId(long)` method to support binary formats
 with non-String keys
#296: `JsonParserSequence` skips a token on a switched Parser
 (reported by Kevin G)
- Add `JsonParser.currentToken()` and `JsonParser.currentTokenId()` as replacements
  for `getCurrentToken()` and `getCurrentTokenId()`, respectively. Existing methods
  will likely be deprecated in 2.9.

2.7.9.3:

#1872: NullPointerException in SubTypeValidator.validateSubType when
  validating Spring interface
#1931: Two more c3p0 gadgets to exploit default typing issue

2.7.9.2 (20-Dec-2017)

#1607: `@JsonIdentityReference` not used when setup on class only
#1628: Don't print to error stream about failure to load JDK 7 types
#1680: Blacklist couple more types for deserialization
#1737: Block more JDK types from polymorphic deserialization
#1855: Blacklist for more serialization gadgets (dbcp/tomcat, spring)

2.7.9.1 (18-Apr-2017)

#1599: Jackson Deserializer security vulnerability

2.7.9 (04-Feb-2017)

No changes since 2.7.8

2.7.8 (26-Sep-2016)

#317: ArrayIndexOutOfBoundsException: 200 on floating point number with exactly
  200-length decimal part
 (reported by Allar H)

2.7.7 (27-Aug-2016)

#307: JsonGenerationException: Split surrogate on writeRaw() input thrown for
  input of a certain size
 (reported by Mike N)
#315: `OutOfMemoryError` when writing BigDecimal
 (reported by gmethwin@github)

2.7.6 (23-Jul-2016)

- Clean up of FindBugs reported possible issues.

2.7.5 (11-Jun-2016)
 
#280: FilteringGeneratorDelegate.writeUTF8String() should delegate to writeUTF8String()
 (reported by Tanguy L)

2.7.4 (29-Apr-2016)

#209: Make use of `_allowMultipleMatches` in `FilteringParserDelegate`
 (contributed by Lokesh N)
- Make `processor` transient in `JsonParseException`, `JsonGenerationException`
  to keep both Serializable

2.7.3 (16-Mar-2016)

No changes since 2.7.2.

2.7.2 (26-Feb-2016)

#246: Fix UTF8JsonGenerator to allow QUOTE_FIELD_NAMES to be toggled
 (suggested by philipa@github)

2.7.1 (02-Feb-2016)

No changes since 2.7.0.

2.7.0 (10-Jun-2016)

#37: JsonParser.getTokenLocation() doesn't update after field names
 (reported by Michael L)
#198: Add back-references to `JsonParser` / `JsonGenerator` for low-level parsing issues
 (via `JsonParseException`, `JsonGenerationException`)
#211: Typo of function name com.fasterxml.jackson.core.Version.isUknownVersion()
 (reported by timray@github)
#229: Array element and field token spans include previous comma.
- Implemented `ReaderBasedJsonParser.nextFieldName(SerializableString)`
  (to improved Afterburner performance over String/char[] sources)

2.6.6 (05-Apr-2016)

#248: VersionUtil.versionFor() unexpectedly return null instead of Version.unknownVersion()
 (reported by sammyhk@github)

2.6.5 (19-Jan-2016)
2.6.4 (07-Dec-2015)

No changes since 2.6.3.

2.6.3 (12-Oct-2015)

#220: Problem with `JsonParser.nextFieldName(SerializableString)` for byte-backed parser

2.6.2 (14-Sep-2015)

#213: Parser is sometimes wrong when using CANONICALIZE_FIELD_NAMES
 (reported by ichernev@github)
#216: ArrayIndexOutOfBoundsException: 128 when repeatedly serializing to a byte array
 (reported by geekbeast@github)

2.6.1 (09-Aug-2015)

#207: `ArrayIndexOutOfBoundsException` in `ByteQuadsCanonicalizer`
 (reported by Florian S, fschopp@github)

2.6.0 (17-Jul-2015)

#137: Allow filtering content read via `JsonParser` by specifying `JsonPointer`;
  uses new class `com.fasterxml.jackson.core.filter.FilteringParserDelegate`
  (and related, `TokenFilter`)
#177: Add a check so `JsonGenerator.writeString()` won't work if `writeFieldName()` expected.
#182: Inconsistent TextBuffer#getTextBuffer behavior
 (contributed by Masaru H)
#185: Allow filtering content written via `JsonGenerator` by specifying `JsonPointer`;
  uses new class `com.fasterxml.jackson.core.filter.FilteringGeneratorDelegate`
  (and related, `TokenFilter`)
#188: `JsonParser.getValueAsString()` should return field name for `JsonToken.FIELD_NAME`, not `null`
#189: Add `JsonFactory.Feature.USE_THREAD_LOCAL_FOR_BUFFER_RECYCLING` (default: true), which may
  be disabled to prevent use of ThreadLocal-based buffer recyling.
 (suggested by soldierkam@github)
#195: Add `JsonGenerator.getOutputBuffered()` to find out amount of content buffered,
  not yet flushed.
 (requested by Ruediger M)
#196: Add support for `FormatFeature` extension, for format-specifc Enum-backed
  parser/generator options
- Minor improvement to construction of "default PrettyPrinter": now overridable by data format
  modules
- Implement a new yet more optimized symbol table for byte-backed parsers
- Add `JsonParser.Feature.IGNORE_UNDEFINED`, useful for data formats like protobuf
- Optimize writing of String names (remove intermediate copy; with JDK7 no speed benefit)

2.5.5 (07-Dec-2015)

#220: Problem with `JsonParser.nextFieldName(SerializableString)` for byte-backed parser
#221: Fixed ArrayIndexOutOfBounds exception for character-based `JsonGenerator`
 (reported by a-lerion@github)

2.5.4 (09-Jun-2015)

No changes.

2.5.3 (24-Apr-2015)

#191: Longest collision chain in symbol table now exceeds maximum -- suspect a DoS attack
 (reported by Paul D)

2.5.2 (29-Mar-2015)

#181: Failure parsing -Infinity on buffer boundary
 (reported by brharrington@github)
#187: Longest collision chain in symbol table exceeds maximum length routinely
  in non-malicious code
 (reported by mazzaferri@github)

2.5.1 (06-Feb-2015)

#178: Add `Lf2SpacesIndenter.withLinefeed` back to keep binary-compatibility with 2.4.x
 (reported by ansell@github)
- Minor fix to alignment of null bytes in the last 4 bytes of name, in case where name
  may cross the input boundary

2.5.0 (01-Jan-2015)

#148: BytesToNameCanonicalizer can mishandle leading null byte(s).
 (reported by rjmac@github)
#164: Add `JsonGenerator.Feature.IGNORE_UNKNOWN` (but support via individual
  data format modules)
#166: Allow to configure line endings and indentation
 (contributed by Aaron D)
#167: `JsonGenerator` not catching problem of writing field name twice in a row
#168: Add methods in `JsonStreamContext` for keeping track of "current value"
#169: Add `JsonPointer.head()`
 (contributed by Alex S, lordofthejars@github)
- Added `ResolvedType.getParameterSource()` to support better resolution
 of generic types.
- Added `JsonGenerator.writeRawValue(SerializableString)`
- Added `JsonParser.hasExpectedStartObjectToken()` convenience method
- Added `JsonParser.hasTokenId(id)` convenience method
- Added `JsonParser.nextFieldName()` (no args)

2.4.6 (23-Apr-2015)

#184: WRITE_NUMBERS_AS_STRINGS disables WRITE_BIGDECIMAL_AS_PLAIN
 (reported by Derek C)

2.4.5 (13-Jan-2015)

No changes since 2.4.4.

2.4.4 (24-Nov-2014)

#157: ArrayIndexOutOfBoundsException: 200 on numbers with more than 200 digits.
 (reported by Lars P, larsp@github)
#173: An exception is thrown for a valid JsonPointer expression
 (reported by Alex S)
#176: `JsonPointer` should not consider "00" to be valid index
 (reported by fge@gitub)
- Fix `JsonGenerator.setFeatureMask()` to better handle dynamic changes.

2.4.3 (02-Oct-2014)

#152: Exception for property names longer than 256k
 (reported by CrendKing@github)

2.4.2 (13-Aug-2014)

#145: NPE at BytesToNameCanonicalizer
 (reported by Shay B)
#146: Error while parsing negative floats at the end of the input buffer
 (reported by rjmac@github)

2.4.1 (16-Jun-2014)

#143: Flaw in `BufferRecycler.allocByteBuffer(int,int)` that results in
 performance regression

2.4.0 (29-May-2014)

#121: Increase size of low-level byte[]/char[] input/output buffers
 (from 4k->8k for bytes, 2k->4k for chars)
#127: Add `JsonGenerator.writeStartArray(int size)` for binary formats
#138: Add support for using `char[]` as input source; optimize handling
  of `String` input as well.
- Refactor `BufferRecycler` to eliminate helper enums

2.3.5 (13-Jan-2015)

#152: Exception for property names longer than 256k
#173: An exception is thrown for a valid JsonPointer expression
#176: `JsonPointer` should not consider "00" to be valid index

2.3.4 (17-Jul-2014)
2.3.3 (10-Apr-2014)

No changes since 2.3.2.

2.3.2 (01-Mar-2014)

#126: Revert some 1.6 back to make core lib work with Android 2.2 (FroYo)
 (contributed by Goncalo S)
#129: Missing delegation method, `JsonParserDelegate.isExpectedStartArrayToken()`
 (Pascal G)
#133: Prevent error on JsonPointer expressions for properties that have numeric
  ids above 32-bit range
 (reported by mrstlee@github)

2.3.1 (28-Dec-2013)

No functional changes.

2.3.0 (13-Nov-2013)

#8: Add methods in `JsonParser`/`JsonGenerator` for reading/writing Object Ids
#47: Support YAML-style comments with `JsonParser.Feature.ALLOW_YAML_COMMENTS`
#60: Add a feature (`JsonParser.Feature.STRICT_DUPLICATE_DETECTION`) to verify
  that input does not contain duplicate filed names
#77: Improve error reporting for unrecognized tokens
 (requested by cowwoc@github)
#85: Add `JsonGenerator.Feature.WRITE_BIGDECIMAL_AS_PLAIN`
#91: Add methods in `JsonGenerator` for writing native Type Ids
#92: Add methods in `JsonParser` for reading native Type Ids
#93: Add `getFeatureMask()`, `setFeatureMask()` in `JsonGenerator`/`JsonParser`
#94: Allow coercion of String value "null" (similar to handling of null token)
#96: Add `JsonFactory.requiresPropertyOrdering()` introspection method
#97: JsonGenerator's `JsonWriteContext` not maintained properly, loses
  current field name
 (reported by Sam R)
#98: Improve handling of failures for `BigDecimal`, for "NaN" (and infinity)
#102: Unquoted field names can not start with a digit
#103: Add `JsonFactory.canHandleBinaryNatively`, `JsonGenerator.canWriteBinaryNatively`
 to let databind module detect level of support for binary data.
#105: Parser parsers numbers eagerly; does not report error with missing space
#106: Add `JsonGenerator.Feature.STRICT_DUPLICATE_DETECTION` for preventing dup names
#110: Improve overridability of `JsonGeneratorDelegate`
 (suggested by qpliu@github)
#111: _currInputRowStart isn't initialized in UTF8StreamJsonParser() constructor
 (reported by dreamershl@github)
#115: JsonGenerator writeRawValue problem with surrogate UTF-8 characters
 (reported by Marcin Z)
#116: WriterBasedJsonGenerator produces truncated Unicode escape sequences
 (reported by Steve L-S)
- Improve `DefaultPrettyPrinter`, `Lf2SpacesIndenter` (from databind #276)
- Add `JsonGenerator.canOmitFields()` method to support discovery of
  positional formats, needed for handling of filtering for CSV
- Rewrite `InternCache` to use `ConcurrentHashMap`, to work more efficiently both
  for common case of few misses (no block on access), and slowest cases (lots of
  misses).
- Add `JsonPointer` implementation, to be used by tree model, streaming
- Make `UTF8StreamJsonParser` non-final, for potential sub-classing

2.2.3 (23-Aug-2013)

#78: ArrayIndexOutOfBoundsException for very long numbers (>500 digits)
 (reported by boothen@github)
#81: CharTypes.appendQuoted misencodes first 32 Unicode values as '\0000'
 (reported by githubaff0@github)
#84: Support for parsing 'Infinity' when feature ALLOW_NON_NUMERIC_NUMBERS is on
 (contributed by ebrevdo@github)
- Add `Base64Variant.decode()` convenience methods

2.2.2 (26-May-2013)

No changes since previous version.

2.2.1 (03-May-2013)

#72: JsonFactory.copy() was not copying settings properly
 (reported by Christian S (squiddle@github))
- Moved VERSION/LICENSE contained in jars under META-INF/, to resolve
  Android packaging (APK) issues

2.2.0 (22-Apr-2013)

Fixes:

#51: JsonLocation had non-serializable field, mark as transient

Improvements

#46, #49: Improve VersionUtil to generate PackageVersion, instead of
  reading VERSION.txt from jar -- improves startup perf on Android significantly
 (contributed by Ben G)
#59: Add more functionality in `TreeNode` interface, to allow some
 level of traversal over any and all Tree Model implementations
#69: Add support for writing `short` values in JsonGenerator

2.1.3 (19-Jan-2013)

* [JACKSON-884]: JsonStringEncoder.quoteAsStringValue() fails to encode 
  ctrl chars correctly.
* [Issue#48] Problems with spaces in URLs
 (reported by KlausBrunner)

2.1.2 (04-Dec-2012)

* [Issue#42] Problems with UTF32Reader
 (reported by James R [jroper@github])
* Added missing methods (like 'setPrettyPrinter()' in JsonGeneratorDelegate

2.1.1 (11-Nov-2012)

* [Issue#34] `JsonParser.nextFieldName()` fails on buffer boundary
 (reported by gsson@github)
* [Issue#38] `JsonParser.nextFieldName()` problems when handling
 names with trailing spaces
 (reported by matjazs@github)

2.1.0 (08-Oct-2012)

A new minor version for 2.x.

New features:

* [Issue#14]: add 'readBinaryValue(...)' method in JsonParser
* [Issue#16]: add 'writeBinary(InputStream, int)' method in JsonGenerator
  (and implement for JSON backend)
* [Issue#26]: Allow overriding "root value separator"
 (suggested by Henning S)

Improvements:

* [JACKSON-837]: Made JsonGenerator implement Flushable.
 (suggested by Matt G)
* [Issue#10]: add 'JsonProcessingException.getOriginalMessage()' for accessing
  message without location info
* [Issue#31]: make `JsonFactory` java.io.Serializable (via JDK)

Other:

* [Issue-25]: Add 'createParser' and 'createGenerator' (as eventual replacements
  for 'createJsonParser'/'createJsonGenerator') in 'JsonFactory'
* Try to improve locking aspects of symbol tables, by reducing scope of
  synchronized sections when creating, merging table contents.
* Added 'JsonFactory.copy()' method to support databinding's 'ObjectMapper.copy()'
* Added method 'requiresCustomCodec()' for JsonFactory and JsonParser
* Added 'JsonParser.getValueAsString()' method (to support flexible conversions)
* Added META-INF/services/com.fasterxml.jackson.core.JsonFactory SPI to register
  `JsonFactory` for even more automatic format discovery in future.

2.0.4 (26-Jun-2012)

Fixes:

* [Issue-6] PrettyPrinter, count wrong for end-object case
* 1.9.x fixes up to 1.9.8

2.0.3: skipped;	 only some modules use this version

2.0.2 (14-May-2012)

* 1.9.x fixes up to 1.9.7

2.0.1 (22-Apr-2012)

Fixes:

* [JACKSON-827] Fix incompatibilities with JDK 1.5 (2.0.0 accidentally
  required 1.6)
 (reported Pascal G)

2.0.0 (25-Mar-2012)

Fixes:

(all fixes up until 1.9.6)

Improvements

* [JACKSON-730]: Add checks to ensure that Features are applicable for
  instances (parsers, generators), or if not, throw IllegalArgumentException
* [JACKSON-742]: Add append-methods in SerializableString

New features:

* [JACKSON-782]: Add 'JsonParser.overrideCurrentName()', needed as a workaround
  for some exotic data binding cases (and/or formats)

[entries for versions 1.x and earlier not retained; refer to earlier releases)<|MERGE_RESOLUTION|>--- conflicted
+++ resolved
@@ -14,7 +14,6 @@
 === Releases ===
 ------------------------------------------------------------------------
 
-<<<<<<< HEAD
 2.13.0 (not yet released)
 
 #652: Misleading exception for input source when processing byte buffer
@@ -37,10 +36,7 @@
   show content, include byte offset
 - Add `mvnw` wrapper
 
-2.12.4 (not yet released)
-=======
 2.12.4 (06-Jul-2021)
->>>>>>> e952ae1c
 
 #702: `ArrayOutOfBoundException` at `WriterBasedJsonGenerator.writeString(Reader, int)`
  (reported by Jeffrey Y)
