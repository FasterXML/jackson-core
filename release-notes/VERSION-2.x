--- conflicted
+++ resolved
@@ -37,15 +37,12 @@
  (suggested by @kkkkkhhhh)
 #1195: Use `BufferRecycler` provided by output (`OutputStream`, `Writer`) object if available
  (contributed by Mario F)
-<<<<<<< HEAD
+#1202: Add `RecyclerPool.clear()` method for dropping all pooled Objects
 #1203: Faster division by 1000
  (contributed by @xtonik)
-=======
-#1202: Add `RecyclerPool.clear()` method for dropping all pooled Objects
 #1205: JsonFactory.setStreamReadConstraints(StreamReadConstraints) fails to
   update "maxNameLength" for symbol tables
  (reported by @denizk)
->>>>>>> f46b4d5b
 
 2.16.2 (not yet released)
 
