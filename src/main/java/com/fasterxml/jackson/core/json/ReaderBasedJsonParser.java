package com.fasterxml.jackson.core.json;

import java.io.*;

import com.fasterxml.jackson.core.*;
import com.fasterxml.jackson.core.exc.StreamReadException;
import com.fasterxml.jackson.core.exc.WrappedIOException;
import com.fasterxml.jackson.core.io.CharTypes;
import com.fasterxml.jackson.core.io.IOContext;
import com.fasterxml.jackson.core.sym.CharsToNameCanonicalizer;
import com.fasterxml.jackson.core.util.*;

import static com.fasterxml.jackson.core.JsonTokenId.*;

/**
 * This is a concrete implementation of {@link JsonParser}, which is
 * based on a {@link java.io.Reader} to handle low-level character
 * conversion tasks.
 */
public class ReaderBasedJsonParser
    extends JsonParserBase
{
    private final static int FEAT_MASK_TRAILING_COMMA = JsonReadFeature.ALLOW_TRAILING_COMMA.getMask();
    private final static int FEAT_MASK_ALLOW_MISSING = JsonReadFeature.ALLOW_MISSING_VALUES.getMask();

    // Latin1 encoding is not supported, but we do use 8-bit subset for
    // pre-processing task, to simplify first pass, keep it fast.
    protected final static int[] _icLatin1 = CharTypes.getInputCodeLatin1();

    /*
    /**********************************************************************
    /* Input configuration
    /**********************************************************************
     */

    /**
     * Reader that can be used for reading more content, if one
     * buffer from input source, but in some cases pre-loaded buffer
     * is handed to the parser.
     */
    protected Reader _reader;

    /**
     * Current buffer from which data is read; generally data is read into
     * buffer from input source.
     */
    protected char[] _inputBuffer;

    /**
     * Flag that indicates whether the input buffer is recycable (and
     * needs to be returned to recycler once we are done) or not.
     *<p>
     * If it is not, it also means that parser can NOT modify underlying
     * buffer.
     */
    protected boolean _bufferRecyclable;

    /*
    /**********************************************************************
    /* Configuration
    /**********************************************************************
     */

    protected final CharsToNameCanonicalizer _symbols;

    protected final int _hashSeed;

    /*
    /**********************************************************************
    /* Parsing state
    /**********************************************************************
     */

    /**
     * Flag that indicates that the current token has not yet
     * been fully processed, and needs to be finished for
     * some access (or skipped to obtain the next token)
     */
    protected boolean _tokenIncomplete;

    /**
     * Value of {@link #_inputPtr} at the time when the first character of
     * name token was read. Used for calculating token location when requested;
     * combined with {@link #_currInputProcessed}, may be updated appropriately
     * as needed.
     */
    protected long _nameStartOffset;

    protected int _nameStartRow;

    protected int _nameStartCol;

    /*
    /**********************************************************************
    /* Life-cycle
    /**********************************************************************
     */

    /**
     * Constructor called when caller wants to provide input buffer directly
     * (or needs to, in case of bootstrapping having read some of contents)
     * and it may or may not be recyclable use standard recycle context.
     *
     * @param readCtxt Object read context to use
     * @param ctxt I/O context to use
     * @param stdFeatures Standard stream read features enabled
     * @param formatFeatures Format-specific read features enabled
     * @param r Reader used for reading actual content, if any; {@code null} if none
     * @param st Name canonicalizer to use
     * @param inputBuffer Input buffer to read initial content from (before Reader)
     * @param start Pointer in {@code inputBuffer} that has the first content character to decode
     * @param end Pointer past the last content character in {@code inputBuffer}
     * @param bufferRecyclable Whether {@code inputBuffer} passed is managed by Jackson core
     *    (and thereby needs recycling)
     */
    public ReaderBasedJsonParser(ObjectReadContext readCtxt, IOContext ctxt,
            int stdFeatures, int formatFeatures, Reader r,
            CharsToNameCanonicalizer st,
            char[] inputBuffer, int start, int end,
            boolean bufferRecyclable)
    {
        super(readCtxt, ctxt, stdFeatures, formatFeatures);
        _reader = r;
        _inputBuffer = inputBuffer;
        _inputPtr = start;
        _inputEnd = end;
        _currInputRowStart = start;
        // If we have offset, need to omit that from byte offset, so:
        _currInputProcessed = -start;
        _symbols = st;
        _hashSeed = st.hashSeed();
        _bufferRecyclable = bufferRecyclable;
    }

    /**
     * Constructor called when input comes as a {@link java.io.Reader}, and buffer allocation
     * can be done using default mechanism.
     *
     * @param readCtxt Object read context to use
     * @param ctxt I/O context to use
     * @param stdFeatures Standard stream read features enabled
     * @param formatFeatures Format-specific read features enabled
     * @param r Reader used for reading actual content, if any; {@code null} if none
     * @param st Name canonicalizer to use
     */
    public ReaderBasedJsonParser(ObjectReadContext readCtxt, IOContext ctxt,
            int stdFeatures, int formatFeatures, Reader r,
            CharsToNameCanonicalizer st)
    {
        super(readCtxt, ctxt, stdFeatures, formatFeatures);
        _reader = r;
        _inputBuffer = ctxt.allocTokenBuffer();
        _inputPtr = 0;
        _inputEnd = 0;
        _symbols = st;
        _hashSeed = st.hashSeed();
        _bufferRecyclable = true;
    }

    /*
    /**********************************************************************
    /* Base method defs, overrides
    /**********************************************************************
     */

    @Override
    public int releaseBuffered(Writer w) throws JacksonException {
        int count = _inputEnd - _inputPtr;
        if (count < 1) { return 0; }
        // let's just advance ptr to end
        int origPtr = _inputPtr;
        _inputPtr += count;
        try {
            w.write(_inputBuffer, origPtr, count);
        } catch (IOException e) {
            throw _wrapIOFailure(e);
        }
        return count;
    }

    @Override public Object streamReadInputSource() { return _reader; }

<<<<<<< HEAD
    protected char getNextChar(String eofMsg, JsonToken forToken) throws JacksonException {
=======
    @Deprecated // since 2.8
    protected char getNextChar(String eofMsg) throws IOException {
        return getNextChar(eofMsg, null);
    }

    protected char getNextChar(String eofMsg, JsonToken forToken) throws IOException {
>>>>>>> 0f31d73b
        if (_inputPtr >= _inputEnd) {
            if (!_loadMore()) {
                _reportInvalidEOF(eofMsg, forToken);
            }
        }
        return _inputBuffer[_inputPtr++];
    }

    @Override
    protected void _closeInput() {
        /* 25-Nov-2008, tatus: As per [JACKSON-16] we are not to call close()
         *   on the underlying Reader, unless we "own" it, or auto-closing
         *   feature is enabled.
         *   One downside is that when using our optimized
         *   Reader (granted, we only do that for UTF-32...) this
         *   means that buffer recycling won't work correctly.
         */
        if (_reader != null) {
            if (_ioContext.isResourceManaged() || isEnabled(StreamReadFeature.AUTO_CLOSE_SOURCE)) {
                try {
                    _reader.close();
                } catch (IOException e) {
                    throw _wrapIOFailure(e);
                }
            }
            _reader = null;
        }
    }

    /**
     * Method called to release internal buffers owned by the base
     * reader. This may be called along with {@link #_closeInput} (for
     * example, when explicitly closing this reader instance), or
     * separately (if need be).
     */
    @Override
    protected void _releaseBuffers()
    {
        super._releaseBuffers();
        // merge new symbols, if any
        _symbols.release();
        // and release buffers, if they are recyclable ones
        if (_bufferRecyclable) {
            char[] buf = _inputBuffer;
            if (buf != null) {
                _inputBuffer = null;
                _ioContext.releaseTokenBuffer(buf);
            }
        }
    }

    /*
    /**********************************************************************
    /* Low-level access, supporting
    /**********************************************************************
     */

    protected void _loadMoreGuaranteed() throws JacksonException {
        if (!_loadMore()) { _reportInvalidEOF(); }
    }
    
    protected boolean _loadMore() throws JacksonException
    {
        if (_reader != null) {
            int count;
            try {
                count = _reader.read(_inputBuffer, 0, _inputBuffer.length);
            } catch (IOException e) {
                throw _wrapIOFailure(e);
            }
            if (count > 0) {
                final int bufSize = _inputEnd;
                _currInputProcessed += bufSize;
                _currInputRowStart -= bufSize;

                // 26-Nov-2015, tatu: Since name-offset requires it too, must offset
                //   this increase to avoid "moving" name-offset, resulting most likely
                //   in negative value, which is fine as combine value remains unchanged.
                _nameStartOffset -= bufSize;

                _inputPtr = 0;
                _inputEnd = count;

                return true;
            }
            // End of input
            _closeInput();
            // Should never return 0, so let's fail
            if (count == 0) {
                _reportBadReader(_inputBuffer.length);
            }
        }
        return false;
    }

    /*
    /**********************************************************************
    /* Public API, data access
    /**********************************************************************
     */

    /**
     * Method for accessing textual representation of the current event;
     * if no current event (before first call to {@link #nextToken}, or
     * after encountering end-of-input), returns null.
     * Method can be called for any event.
     */
    @Override
    public final String getText() throws JacksonException
    {
        if (_currToken == JsonToken.VALUE_STRING) {
            if (_tokenIncomplete) {
                _tokenIncomplete = false;
                _finishString(); // only strings can be incomplete
            }
            return _textBuffer.contentsAsString();
        }
        return _getText2(_currToken);
    }

    @Override
    public int getText(Writer writer) throws JacksonException
    {
        final JsonToken t = _currToken;

        try {
            if (t == JsonToken.VALUE_STRING) {
                if (_tokenIncomplete) {
                    _tokenIncomplete = false;
                    _finishString(); // only strings can be incomplete
                }
                return _textBuffer.contentsToWriter(writer);
            }
            if (t == JsonToken.PROPERTY_NAME) {
                String n = _streamReadContext.currentName();
                writer.write(n);
                return n.length();
            }
            if (t != null) {
                if (t.isNumeric()) {
                    return _textBuffer.contentsToWriter(writer);
                }
                char[] ch = t.asCharArray();
                writer.write(ch);
                return ch.length;
            }
        } catch (IOException e) {
            throw _wrapIOFailure(e);
        }
        return 0;
    }
    
    // // // Let's override default impls for improved performance

    @Override
    public final String getValueAsString() throws JacksonException
    {
        if (_currToken == JsonToken.VALUE_STRING) {
            if (_tokenIncomplete) {
                _tokenIncomplete = false;
                _finishString(); // only strings can be incomplete
            }
            return _textBuffer.contentsAsString();
        }
        if (_currToken == JsonToken.PROPERTY_NAME) {
            return currentName();
        }
        return super.getValueAsString(null);
    }

    @Override
    public final String getValueAsString(String defValue) throws JacksonException {
        if (_currToken == JsonToken.VALUE_STRING) {
            if (_tokenIncomplete) {
                _tokenIncomplete = false;
                _finishString(); // only strings can be incomplete
            }
            return _textBuffer.contentsAsString();
        }
        if (_currToken == JsonToken.PROPERTY_NAME) {
            return currentName();
        }
        return super.getValueAsString(defValue);
    }

    protected final String _getText2(JsonToken t) {
        if (t == null) {
            return null;
        }
        switch (t.id()) {
        case ID_PROPERTY_NAME:
            return _streamReadContext.currentName();

        case ID_STRING:
            // fall through
        case ID_NUMBER_INT:
        case ID_NUMBER_FLOAT:
            return _textBuffer.contentsAsString();
        default:
            return t.asString();
        }
    }

    @Override
    public final char[] getTextCharacters() throws JacksonException
    {
        if (_currToken != null) { // null only before/after document
            switch (_currToken.id()) {
            case ID_PROPERTY_NAME:
                return currentNameInBuffer();
            case ID_STRING:
                if (_tokenIncomplete) {
                    _tokenIncomplete = false;
                    _finishString(); // only strings can be incomplete
                }
                // fall through
            case ID_NUMBER_INT:
            case ID_NUMBER_FLOAT:
                return _textBuffer.getTextBuffer();
            default:
                return _currToken.asCharArray();
            }
        }
        return null;
    }

    @Override
    public final int getTextLength() throws JacksonException
    {
        if (_currToken != null) { // null only before/after document
            switch (_currToken.id()) {
            case ID_PROPERTY_NAME:
                return _streamReadContext.currentName().length();
            case ID_STRING:
                if (_tokenIncomplete) {
                    _tokenIncomplete = false;
                    _finishString(); // only strings can be incomplete
                }
                // fall through
            case ID_NUMBER_INT:
            case ID_NUMBER_FLOAT:
                return _textBuffer.size();
            default:
                return _currToken.asCharArray().length;
            }
        }
        return 0;
    }

    @Override
    public final int getTextOffset() throws JacksonException
    {
        // Most have offset of 0, only some may have other values:
        if (_currToken != null) {
            switch (_currToken.id()) {
            case ID_PROPERTY_NAME:
                return 0;
            case ID_STRING:
                if (_tokenIncomplete) {
                    _tokenIncomplete = false;
                    _finishString(); // only strings can be incomplete
                }
                // fall through
            case ID_NUMBER_INT:
            case ID_NUMBER_FLOAT:
                return _textBuffer.getTextOffset();
            default:
            }
        }
        return 0;
    }

    @Override
    public byte[] getBinaryValue(Base64Variant b64variant) throws JacksonException
    {
        if ((_currToken == JsonToken.VALUE_EMBEDDED_OBJECT) && (_binaryValue != null)) {
            return _binaryValue;
        }
        if (_currToken != JsonToken.VALUE_STRING) {
            _reportError("Current token ("+_currToken+") not VALUE_STRING or VALUE_EMBEDDED_OBJECT, can not access as binary");
        }
        // To ensure that we won't see inconsistent data, better clear up state
        if (_tokenIncomplete) {
            try {
                _binaryValue = _decodeBase64(b64variant);
            } catch (IllegalArgumentException iae) {
                throw _constructReadException("Failed to decode VALUE_STRING as base64 (%s): %s",
                        b64variant, iae.getMessage());
            }
            // let's clear incomplete only now; allows for accessing other
            // textual content in error cases
            _tokenIncomplete = false;
        } else { // may actually require conversion...
            if (_binaryValue == null) {
                @SuppressWarnings("resource")
                ByteArrayBuilder builder = _getByteArrayBuilder();
                _decodeBase64(getText(), builder, b64variant);
                _binaryValue = builder.toByteArray();
            }
        }
        return _binaryValue;
    }

    @Override
    public int readBinaryValue(Base64Variant b64variant, OutputStream out) throws JacksonException
    {
        // if we have already read the token, just use whatever we may have
        if (!_tokenIncomplete || _currToken != JsonToken.VALUE_STRING) {
            byte[] b = getBinaryValue(b64variant);
            try {
                out.write(b);
            } catch (IOException e) {
                throw _wrapIOFailure(e);
            }
            return b.length;
        }
        // otherwise do "real" incremental parsing...
        byte[] buf = _ioContext.allocBase64Buffer();
        try {
            return _readBinary(b64variant, out, buf);
        } finally {
            _ioContext.releaseBase64Buffer(buf);
        }
    }

    protected int _readBinary(Base64Variant b64variant, OutputStream out, byte[] buffer) throws JacksonException
    {
        int outputPtr = 0;
        final int outputEnd = buffer.length - 3;
        int outputCount = 0;

        while (true) {
            // first, we'll skip preceding white space, if any
            char ch;
            do {
                if (_inputPtr >= _inputEnd) {
                    _loadMoreGuaranteed();
                }
                ch = _inputBuffer[_inputPtr++];
            } while (ch <= INT_SPACE);
            int bits = b64variant.decodeBase64Char(ch);
            if (bits < 0) { // reached the end, fair and square?
                if (ch == '"') {
                    break;
                }
                bits = _decodeBase64Escape(b64variant, ch, 0);
                if (bits < 0) { // white space to skip
                    continue;
                }
            }

            // enough room? If not, flush
            if (outputPtr > outputEnd) {
                outputCount += outputPtr;
                try {
                    out.write(buffer, 0, outputPtr);
                } catch (IOException e) {
                    throw _wrapIOFailure(e);
                }
                outputPtr = 0;
            }

            int decodedData = bits;

            // then second base64 char; can't get padding yet, nor ws

            if (_inputPtr >= _inputEnd) {
                _loadMoreGuaranteed();
            }
            ch = _inputBuffer[_inputPtr++];
            bits = b64variant.decodeBase64Char(ch);
            if (bits < 0) {
                bits = _decodeBase64Escape(b64variant, ch, 1);
            }
            decodedData = (decodedData << 6) | bits;

            // third base64 char; can be padding, but not ws
            if (_inputPtr >= _inputEnd) {
                _loadMoreGuaranteed();
            }
            ch = _inputBuffer[_inputPtr++];
            bits = b64variant.decodeBase64Char(ch);

            // First branch: can get padding (-> 1 byte)
            if (bits < 0) {
                if (bits != Base64Variant.BASE64_VALUE_PADDING) {
                    // could also just be missing padding
                    if (ch == '"') {
                        decodedData >>= 4;
                        buffer[outputPtr++] = (byte) decodedData;
                        if (b64variant.usesPadding()) {
                            --_inputPtr; // to keep parser state bit more consistent
                            _handleBase64MissingPadding(b64variant);
                        }
                        break;
                    }
                    bits = _decodeBase64Escape(b64variant, ch, 2);
                }
                if (bits == Base64Variant.BASE64_VALUE_PADDING) {
                    // Ok, must get padding
                    if (_inputPtr >= _inputEnd) {
                        _loadMoreGuaranteed();
                    }
                    ch = _inputBuffer[_inputPtr++];
                    if (!b64variant.usesPaddingChar(ch)) {
                        if (_decodeBase64Escape(b64variant, ch, 3) != Base64Variant.BASE64_VALUE_PADDING) {
                            _reportInvalidBase64Char(b64variant, ch, 3, "expected padding character '"+b64variant.getPaddingChar()+"'");
                        }
                    }
                    // Got 12 bits, only need 8, need to shift
                    decodedData >>= 4;
                    buffer[outputPtr++] = (byte) decodedData;
                    continue;
                }
            }
            // Nope, 2 or 3 bytes
            decodedData = (decodedData << 6) | bits;
            // fourth and last base64 char; can be padding, but not ws
            if (_inputPtr >= _inputEnd) {
                _loadMoreGuaranteed();
            }
            ch = _inputBuffer[_inputPtr++];
            bits = b64variant.decodeBase64Char(ch);
            if (bits < 0) {
                if (bits != Base64Variant.BASE64_VALUE_PADDING) {
                    // as per could also just be missing padding
                    if (ch == '"') {
                        decodedData >>= 2;
                        buffer[outputPtr++] = (byte) (decodedData >> 8);
                        buffer[outputPtr++] = (byte) decodedData;
                        if (b64variant.usesPadding()) {
                            --_inputPtr; // to keep parser state bit more consistent
                            _handleBase64MissingPadding(b64variant);
                        }
                        break;
                    }
                    bits = _decodeBase64Escape(b64variant, ch, 3);
                }
                if (bits == Base64Variant.BASE64_VALUE_PADDING) {
                    /* With padding we only get 2 bytes; but we have
                     * to shift it a bit so it is identical to triplet
                     * case with partial output.
                     * 3 chars gives 3x6 == 18 bits, of which 2 are
                     * dummies, need to discard:
                     */
                    decodedData >>= 2;
                    buffer[outputPtr++] = (byte) (decodedData >> 8);
                    buffer[outputPtr++] = (byte) decodedData;
                    continue;
                }
            }
            // otherwise, our triplet is now complete
            decodedData = (decodedData << 6) | bits;
            buffer[outputPtr++] = (byte) (decodedData >> 16);
            buffer[outputPtr++] = (byte) (decodedData >> 8);
            buffer[outputPtr++] = (byte) decodedData;
        }
        _tokenIncomplete = false;
        if (outputPtr > 0) {
            outputCount += outputPtr;
            try {
                out.write(buffer, 0, outputPtr);
            } catch (IOException e) {
                throw _wrapIOFailure(e);
            }
        }
        return outputCount;
    }

    /*
    /**********************************************************************
    /* Public API, traversal
    /**********************************************************************
     */

    /**
     * @return Next token from the stream, if any found, or null
     *   to indicate end-of-input
     */
    @Override
    public final JsonToken nextToken() throws JacksonException
    {
        /* First: Object Property names are special -- we will always tokenize
         * (part of) value along with the property name to simplify
         * state handling. If so, can and need to use secondary token:
         */
        if (_currToken == JsonToken.PROPERTY_NAME) {
            return _nextAfterName();
        }
        // But if we didn't already have a name, and (partially?) decode number,
        // need to ensure no numeric information is leaked
        _numTypesValid = NR_UNKNOWN;
        if (_tokenIncomplete) {
            _skipString(); // only strings can be partial
        }
        int i = _skipWSOrEnd();
        if (i < 0) { // end-of-input
            // Should actually close/release things
            // like input source, symbol table and recyclable buffers now.
            close();
            return (_currToken = null);
        }
        // clear any data retained so far
        _binaryValue = null;

        // Closing scope?
        if (i == INT_RBRACKET || i == INT_RCURLY) {
            _closeScope(i);
            return _currToken;
        }

        // Nope: do we then expect a comma?
        if (_streamReadContext.expectComma()) {
            i = _skipComma(i);

            // Was that a trailing comma?
            if ((_formatReadFeatures & FEAT_MASK_TRAILING_COMMA) != 0) {
                if ((i == INT_RBRACKET) || (i == INT_RCURLY)) {
                    _closeScope(i);
                    return _currToken;
                }
            }
        }

        /* And should we now have a name? Always true for Object contexts, since
         * the intermediate 'expect-value' state is never retained.
         */
        boolean inObject = _streamReadContext.inObject();
        if (inObject) {
            // First, the property name itself:
            _updateNameLocation();
            String name = (i == INT_QUOTE) ? _parseName() : _handleOddName(i);
            _streamReadContext.setCurrentName(name);
            _currToken = JsonToken.PROPERTY_NAME;
            i = _skipColon();
        }
        _updateLocation();

        // Ok: we must have a value... what is it?

        JsonToken t;

        switch (i) {
        case '"':
            _tokenIncomplete = true;
            t = JsonToken.VALUE_STRING;
            break;
        case '[':
            if (!inObject) {
                _streamReadContext = _streamReadContext.createChildArrayContext(_tokenInputRow, _tokenInputCol);
            }
            t = JsonToken.START_ARRAY;
            break;
        case '{':
            if (!inObject) {
                _streamReadContext = _streamReadContext.createChildObjectContext(_tokenInputRow, _tokenInputCol);
            }
            t = JsonToken.START_OBJECT;
            break;
        case '}':
            // Error: } is not valid at this point; valid closers have
            // been handled earlier
            _reportUnexpectedChar(i, "expected a value");
        case 't':
            _matchTrue();
            t = JsonToken.VALUE_TRUE;
            break;
        case 'f':
            _matchFalse();
            t = JsonToken.VALUE_FALSE;
            break;
        case 'n':
            _matchNull();
            t = JsonToken.VALUE_NULL;
            break;

        case '-':
            t = _parseSignedNumber(true);
            break;
        case '+':
            if (isEnabled(JsonReadFeature.ALLOW_LEADING_PLUS_SIGN_FOR_NUMBERS)) {
                t = _parseSignedNumber(false);
            } else {
                t = _handleOddValue(i);
            }
            break;
        case '.': // [core#61]]
            t = _parseFloatThatStartsWithPeriod(false, false);
            break;
        case '0':
        case '1':
        case '2':
        case '3':
        case '4':
        case '5':
        case '6':
        case '7':
        case '8':
        case '9':
            t = _parsePosNumber(i);
            break;
        default:
            t = _handleOddValue(i);
            break;
        }

        if (inObject) {
            _nextToken = t;
            return _currToken;
        }
        _currToken = t;
        return t;
    }

    private final JsonToken _nextAfterName()
    {
        _nameCopied = false; // need to invalidate if it was copied
        JsonToken t = _nextToken;
        _nextToken = null;

// !!! 16-Nov-2015, tatu: TODO: fix [databind#37], copy next location to current here
        
        // Also: may need to start new context?
        if (t == JsonToken.START_ARRAY) {
            _streamReadContext = _streamReadContext.createChildArrayContext(_tokenInputRow, _tokenInputCol);
        } else if (t == JsonToken.START_OBJECT) {
            _streamReadContext = _streamReadContext.createChildObjectContext(_tokenInputRow, _tokenInputCol);
        }
        return (_currToken = t);
    }

    @Override
    public void finishToken() throws JacksonException {
        if (_tokenIncomplete) {
            _tokenIncomplete = false;
            _finishString(); // only strings can be incomplete
        }
    }

    /*
    /**********************************************************************
    /* Public API, nextXxx() overrides
    /**********************************************************************
     */

    @Override
    public boolean nextName(SerializableString sstr) throws JacksonException
    {
        // // // Note: most of code below is copied from nextToken()

        _numTypesValid = NR_UNKNOWN;
        if (_currToken == JsonToken.PROPERTY_NAME) {
            _nextAfterName();
            return false;
        }
        if (_tokenIncomplete) {
            _skipString();
        }
        int i = _skipWSOrEnd();
        if (i < 0) {
            close();
            _currToken = null;
            return false;
        }
        _binaryValue = null;

        // Closing scope?
        if (i == INT_RBRACKET || i == INT_RCURLY) {
            _closeScope(i);
            return false;
        }

        if (_streamReadContext.expectComma()) {
            i = _skipComma(i);

            // Was that a trailing comma?
            if ((_formatReadFeatures & FEAT_MASK_TRAILING_COMMA) != 0) {
                if ((i == INT_RBRACKET) || (i == INT_RCURLY)) {
                    _closeScope(i);
                    return false;
                }
            }
        }

        if (!_streamReadContext.inObject()) {
            _updateLocation();
            _nextTokenNotInObject(i);
            return false;
        }

        _updateNameLocation();
        if (i == INT_QUOTE) {
            // when doing literal match, must consider escaping:
            char[] nameChars = sstr.asQuotedChars();
            final int len = nameChars.length;

            // Require 4 more bytes for faster skipping of colon that follows name
            if ((_inputPtr + len + 4) < _inputEnd) { // maybe...
                // first check length match by
                final int end = _inputPtr+len;
                if (_inputBuffer[end] == '"') {
                    int offset = 0;
                    int ptr = _inputPtr;
                    while (true) {
                        if (ptr == end) { // yes, match!
                            _streamReadContext.setCurrentName(sstr.getValue());
                            _isNextTokenNameYes(_skipColonFast(ptr+1));
                            return true;
                        }
                        if (nameChars[offset] != _inputBuffer[ptr]) {
                            break;
                        }
                        ++offset;
                        ++ptr;
                    }
                }
            }
        }
        return _isNextTokenNameMaybe(i, sstr.getValue());
    }

    @Override
    public String nextName() throws JacksonException
    {
        // // // Note: this is almost a verbatim copy of nextToken() (minus comments)

        _numTypesValid = NR_UNKNOWN;
        if (_currToken == JsonToken.PROPERTY_NAME) {
            _nextAfterName();
            return null;
        }
        if (_tokenIncomplete) {
            _skipString();
        }
        int i = _skipWSOrEnd();
        if (i < 0) {
            close();
            _currToken = null;
            return null;
        }
        _binaryValue = null;
        if (i == INT_RBRACKET || i == INT_RCURLY) {
            _closeScope(i);
            return null;
        }
        if (_streamReadContext.expectComma()) {
            i = _skipComma(i);
            if ((_formatReadFeatures & FEAT_MASK_TRAILING_COMMA) != 0) {
                if ((i == INT_RBRACKET) || (i == INT_RCURLY)) {
                    _closeScope(i);
                    return null;
                }
            }
        }
        if (!_streamReadContext.inObject()) {
            _updateLocation();
            _nextTokenNotInObject(i);
            return null;
        }

        _updateNameLocation();
        String name = (i == INT_QUOTE) ? _parseName() : _handleOddName(i);
        _streamReadContext.setCurrentName(name);
        _currToken = JsonToken.PROPERTY_NAME;
        i = _skipColon();

        _updateLocation();
        if (i == INT_QUOTE) {
            _tokenIncomplete = true;
            _nextToken = JsonToken.VALUE_STRING;
            return name;
        }
        
        // Ok: we must have a value... what is it?

        JsonToken t;

        switch (i) {
        case '-':
            t = _parseSignedNumber(true);
            break;
        case '+':
            if (isEnabled(JsonReadFeature.ALLOW_LEADING_PLUS_SIGN_FOR_NUMBERS)) {
                t = _parseSignedNumber(false);
            } else {
                t = _handleOddValue(i);
            }
            break;
        case '.': // [core#61]]
            t = _parseFloatThatStartsWithPeriod(false, false);
            break;
        case '0':
        case '1':
        case '2':
        case '3':
        case '4':
        case '5':
        case '6':
        case '7':
        case '8':
        case '9':
            t = _parsePosNumber(i);
            break;
        case 'f':
            _matchFalse();
            t = JsonToken.VALUE_FALSE;
            break;
        case 'n':
            _matchNull();
            t = JsonToken.VALUE_NULL;
            break;
        case 't':
            _matchTrue();
            t = JsonToken.VALUE_TRUE;
            break;
        case '[':
            t = JsonToken.START_ARRAY;
            break;
        case '{':
            t = JsonToken.START_OBJECT;
            break;
        default:
            t = _handleOddValue(i);
            break;
        }
        _nextToken = t;
        return name;
    }

    private final void _isNextTokenNameYes(int i) throws JacksonException
    {
        _currToken = JsonToken.PROPERTY_NAME;
        _updateLocation();

        switch (i) {
        case '"':
            _tokenIncomplete = true;
            _nextToken = JsonToken.VALUE_STRING;
            return;
        case '[':
            _nextToken = JsonToken.START_ARRAY;
            return;
        case '{':
            _nextToken = JsonToken.START_OBJECT;
            return;
        case 't':
            _matchToken("true", 1);
            _nextToken = JsonToken.VALUE_TRUE;
            return;
        case 'f':
            _matchToken("false", 1);
            _nextToken = JsonToken.VALUE_FALSE;
            return;
        case 'n':
            _matchToken("null", 1);
            _nextToken = JsonToken.VALUE_NULL;
            return;
        case '-':
            _nextToken = _parseSignedNumber(true);
            return;
        case '+':
            if (isEnabled(JsonReadFeature.ALLOW_LEADING_PLUS_SIGN_FOR_NUMBERS)) {
                _nextToken = _parseSignedNumber(false);
            } else {
                _nextToken = _handleOddValue(i);
            }
            return;
        case '.': // [core#61]]
            _nextToken = _parseFloatThatStartsWithPeriod(false, false);
            return;
        case '0':
        case '1':
        case '2':
        case '3':
        case '4':
        case '5':
        case '6':
        case '7':
        case '8':
        case '9':
            _nextToken = _parsePosNumber(i);
            return;
        }
        _nextToken = _handleOddValue(i);
    }

    protected boolean _isNextTokenNameMaybe(int i, String nameToMatch) throws JacksonException
    {
        // // // and this is back to standard nextToken()
        String name = (i == INT_QUOTE) ? _parseName() : _handleOddName(i);
        _streamReadContext.setCurrentName(name);
        _currToken = JsonToken.PROPERTY_NAME;
        i = _skipColon();
        _updateLocation();
        if (i == INT_QUOTE) {
            _tokenIncomplete = true;
            _nextToken = JsonToken.VALUE_STRING;
            return nameToMatch.equals(name);
        }
        // Ok: we must have a value... what is it?
        JsonToken t;
        switch (i) {
        case '-':
            t = _parseSignedNumber(true);
            break;
        case '+':
            if (isEnabled(JsonReadFeature.ALLOW_LEADING_PLUS_SIGN_FOR_NUMBERS)) {
                t = _parseSignedNumber(false);
            } else {
                t = _handleOddValue(i);
            }
            break;
        case '.': // [core#61]
            t = _parseFloatThatStartsWithPeriod(false, false);
            break;
        case '0':
        case '1':
        case '2':
        case '3':
        case '4':
        case '5':
        case '6':
        case '7':
        case '8':
        case '9':
            t = _parsePosNumber(i);
            break;
        case 'f':
            _matchFalse();
            t = JsonToken.VALUE_FALSE;
            break;
        case 'n':
            _matchNull();
            t = JsonToken.VALUE_NULL;
            break;
        case 't':
            _matchTrue();
            t = JsonToken.VALUE_TRUE;
            break;
        case '[':
            t = JsonToken.START_ARRAY;
            break;
        case '{':
            t = JsonToken.START_OBJECT;
            break;
        default:
            t = _handleOddValue(i);
            break;
        }
        _nextToken = t;
        return nameToMatch.equals(name);
    }

    private final JsonToken _nextTokenNotInObject(int i) throws JacksonException
    {
        if (i == INT_QUOTE) {
            _tokenIncomplete = true;
            return (_currToken = JsonToken.VALUE_STRING);
        }
        switch (i) {
        case '[':
            _streamReadContext = _streamReadContext.createChildArrayContext(_tokenInputRow, _tokenInputCol);
            return (_currToken = JsonToken.START_ARRAY);
        case '{':
            _streamReadContext = _streamReadContext.createChildObjectContext(_tokenInputRow, _tokenInputCol);
            return (_currToken = JsonToken.START_OBJECT);
        case 't':
            _matchToken("true", 1);
            return (_currToken = JsonToken.VALUE_TRUE);
        case 'f':
            _matchToken("false", 1);
            return (_currToken = JsonToken.VALUE_FALSE);
        case 'n':
            _matchToken("null", 1);
            return (_currToken = JsonToken.VALUE_NULL);
        case '-':
            return (_currToken = _parseSignedNumber(true));
            /* Should we have separate handling for plus? Although
             * it is not allowed per se, it may be erroneously used,
             * and could be indicated by a more specific error message.
             */
        case '.': // [core#61]]
            return (_currToken = _parseFloatThatStartsWithPeriod(false, false));
        case '0':
        case '1':
        case '2':
        case '3':
        case '4':
        case '5':
        case '6':
        case '7':
        case '8':
        case '9':
            return (_currToken = _parsePosNumber(i));
        /*
         * This check proceeds only if the Feature.ALLOW_MISSING_VALUES is enabled
         * The Check is for missing values. In case of missing values in an array, the next token will be either ',' or ']'.
         * This case, decrements the already incremented _inputPtr in the buffer in case of comma(,) 
         * so that the existing flow goes back to checking the next token which will be comma again and
         * it continues the parsing.
         * Also the case returns NULL as current token in case of ',' or ']'.    
         */
// case ']':  // 11-May-2020, tatu: related to [core#616], this should never be reached
        case ',':
            // 11-May-2020, tatu: [core#616] No commas in root level
            if (!_streamReadContext.inRoot()) {
                if ((_formatReadFeatures & FEAT_MASK_ALLOW_MISSING) != 0) {
                    --_inputPtr;
                    return (_currToken = JsonToken.VALUE_NULL);  
                }
            }
        }
        return (_currToken = _handleOddValue(i));
    }
    // note: identical to one in UTF8StreamJsonParser
    @Override
    public final String nextTextValue() throws JacksonException
    {
        if (_currToken == JsonToken.PROPERTY_NAME) { // mostly copied from '_nextAfterName'
            _nameCopied = false;
            JsonToken t = _nextToken;
            _nextToken = null;
            _currToken = t;
            if (t == JsonToken.VALUE_STRING) {
                if (_tokenIncomplete) {
                    _tokenIncomplete = false;
                    _finishString();
                }
                return _textBuffer.contentsAsString();
            }
            if (t == JsonToken.START_ARRAY) {
                _streamReadContext = _streamReadContext.createChildArrayContext(_tokenInputRow, _tokenInputCol);
            } else if (t == JsonToken.START_OBJECT) {
                _streamReadContext = _streamReadContext.createChildObjectContext(_tokenInputRow, _tokenInputCol);
            }
            return null;
        }
        // !!! TODO: optimize this case as well
        return (nextToken() == JsonToken.VALUE_STRING) ? getText() : null;
    }

    // note: identical to one in Utf8StreamParser
    @Override
    public final int nextIntValue(int defaultValue) throws JacksonException
    {
        if (_currToken == JsonToken.PROPERTY_NAME) {
            _nameCopied = false;
            JsonToken t = _nextToken;
            _nextToken = null;
            _currToken = t;
            if (t == JsonToken.VALUE_NUMBER_INT) {
                return getIntValue();
            }
            if (t == JsonToken.START_ARRAY) {
                _streamReadContext = _streamReadContext.createChildArrayContext(_tokenInputRow, _tokenInputCol);
            } else if (t == JsonToken.START_OBJECT) {
                _streamReadContext = _streamReadContext.createChildObjectContext(_tokenInputRow, _tokenInputCol);
            }
            return defaultValue;
        }
        // !!! TODO: optimize this case as well
        return (nextToken() == JsonToken.VALUE_NUMBER_INT) ? getIntValue() : defaultValue;
    }

    // note: identical to one in Utf8StreamParser
    @Override
    public final long nextLongValue(long defaultValue) throws JacksonException
    {
        if (_currToken == JsonToken.PROPERTY_NAME) { // mostly copied from '_nextAfterName'
            _nameCopied = false;
            JsonToken t = _nextToken;
            _nextToken = null;
            _currToken = t;
            if (t == JsonToken.VALUE_NUMBER_INT) {
                return getLongValue();
            }
            if (t == JsonToken.START_ARRAY) {
                _streamReadContext = _streamReadContext.createChildArrayContext(_tokenInputRow, _tokenInputCol);
            } else if (t == JsonToken.START_OBJECT) {
                _streamReadContext = _streamReadContext.createChildObjectContext(_tokenInputRow, _tokenInputCol);
            }
            return defaultValue;
        }
        // !!! TODO: optimize this case as well
        return (nextToken() == JsonToken.VALUE_NUMBER_INT) ? getLongValue() : defaultValue;
    }

    // note: identical to one in UTF8StreamJsonParser
    @Override
    public final Boolean nextBooleanValue() throws JacksonException
    {
        if (_currToken == JsonToken.PROPERTY_NAME) { // mostly copied from '_nextAfterName'
            _nameCopied = false;
            JsonToken t = _nextToken;
            _nextToken = null;
            _currToken = t;
            if (t == JsonToken.VALUE_TRUE) {
                return Boolean.TRUE;
            }
            if (t == JsonToken.VALUE_FALSE) {
                return Boolean.FALSE;
            }
            if (t == JsonToken.START_ARRAY) {
                _streamReadContext = _streamReadContext.createChildArrayContext(_tokenInputRow, _tokenInputCol);
            } else if (t == JsonToken.START_OBJECT) {
                _streamReadContext = _streamReadContext.createChildObjectContext(_tokenInputRow, _tokenInputCol);
            }
            return null;
        }
        JsonToken t = nextToken();
        if (t != null) {
            int id = t.id();
            if (id == ID_TRUE) return Boolean.TRUE;
            if (id == ID_FALSE) return Boolean.FALSE;
        }
        return null;
    }

    /*
    /**********************************************************************
    /* Internal methods, number parsing
    /**********************************************************************
     */

    protected final JsonToken _parseFloatThatStartsWithPeriod(final boolean neg,
            final boolean prependSign)
        throws JacksonException
    {
        // [core#611]: allow optionally leading decimal point
        if (!isEnabled(JsonReadFeature.ALLOW_LEADING_DECIMAL_POINT_FOR_NUMBERS)) {
            return _handleOddValue('.');
        }
        // 26-Jun-2022, tatu: At this point it is assumed that the whole input is
        //    within input buffer so we can "rewind" not just one but two characters
        //    (leading sign, period) within same buffer. Caller must ensure this is
        //    the case.
        //    Little bit suspicious of code paths that would go to "_parseNumber2(...)"
        int startPtr = _inputPtr - 1;
        if (prependSign) {
            --startPtr;
        }
        return _parseFloat(INT_PERIOD, startPtr, _inputPtr, neg, 0);
    }

    /**
     * Initial parsing method for number values. It needs to be able
     * to parse enough input to be able to determine whether the
     * value is to be considered a simple integer value, or a more
     * generic decimal value: latter of which needs to be expressed
     * as a floating point number. The basic rule is that if the number
     * has no fractional or exponential part, it is an integer; otherwise
     * a floating point number.
     *<p>
     * Because much of input has to be processed in any case, no partial
     * parsing is done: all input text will be stored for further
     * processing. However, actual numeric value conversion will be
     * deferred, since it is usually the most complicated and costliest
     * part of processing.
     *
     * @param ch The first non-null digit character of the number to parse
     *
     * @return Type of token decoded, usually {@link JsonToken#VALUE_NUMBER_INT}
     *    or {@link JsonToken#VALUE_NUMBER_FLOAT}
     *
     * @throws WrappedIOException for low-level read issues
     * @throws StreamReadException for decoding problems
     */
    protected final JsonToken _parsePosNumber(int ch) throws JacksonException
    {
        /* Although we will always be complete with respect to textual
         * representation (that is, all characters will be parsed),
         * actual conversion to a number is deferred. Thus, need to
         * note that no representations are valid yet
         */
        int ptr = _inputPtr;
        int startPtr = ptr-1; // to include digit already read
        final int inputLen = _inputEnd;

        // One special case, leading zero(es):
        if (ch == INT_0) {
            return _parseNumber2(false, startPtr);
        }

        /* First, let's see if the whole number is contained within
         * the input buffer unsplit. This should be the common case;
         * and to simplify processing, we will just reparse contents
         * in the alternative case (number split on buffer boundary)
         */

        int intLen = 1; // already got one

        // First let's get the obligatory integer part:
        int_loop:
        while (true) {
            if (ptr >= inputLen) {
                _inputPtr = startPtr;
                return _parseNumber2(false, startPtr);
            }
            ch = (int) _inputBuffer[ptr++];
            if (ch < INT_0 || ch > INT_9) {
                break int_loop;
            }
            ++intLen;
        }
        if (ch == INT_PERIOD || ch == INT_e || ch == INT_E) {
            _inputPtr = ptr;
            return _parseFloat(ch, startPtr, ptr, false, intLen);
        }
        // Got it all: let's add to text buffer for parsing, access
        --ptr; // need to push back following separator
        _inputPtr = ptr;
        // As per #105, need separating space between root values; check here
        if (_streamReadContext.inRoot()) {
            _verifyRootSpace(ch);
        }
        int len = ptr-startPtr;
        _textBuffer.resetWithShared(_inputBuffer, startPtr, len);
        return resetInt(false, intLen);
    }

    private final JsonToken _parseFloat(int ch, int startPtr, int ptr, boolean neg, int intLen)
        throws JacksonException
    {
        final int inputLen = _inputEnd;
        int fractLen = 0;

        // And then see if we get other parts
        if (ch == '.') { // yes, fraction
            fract_loop:
            while (true) {
                if (ptr >= inputLen) {
                    return _parseNumber2(neg, startPtr);
                }
                ch = (int) _inputBuffer[ptr++];
                if (ch < INT_0 || ch > INT_9) {
                    break fract_loop;
                }
                ++fractLen;
            }
            // must be followed by sequence of ints, one minimum
            if (fractLen == 0) {
                if (!isEnabled(JsonReadFeature.ALLOW_TRAILING_DECIMAL_POINT_FOR_NUMBERS)) {
                    _reportUnexpectedNumberChar(ch, "Decimal point not followed by a digit");
                }
            }
        }
        int expLen = 0;
        if (ch == 'e' || ch == 'E') { // and/or exponent
            if (ptr >= inputLen) {
                _inputPtr = startPtr;
                return _parseNumber2(neg, startPtr);
            }
            // Sign indicator?
            ch = (int) _inputBuffer[ptr++];
            if (ch == INT_MINUS || ch == INT_PLUS) { // yup, skip for now
                if (ptr >= inputLen) {
                    _inputPtr = startPtr;
                    return _parseNumber2(neg, startPtr);
                }
                ch = (int) _inputBuffer[ptr++];
            }
            while (ch <= INT_9 && ch >= INT_0) {
                ++expLen;
                if (ptr >= inputLen) {
                    _inputPtr = startPtr;
                    return _parseNumber2(neg, startPtr);
                }
                ch = (int) _inputBuffer[ptr++];
            }
            // must be followed by sequence of ints, one minimum
            if (expLen == 0) {
                _reportUnexpectedNumberChar(ch, "Exponent indicator not followed by a digit");
            }
        }
        --ptr; // need to push back following separator
        _inputPtr = ptr;
        // As per #105, need separating space between root values; check here
        if (_streamReadContext.inRoot()) {
            _verifyRootSpace(ch);
        }
        int len = ptr-startPtr;
        _textBuffer.resetWithShared(_inputBuffer, startPtr, len);
        // And there we have it!
        return resetFloat(neg, intLen, fractLen, expLen);
    }

    private final JsonToken _parseSignedNumber(final boolean negative) throws JacksonException
    {
        int ptr = _inputPtr;
        // 26-Jun-2022, tatu: We always have a sign; positive should be allowed as deviation
        //      But unfortunately that won't yet work
        int startPtr = negative ? ptr-1 : ptr; // to include sign/digit already read
        final int inputEnd = _inputEnd;

        if (ptr >= inputEnd) {
            return _parseNumber2(negative, startPtr);
        }
        int ch = _inputBuffer[ptr++];
        // First check: must have a digit to follow minus sign
        if (ch > INT_9 || ch < INT_0) {
            _inputPtr = ptr;
            if (ch == INT_PERIOD) {
                return _parseFloatThatStartsWithPeriod(negative, true);
            }
            return _handleInvalidNumberStart(ch, negative, true);
        }
        // One special case, leading zero(es):
        if (ch == INT_0) {
            return _parseNumber2(negative, startPtr);
        }
        int intLen = 1; // already got one

        // First let's get the obligatory integer part:
        int_loop:
        while (true) {
            if (ptr >= inputEnd) {
                return _parseNumber2(negative, startPtr);
            }
            ch = (int) _inputBuffer[ptr++];
            if (ch < INT_0 || ch > INT_9) {
                break int_loop;
            }
            ++intLen;
        }

        if (ch == INT_PERIOD || ch == INT_e || ch == INT_E) {
            _inputPtr = ptr;
            return _parseFloat(ch, startPtr, ptr, negative, intLen);
        }
        --ptr;
        _inputPtr = ptr;
        if (_streamReadContext.inRoot()) {
            _verifyRootSpace(ch);
        }
        int len = ptr-startPtr;
        _textBuffer.resetWithShared(_inputBuffer, startPtr, len);
        return resetInt(negative, intLen);
    }

    /**
     * Method called to parse a number, when the primary parse
     * method has failed to parse it, due to it being split on
     * buffer boundary. As a result code is very similar, except
     * that it has to explicitly copy contents to the text buffer
     * instead of just sharing the main input buffer.
     *
     * @param neg Whether number being decoded is negative or not
     * @param startPtr Offset in input buffer for the next character of content
     *
     * @return Type of token decoded, usually {@link JsonToken#VALUE_NUMBER_INT}
     *    or {@link JsonToken#VALUE_NUMBER_FLOAT}
     *
     * @throws WrappedIOException for low-level read issues
     * @throws StreamReadException for decoding problems
     */
    private final JsonToken _parseNumber2(boolean neg, int startPtr) throws JacksonException
    {
        _inputPtr = neg ? (startPtr+1) : startPtr;
        char[] outBuf = _textBuffer.emptyAndGetCurrentSegment();
        int outPtr = 0;

        // Need to prepend sign?
        if (neg) {
            outBuf[outPtr++] = '-';
        }

        // This is the place to do leading-zero check(s) too:
        int intLen = 0;
        char c = (_inputPtr < _inputEnd) ? _inputBuffer[_inputPtr++]
                : getNextChar("No digit following minus sign", JsonToken.VALUE_NUMBER_INT);
        
        if (c == '0') {
            c = _verifyNoLeadingZeroes();
        }
        boolean eof = false;

        // Ok, first the obligatory integer part:
        int_loop:
        while (c >= '0' && c <= '9') {
            ++intLen;
            if (outPtr >= outBuf.length) {
                outBuf = _textBuffer.finishCurrentSegment();
                outPtr = 0;
            }
            outBuf[outPtr++] = c;
            if (_inputPtr >= _inputEnd && !_loadMore()) {
                // EOF is legal for main level int values
                c = CHAR_NULL;
                eof = true;
                break int_loop;
            }
            c = _inputBuffer[_inputPtr++];
        }
        // Also, integer part is not optional
        if (intLen == 0) {
            // [core#611]: allow optionally leading decimal point
            if (!isEnabled(JsonReadFeature.ALLOW_LEADING_DECIMAL_POINT_FOR_NUMBERS)) {
                return _handleInvalidNumberStart(c, neg);
            }
        }

        int fractLen = -1;
        // And then see if we get other parts
        if (c == '.') { // yes, fraction
            fractLen = 0;
            if (outPtr >= outBuf.length) {
                outBuf = _textBuffer.finishCurrentSegment();
                outPtr = 0;
            }
            outBuf[outPtr++] = c;

            fract_loop:
            while (true) {
                if (_inputPtr >= _inputEnd && !_loadMore()) {
                    eof = true;
                    break fract_loop;
                }
                c = _inputBuffer[_inputPtr++];
                if (c < INT_0 || c > INT_9) {
                    break fract_loop;
                }
                ++fractLen;
                if (outPtr >= outBuf.length) {
                    outBuf = _textBuffer.finishCurrentSegment();
                    outPtr = 0;
                }
                outBuf[outPtr++] = c;
            }
            // must be followed by sequence of ints, one minimum
            if (fractLen == 0) {
                if (!isEnabled(JsonReadFeature.ALLOW_TRAILING_DECIMAL_POINT_FOR_NUMBERS)) {
                    _reportUnexpectedNumberChar(c, "Decimal point not followed by a digit");
                }
            }
        }

        int expLen = -1;
        if (c == 'e' || c == 'E') { // exponent?
            expLen = 0;
            if (outPtr >= outBuf.length) {
                outBuf = _textBuffer.finishCurrentSegment();
                outPtr = 0;
            }
            outBuf[outPtr++] = c;
            // Not optional, can require that we get one more char
            c = (_inputPtr < _inputEnd) ? _inputBuffer[_inputPtr++]
                : getNextChar("expected a digit for number exponent", JsonToken.VALUE_NUMBER_FLOAT);
            // Sign indicator?
            if (c == '-' || c == '+') {
                if (outPtr >= outBuf.length) {
                    outBuf = _textBuffer.finishCurrentSegment();
                    outPtr = 0;
                }
                outBuf[outPtr++] = c;
                // Likewise, non optional:
                c = (_inputPtr < _inputEnd) ? _inputBuffer[_inputPtr++]
                    : getNextChar("expected a digit for number exponent", JsonToken.VALUE_NUMBER_FLOAT);
            }

            exp_loop:
            while (c <= INT_9 && c >= INT_0) {
                ++expLen;
                if (outPtr >= outBuf.length) {
                    outBuf = _textBuffer.finishCurrentSegment();
                    outPtr = 0;
                }
                outBuf[outPtr++] = c;
                if (_inputPtr >= _inputEnd && !_loadMore()) {
                    eof = true;
                    break exp_loop;
                }
                c = _inputBuffer[_inputPtr++];
            }
            // must be followed by sequence of ints, one minimum
            if (expLen == 0) {
                _reportUnexpectedNumberChar(c, "Exponent indicator not followed by a digit");
            }
        }

        // Ok; unless we hit end-of-input, need to push last char read back
        if (!eof) {
            --_inputPtr;
            if (_streamReadContext.inRoot()) {
                _verifyRootSpace(c);
            }
        }
        _textBuffer.setCurrentLength(outPtr);

        // And there we have it!
        // 26-Jun-2022, tatu: Careful here, as non-standard numbers can
        //    cause surprises - cannot use plain "reset()" but apply diff logic
        if (fractLen < 0 && expLen < 0) { // integer
            return resetInt(neg, intLen);
        }
        return resetFloat(neg, intLen, fractLen, expLen);
    }

    // Method called when we have seen one zero, and want to ensure
    // it is not followed by another
    private final char _verifyNoLeadingZeroes() throws JacksonException
    {
        // Fast case first:
        if (_inputPtr < _inputEnd) {
            char ch = _inputBuffer[_inputPtr];
            // if not followed by a number (probably '.'); return zero as is, to be included
            if (ch < '0' || ch > '9') {
                return '0';
            }
        }
        // and offline the less common case
        return _verifyNLZ2();
    }

    private char _verifyNLZ2() throws JacksonException
    {
        if (_inputPtr >= _inputEnd && !_loadMore()) {
            return '0';
        }
        char ch = _inputBuffer[_inputPtr];
        if (ch < '0' || ch > '9') {
            return '0';
        }
        if (!isEnabled(JsonReadFeature.ALLOW_LEADING_ZEROS_FOR_NUMBERS)) {
            _reportInvalidNumber("Leading zeroes not allowed");
        }
        // if so, just need to skip either all zeroes (if followed by number); or all but one (if non-number)
        ++_inputPtr; // Leading zero to be skipped
        if (ch == INT_0) {
            while (_inputPtr < _inputEnd || _loadMore()) {
                ch = _inputBuffer[_inputPtr];
                if (ch < '0' || ch > '9') { // followed by non-number; retain one zero
                    return '0';
                }
                ++_inputPtr; // skip previous zero
                if (ch != '0') { // followed by other number; return
                    break;
                }
            }
        }
        return ch;
    }

    // Method called if expected numeric value (due to leading sign) does not
    // look like a number
    protected JsonToken _handleInvalidNumberStart(int ch, boolean negative)
        throws JacksonException
    {
        return _handleInvalidNumberStart(ch, negative, false);
    }

    protected JsonToken _handleInvalidNumberStart(int ch, final boolean negative, final boolean hasSign)
        throws JacksonException
    {
        if (ch == 'I') {
            if (_inputPtr >= _inputEnd) {
                if (!_loadMore()) {
                    _reportInvalidEOFInValue(JsonToken.VALUE_NUMBER_INT);
                }
            }
            ch = _inputBuffer[_inputPtr++];
            if (ch == 'N') {
                String match = negative ? "-INF" :"+INF";
                _matchToken(match, 3);
                if (isEnabled(JsonReadFeature.ALLOW_NON_NUMERIC_NUMBERS)) {
                    return resetAsNaN(match, negative ? Double.NEGATIVE_INFINITY : Double.POSITIVE_INFINITY);
                }
                _reportError("Non-standard token '"+match+"': enable `JsonReadFeature.ALLOW_NON_NUMERIC_NUMBERS` to allow");
            } else if (ch == 'n') {
                String match = negative ? "-Infinity" :"+Infinity";
                _matchToken(match, 3);
                if (isEnabled(JsonReadFeature.ALLOW_NON_NUMERIC_NUMBERS)) {
                    return resetAsNaN(match, negative ? Double.NEGATIVE_INFINITY : Double.POSITIVE_INFINITY);
                }
                _reportError("Non-standard token '"+match+"': enable `JsonReadFeature.ALLOW_NON_NUMERIC_NUMBERS` to allow");
            }
        }
        if (!isEnabled(JsonReadFeature.ALLOW_LEADING_PLUS_SIGN_FOR_NUMBERS) && hasSign && !negative) {
            _reportUnexpectedNumberChar('+', "JSON spec does not allow numbers to have plus signs: enable `JsonReadFeature.ALLOW_LEADING_PLUS_SIGN_FOR_NUMBERS` to allow");
        }
        _reportUnexpectedNumberChar(ch, "expected digit (0-9) to follow minus sign, for valid numeric value");
        return null;
    }

    /**
     * Method called to ensure that a root-value is followed by a space
     * token.
     *<p>
     * NOTE: caller MUST ensure there is at least one character available;
     * and that input pointer is AT given char (not past)
     *
     * @param ch First character of likely white space to skip
     *
     * @throws WrappedIOException for low-level read issues
     * @throws StreamReadException for decoding problems
     */
    private final void _verifyRootSpace(int ch) throws JacksonException
    {
        // caller had pushed it back, before calling; reset
        ++_inputPtr;
        switch (ch) {
        case ' ':
        case '\t':
            return;
        case '\r':
            _skipCR();
            return;
        case '\n':
            ++_currInputRow;
            _currInputRowStart = _inputPtr;
            return;
        }
        _reportMissingRootWS(ch);
    }

    /*
    /**********************************************************************
    /* Internal methods, secondary parsing
    /**********************************************************************
     */

    protected final String _parseName() throws JacksonException
    {
        // First: let's try to see if we have a simple name: one that does
        // not cross input buffer boundary, and does not contain escape sequences.
        int ptr = _inputPtr;
        int hash = _hashSeed;
        final int[] codes = _icLatin1;

        while (ptr < _inputEnd) {
            int ch = _inputBuffer[ptr];
            if (ch < codes.length && codes[ch] != 0) {
                if (ch == '"') {
                    int start = _inputPtr;
                    _inputPtr = ptr+1; // to skip the quote
                    return _symbols.findSymbol(_inputBuffer, start, ptr - start, hash);
                }
                break;
            }
            hash = (hash * CharsToNameCanonicalizer.HASH_MULT) + ch;
            ++ptr;
        }
        int start = _inputPtr;
        _inputPtr = ptr;
        return _parseName2(start, hash, INT_QUOTE);
    }

    private String _parseName2(int startPtr, int hash, int endChar) throws JacksonException
    {
        _textBuffer.resetWithShared(_inputBuffer, startPtr, (_inputPtr - startPtr));

        /* Output pointers; calls will also ensure that the buffer is
         * not shared and has room for at least one more char.
         */
        char[] outBuf = _textBuffer.getCurrentSegment();
        int outPtr = _textBuffer.getCurrentSegmentSize();

        while (true) {
            if (_inputPtr >= _inputEnd) {
                if (!_loadMore()) {
                    _reportInvalidEOF(" in property name", JsonToken.PROPERTY_NAME);
                }
            }
            char c = _inputBuffer[_inputPtr++];
            int i = (int) c;
            if (i <= INT_BACKSLASH) {
                if (i == INT_BACKSLASH) {
                    /* Although chars outside of BMP are to be escaped as
                     * an UTF-16 surrogate pair, does that affect decoding?
                     * For now let's assume it does not.
                     */
                    c = _decodeEscaped();
                } else if (i <= endChar) {
                    if (i == endChar) {
                        break;
                    }
                    if (i < INT_SPACE) {
                        _throwUnquotedSpace(i, "name");
                    }
                }
            }
            hash = (hash * CharsToNameCanonicalizer.HASH_MULT) + c;
            // Ok, let's add char to output:
            outBuf[outPtr++] = c;

            // Need more room?
            if (outPtr >= outBuf.length) {
                outBuf = _textBuffer.finishCurrentSegment();
                outPtr = 0;
            }
        }
        _textBuffer.setCurrentLength(outPtr);
        {
            TextBuffer tb = _textBuffer;
            char[] buf = tb.getTextBuffer();
            int start = tb.getTextOffset();
            int len = tb.size();
            return _symbols.findSymbol(buf, start, len, hash);
        }
    }

    /**
     * Method called when we see non-white space character other
     * than double quote, when expecting an Object property name.
     * In standard mode will just throw an expection; but
     * in non-standard modes may be able to parse name.
     *
     * @param i First not-yet-decoded character of possible "odd name" to decode
     *
     * @return Name decoded, if allowed and successful
     *
     * @throws WrappedIOException for low-level read issues
     * @throws StreamReadException for decoding problems
     */
    protected String _handleOddName(int i) throws JacksonException
    {
        // Allow single quotes?
        if (i == '\'' && isEnabled(JsonReadFeature.ALLOW_SINGLE_QUOTES)) {
            return _parseAposName();
        }
        // Allow unquoted names if feature enabled:
        if (!isEnabled(JsonReadFeature.ALLOW_UNQUOTED_PROPERTY_NAMES)) {
            _reportUnexpectedChar(i, "was expecting double-quote to start property name");
        }
        final int[] codes = CharTypes.getInputCodeLatin1JsNames();
        final int maxCode = codes.length;

        // Also: first char must be a valid name char, but NOT be number
        boolean firstOk;

        if (i < maxCode) { // identifier, or a number ([jackson-core#102])
            firstOk = (codes[i] == 0);
        } else {
            firstOk = Character.isJavaIdentifierPart((char) i);
        }
        if (!firstOk) {
            _reportUnexpectedChar(i, "was expecting either valid name character (for unquoted name) or double-quote (for quoted) to start property name");
        }
        int ptr = _inputPtr;
        int hash = _hashSeed;
        final int inputLen = _inputEnd;

        if (ptr < inputLen) {
            do {
                int ch = _inputBuffer[ptr];
                if (ch < maxCode) {
                    if (codes[ch] != 0) {
                        int start = _inputPtr-1; // -1 to bring back first char
                        _inputPtr = ptr;
                        return _symbols.findSymbol(_inputBuffer, start, ptr - start, hash);
                    }
                } else if (!Character.isJavaIdentifierPart((char) ch)) {
                    int start = _inputPtr-1; // -1 to bring back first char
                    _inputPtr = ptr;
                    return _symbols.findSymbol(_inputBuffer, start, ptr - start, hash);
                }
                hash = (hash * CharsToNameCanonicalizer.HASH_MULT) + ch;
                ++ptr;
            } while (ptr < inputLen);
        }
        int start = _inputPtr-1;
        _inputPtr = ptr;
        return _handleOddName2(start, hash, codes);
    }

    protected String _parseAposName() throws JacksonException
    {
        // Note: mostly copy of _parseName()
        int ptr = _inputPtr;
        int hash = _hashSeed;
        final int inputLen = _inputEnd;

        if (ptr < inputLen) {
            final int[] codes = _icLatin1;
            final int maxCode = codes.length;

            do {
                int ch = _inputBuffer[ptr];
                if (ch == '\'') {
                    int start = _inputPtr;
                    _inputPtr = ptr+1; // to skip the quote
                    return _symbols.findSymbol(_inputBuffer, start, ptr - start, hash);
                }
                if (ch < maxCode && codes[ch] != 0) {
                    break;
                }
                hash = (hash * CharsToNameCanonicalizer.HASH_MULT) + ch;
                ++ptr;
            } while (ptr < inputLen);
        }

        int start = _inputPtr;
        _inputPtr = ptr;

        return _parseName2(start, hash, '\'');
    }

    /**
     * Method for handling cases where first non-space character
     * of an expected value token is not legal for standard JSON content.
     *
     * @param i First undecoded character of possible "odd value" to decode
     *
     * @return Type of value decoded, if allowed and successful
     *
     * @throws WrappedIOException for low-level read issues
     * @throws StreamReadException for decoding problems
     */
    protected JsonToken _handleOddValue(int i) throws JacksonException
    {
        // Most likely an error, unless we are to allow single-quote-strings
        switch (i) {
        case '\'':
            /* Allow single quotes? Unlike with regular Strings, we'll eagerly parse
             * contents; this so that there'sno need to store information on quote char used.
             * Also, no separation to fast/slow parsing; we'll just do
             * one regular (~= slowish) parsing, to keep code simple
             */
            if (isEnabled(JsonReadFeature.ALLOW_SINGLE_QUOTES)) {
                return _handleApos();
            }
            break;
        case ']':
            // 28-Mar-2016: [core#116]: If Feature.ALLOW_MISSING_VALUES is enabled
            //   we may allow "missing values", that is, encountering a trailing
            //   comma or closing marker where value would be expected
            if (!_streamReadContext.inArray()) {
                break;
            }
            // fall through
        case ',':
            // 11-May-2020, tatu: [core#616] No commas in root level
            if (!_streamReadContext.inRoot()) {
                if ((_formatReadFeatures & FEAT_MASK_ALLOW_MISSING) != 0) {
                    --_inputPtr;
                    return JsonToken.VALUE_NULL;
                }
            }
            break;
        case 'N':
            _matchToken("NaN", 1);
            if (isEnabled(JsonReadFeature.ALLOW_NON_NUMERIC_NUMBERS)) {
                return resetAsNaN("NaN", Double.NaN);
            }
            _reportError("Non-standard token 'NaN': enable `JsonReadFeature.ALLOW_NON_NUMERIC_NUMBERS` to allow");
            break;
        case 'I':
            _matchToken("Infinity", 1);
            if (isEnabled(JsonReadFeature.ALLOW_NON_NUMERIC_NUMBERS)) {
                return resetAsNaN("Infinity", Double.POSITIVE_INFINITY);
            }
            _reportError("Non-standard token 'Infinity': enable `JsonReadFeature.ALLOW_NON_NUMERIC_NUMBERS` to allow");
            break;
        case '+': // note: '-' is taken as number
            if (_inputPtr >= _inputEnd) {
                if (!_loadMore()) {
                    _reportInvalidEOFInValue(JsonToken.VALUE_NUMBER_INT);
                }
            }
            return _handleInvalidNumberStart(_inputBuffer[_inputPtr++], false, true);
        }
        // [core#77] Try to decode most likely token
        if (Character.isJavaIdentifierStart(i)) {
            _reportInvalidToken(""+((char) i), _validJsonTokenList());
        }
        // but if it doesn't look like a token:
        _reportUnexpectedChar(i, "expected a valid value "+_validJsonValueList());
        return null;
    }

    protected JsonToken _handleApos() throws JacksonException
    {
        char[] outBuf = _textBuffer.emptyAndGetCurrentSegment();
        int outPtr = _textBuffer.getCurrentSegmentSize();

        while (true) {
            if (_inputPtr >= _inputEnd) {
                if (!_loadMore()) {
                    _reportInvalidEOF(": was expecting closing quote for a string value",
                            JsonToken.VALUE_STRING);
                }
            }
            char c = _inputBuffer[_inputPtr++];
            int i = (int) c;
            if (i <= '\\') {
                if (i == '\\') {
                    // Although chars outside of BMP are to be escaped as
                    // an UTF-16 surrogate pair, does that affect decoding?
                    // For now let's assume it does not.
                    c = _decodeEscaped();
                } else if (i <= '\'') {
                    if (i == '\'') {
                        break;
                    }
                    if (i < INT_SPACE) {
                        _throwUnquotedSpace(i, "string value");
                    }
                }
            }
            // Need more room?
            if (outPtr >= outBuf.length) {
                outBuf = _textBuffer.finishCurrentSegment();
                outPtr = 0;
            }
            // Ok, let's add char to output:
            outBuf[outPtr++] = c;
        }
        _textBuffer.setCurrentLength(outPtr);
        return JsonToken.VALUE_STRING;
    }

    private String _handleOddName2(int startPtr, int hash, int[] codes) throws JacksonException
    {
        _textBuffer.resetWithShared(_inputBuffer, startPtr, (_inputPtr - startPtr));
        char[] outBuf = _textBuffer.getCurrentSegment();
        int outPtr = _textBuffer.getCurrentSegmentSize();
        final int maxCode = codes.length;

        while (true) {
            if (_inputPtr >= _inputEnd) {
                if (!_loadMore()) { // acceptable for now (will error out later)
                    break;
                }
            }
            char c = _inputBuffer[_inputPtr];
            int i = (int) c;
            if (i < maxCode) {
                if (codes[i] != 0) {
                    break;
                }
            } else if (!Character.isJavaIdentifierPart(c)) {
                break;
            }
            ++_inputPtr;
            hash = (hash * CharsToNameCanonicalizer.HASH_MULT) + i;
            // Ok, let's add char to output:
            outBuf[outPtr++] = c;

            // Need more room?
            if (outPtr >= outBuf.length) {
                outBuf = _textBuffer.finishCurrentSegment();
                outPtr = 0;
            }
        }
        _textBuffer.setCurrentLength(outPtr);
        {
            TextBuffer tb = _textBuffer;
            char[] buf = tb.getTextBuffer();
            int start = tb.getTextOffset();
            int len = tb.size();

            return _symbols.findSymbol(buf, start, len, hash);
        }
    }

    protected final void _finishString() throws JacksonException
    {
        /* First: let's try to see if we have simple String value: one
         * that does not cross input buffer boundary, and does not
         * contain escape sequences.
         */
        int ptr = _inputPtr;
        final int inputLen = _inputEnd;

        if (ptr < inputLen) {
            final int[] codes = _icLatin1;
            final int maxCode = codes.length;

            do {
                int ch = _inputBuffer[ptr];
                if (ch < maxCode && codes[ch] != 0) {
                    if (ch == '"') {
                        _textBuffer.resetWithShared(_inputBuffer, _inputPtr, (ptr-_inputPtr));
                        _inputPtr = ptr+1;
                        // Yes, we got it all
                        return;
                    }
                    break;
                }
                ++ptr;
            } while (ptr < inputLen);
        }

        // Either ran out of input, or bumped into an escape sequence...
        _textBuffer.resetWithCopy(_inputBuffer, _inputPtr, (ptr-_inputPtr));
        _inputPtr = ptr;
        _finishString2();
    }

    protected void _finishString2() throws JacksonException
    {
        char[] outBuf = _textBuffer.getCurrentSegment();
        int outPtr = _textBuffer.getCurrentSegmentSize();
        final int[] codes = _icLatin1;
        final int maxCode = codes.length;

        while (true) {
            if (_inputPtr >= _inputEnd) {
                if (!_loadMore()) {
                    _reportInvalidEOF(": was expecting closing quote for a string value",
                            JsonToken.VALUE_STRING);
                }
            }
            char c = _inputBuffer[_inputPtr++];
            int i = (int) c;
            if (i < maxCode && codes[i] != 0) {
                if (i == INT_QUOTE) {
                    break;
                } else if (i == INT_BACKSLASH) {
                    /* Although chars outside of BMP are to be escaped as
                     * an UTF-16 surrogate pair, does that affect decoding?
                     * For now let's assume it does not.
                     */
                    c = _decodeEscaped();
                } else if (i < INT_SPACE) {
                    _throwUnquotedSpace(i, "string value");
                } // anything else?
            }
            // Need more room?
            if (outPtr >= outBuf.length) {
                outBuf = _textBuffer.finishCurrentSegment();
                outPtr = 0;
            }
            // Ok, let's add char to output:
            outBuf[outPtr++] = c;
        }
        _textBuffer.setCurrentLength(outPtr);
    }

    /**
     * Method called to skim through rest of unparsed String value,
     * if it is not needed. This can be done bit faster if contents
     * need not be stored for future access.
     *
     * @throws WrappedIOException for low-level read issues
     * @throws StreamReadException for decoding problems
     */
    protected final void _skipString() throws JacksonException
    {
        _tokenIncomplete = false;

        int inPtr = _inputPtr;
        int inLen = _inputEnd;
        char[] inBuf = _inputBuffer;

        while (true) {
            if (inPtr >= inLen) {
                _inputPtr = inPtr;
                if (!_loadMore()) {
                    _reportInvalidEOF(": was expecting closing quote for a string value",
                            JsonToken.VALUE_STRING);
                }
                inPtr = _inputPtr;
                inLen = _inputEnd;
            }
            char c = inBuf[inPtr++];
            int i = (int) c;
            if (i <= INT_BACKSLASH) {
                if (i == INT_BACKSLASH) {
                    // Although chars outside of BMP are to be escaped as an UTF-16 surrogate pair,
                    // does that affect decoding? For now let's assume it does not.
                    _inputPtr = inPtr;
                    /*c = */ _decodeEscaped();
                    inPtr = _inputPtr;
                    inLen = _inputEnd;
                } else if (i <= INT_QUOTE) {
                    if (i == INT_QUOTE) {
                        _inputPtr = inPtr;
                        break;
                    }
                    if (i < INT_SPACE) {
                        _inputPtr = inPtr;
                        _throwUnquotedSpace(i, "string value");
                    }
                }
            }
        }
    }

    /*
    /**********************************************************************
    /* Internal methods, other parsing
    /**********************************************************************
     */

    // We actually need to check the character value here
    // (to see if we have \n following \r).
    protected final void _skipCR() throws JacksonException {
        if (_inputPtr < _inputEnd || _loadMore()) {
            if (_inputBuffer[_inputPtr] == '\n') {
                ++_inputPtr;
            }
        }
        ++_currInputRow;
        _currInputRowStart = _inputPtr;
    }

    private final int _skipColon() throws JacksonException
    {
        if ((_inputPtr + 4) >= _inputEnd) {
            return _skipColon2(false);
        }
        char c = _inputBuffer[_inputPtr];
        if (c == ':') { // common case, no leading space
            int i = _inputBuffer[++_inputPtr];
            if (i > INT_SPACE) { // nor trailing
                if (i == INT_SLASH || i == INT_HASH) {
                    return _skipColon2(true);
                }
                ++_inputPtr;
                return i;
            }
            if (i == INT_SPACE || i == INT_TAB) {
                i = (int) _inputBuffer[++_inputPtr];
                if (i > INT_SPACE) {
                    if (i == INT_SLASH || i == INT_HASH) {
                        return _skipColon2(true);
                    }
                    ++_inputPtr;
                    return i;
                }
            }
            return _skipColon2(true); // true -> skipped colon
        }
        if (c == ' ' || c == '\t') {
            c = _inputBuffer[++_inputPtr];
        }
        if (c == ':') {
            int i = _inputBuffer[++_inputPtr];
            if (i > INT_SPACE) {
                if (i == INT_SLASH || i == INT_HASH) {
                    return _skipColon2(true);
                }
                ++_inputPtr;
                return i;
            }
            if (i == INT_SPACE || i == INT_TAB) {
                i = (int) _inputBuffer[++_inputPtr];
                if (i > INT_SPACE) {
                    if (i == INT_SLASH || i == INT_HASH) {
                        return _skipColon2(true);
                    }
                    ++_inputPtr;
                    return i;
                }
            }
            return _skipColon2(true);
        }
        return _skipColon2(false);
    }

    private final int _skipColon2(boolean gotColon) throws JacksonException
    {
        while (_inputPtr < _inputEnd || _loadMore()) {
            int i = (int) _inputBuffer[_inputPtr++];
            if (i > INT_SPACE) {
                if (i == INT_SLASH) {
                    _skipComment();
                    continue;
                }
                if (i == INT_HASH) {
                    if (_skipYAMLComment()) {
                        continue;
                    }
                }
                if (gotColon) {
                    return i;
                }
                if (i != INT_COLON) {
                    _reportUnexpectedChar(i, "was expecting a colon to separate property name and value");
                }
                gotColon = true;
                continue;
            }
            if (i < INT_SPACE) {
                if (i == INT_LF) {
                    ++_currInputRow;
                    _currInputRowStart = _inputPtr;
                } else if (i == INT_CR) {
                    _skipCR();
                } else if (i != INT_TAB) {
                    _throwInvalidSpace(i);
                }
            }
        }
        _reportInvalidEOF(" within/between "+_streamReadContext.typeDesc()+" entries",
                null);
        return -1;
    }

    // Variant called when we know there's at least 4 more bytes available
    private final int _skipColonFast(int ptr) throws JacksonException
    {
        int i = (int) _inputBuffer[ptr++];
        if (i == INT_COLON) { // common case, no leading space
            i = _inputBuffer[ptr++];
            if (i > INT_SPACE) { // nor trailing
                if (i != INT_SLASH && i != INT_HASH) {
                    _inputPtr = ptr;
                    return i;
                }
            } else if (i == INT_SPACE || i == INT_TAB) {
                i = (int) _inputBuffer[ptr++];
                if (i > INT_SPACE) {
                    if (i != INT_SLASH && i != INT_HASH) {
                        _inputPtr = ptr;
                        return i;
                    }
                }
            }
            _inputPtr = ptr-1;
            return _skipColon2(true); // true -> skipped colon
        }
        if (i == INT_SPACE || i == INT_TAB) {
            i = _inputBuffer[ptr++];
        }
        boolean gotColon = (i == INT_COLON);
        if (gotColon) {
            i = _inputBuffer[ptr++];
            if (i > INT_SPACE) {
                if (i != INT_SLASH && i != INT_HASH) {
                    _inputPtr = ptr;
                    return i;
                }
            } else if (i == INT_SPACE || i == INT_TAB) {
                i = (int) _inputBuffer[ptr++];
                if (i > INT_SPACE) {
                    if (i != INT_SLASH && i != INT_HASH) {
                        _inputPtr = ptr;
                        return i;
                    }
                }
            }
        }
        _inputPtr = ptr-1;
        return _skipColon2(gotColon);
    }

    // Primary loop: no reloading, comment handling
    private final int _skipComma(int i) throws JacksonException
    {
        if (i != INT_COMMA) {
            _reportUnexpectedChar(i, "was expecting comma to separate "+_streamReadContext.typeDesc()+" entries");
        }
        while (_inputPtr < _inputEnd) {
            i = (int) _inputBuffer[_inputPtr++];
            if (i > INT_SPACE) {
                if (i == INT_SLASH || i == INT_HASH) {
                    --_inputPtr;
                    return _skipAfterComma2();
                }
                return i;
            }
            if (i < INT_SPACE) {
                if (i == INT_LF) {
                    ++_currInputRow;
                    _currInputRowStart = _inputPtr;
                } else if (i == INT_CR) {
                    _skipCR();
                } else if (i != INT_TAB) {
                    _throwInvalidSpace(i);
                }
            }
        }
        return _skipAfterComma2();
    }

    private final int _skipAfterComma2() throws JacksonException
    {
        while (_inputPtr < _inputEnd || _loadMore()) {
            int i = (int) _inputBuffer[_inputPtr++];
            if (i > INT_SPACE) {
                if (i == INT_SLASH) {
                    _skipComment();
                    continue;
                }
                if (i == INT_HASH) {
                    if (_skipYAMLComment()) {
                        continue;
                    }
                }
                return i;
            }
            if (i < INT_SPACE) {
                if (i == INT_LF) {
                    ++_currInputRow;
                    _currInputRowStart = _inputPtr;
                } else if (i == INT_CR) {
                    _skipCR();
                } else if (i != INT_TAB) {
                    _throwInvalidSpace(i);
                }
            }
        }
        throw _constructReadException("Unexpected end-of-input within/between "+_streamReadContext.typeDesc()+" entries");
    }

    private final int _skipWSOrEnd() throws JacksonException
    {
        // Let's handle first character separately since it is likely that
        // it is either non-whitespace; or we have longer run of white space
        if (_inputPtr >= _inputEnd) {
            if (!_loadMore()) {
                return _eofAsNextChar();
            }
        }
        int i = _inputBuffer[_inputPtr++];
        if (i > INT_SPACE) {
            if (i == INT_SLASH || i == INT_HASH) {
                --_inputPtr;
                return _skipWSOrEnd2();
            }
            return i;
        }
        if (i != INT_SPACE) {
            if (i == INT_LF) {
                ++_currInputRow;
                _currInputRowStart = _inputPtr;
            } else if (i == INT_CR) {
                _skipCR();
            } else if (i != INT_TAB) {
                _throwInvalidSpace(i);
            }
        }

        while (_inputPtr < _inputEnd) {
            i = (int) _inputBuffer[_inputPtr++];
            if (i > INT_SPACE) {
                if (i == INT_SLASH || i == INT_HASH) {
                    --_inputPtr;
                    return _skipWSOrEnd2();
                }
                return i;
            }
            if (i != INT_SPACE) {
                if (i == INT_LF) {
                    ++_currInputRow;
                    _currInputRowStart = _inputPtr;
                } else if (i == INT_CR) {
                    _skipCR();
                } else if (i != INT_TAB) {
                    _throwInvalidSpace(i);
                }
            }
        }
        return _skipWSOrEnd2();
    }

    private int _skipWSOrEnd2() throws JacksonException
    {
        while (true) {
            if (_inputPtr >= _inputEnd) {
                if (!_loadMore()) { // We ran out of input...
                    return _eofAsNextChar();
                }
            }
            int i = (int) _inputBuffer[_inputPtr++];
            if (i > INT_SPACE) {
                if (i == INT_SLASH) {
                    _skipComment();
                    continue;
                }
                if (i == INT_HASH) {
                    if (_skipYAMLComment()) {
                        continue;
                    }
                }
                return i;
            } else if (i != INT_SPACE) {
                if (i == INT_LF) {
                    ++_currInputRow;
                    _currInputRowStart = _inputPtr;
                } else if (i == INT_CR) {
                    _skipCR();
                } else if (i != INT_TAB) {
                    _throwInvalidSpace(i);
                }
            }
        }
    }

    private void _skipComment() throws JacksonException
    {
        if (!isEnabled(JsonReadFeature.ALLOW_JAVA_COMMENTS)) {
            _reportUnexpectedChar('/', "maybe a (non-standard) comment? (not recognized as one since Feature 'ALLOW_COMMENTS' not enabled for parser)");
        }
        // First: check which comment (if either) it is:
        if (_inputPtr >= _inputEnd && !_loadMore()) {
            _reportInvalidEOF(" in a comment", null);
        }
        char c = _inputBuffer[_inputPtr++];
        if (c == '/') {
            _skipLine();
        } else if (c == '*') {
            _skipCComment();
        } else {
            _reportUnexpectedChar(c, "was expecting either '*' or '/' for a comment");
        }
    }

    private void _skipCComment() throws JacksonException
    {
        // Ok: need the matching '*/'
        while ((_inputPtr < _inputEnd) || _loadMore()) {
            int i = (int) _inputBuffer[_inputPtr++];
            if (i <= '*') {
                if (i == '*') { // end?
                    if ((_inputPtr >= _inputEnd) && !_loadMore()) {
                        break;
                    }
                    if (_inputBuffer[_inputPtr] == INT_SLASH) {
                        ++_inputPtr;
                        return;
                    }
                    continue;
                }
                if (i < INT_SPACE) {
                    if (i == INT_LF) {
                        ++_currInputRow;
                        _currInputRowStart = _inputPtr;
                    } else if (i == INT_CR) {
                        _skipCR();
                    } else if (i != INT_TAB) {
                        _throwInvalidSpace(i);
                    }
                }
            }
        }
        _reportInvalidEOF(" in a comment", null);
    }

    private boolean _skipYAMLComment() throws JacksonException
    {
        if (!isEnabled(JsonReadFeature.ALLOW_YAML_COMMENTS)) {
            return false;
        }
        _skipLine();
        return true;
    }

    private void _skipLine() throws JacksonException
    {
        // Ok: need to find EOF or linefeed
        while ((_inputPtr < _inputEnd) || _loadMore()) {
            int i = (int) _inputBuffer[_inputPtr++];
            if (i < INT_SPACE) {
                if (i == INT_LF) {
                    ++_currInputRow;
                    _currInputRowStart = _inputPtr;
                    break;
                } else if (i == INT_CR) {
                    _skipCR();
                    break;
                } else if (i != INT_TAB) {
                    _throwInvalidSpace(i);
                }
            }
        }
    }

    @Override
    protected char _decodeEscaped() throws JacksonException
    {
        if (_inputPtr >= _inputEnd) {
            if (!_loadMore()) {
                _reportInvalidEOF(" in character escape sequence", JsonToken.VALUE_STRING);
            }
        }
        char c = _inputBuffer[_inputPtr++];

        switch ((int) c) {
            // First, ones that are mapped
        case 'b':
            return '\b';
        case 't':
            return '\t';
        case 'n':
            return '\n';
        case 'f':
            return '\f';
        case 'r':
            return '\r';

            // And these are to be returned as they are
        case '"':
        case '/':
        case '\\':
            return c;

        case 'u': // and finally hex-escaped
            break;

        default:
            return _handleUnrecognizedCharacterEscape(c);
        }

        // Ok, a hex escape. Need 4 characters
        int value = 0;
        for (int i = 0; i < 4; ++i) {
            if (_inputPtr >= _inputEnd) {
                if (!_loadMore()) {
                    _reportInvalidEOF(" in character escape sequence", JsonToken.VALUE_STRING);
                }
            }
            int ch = (int) _inputBuffer[_inputPtr++];
            int digit = CharTypes.charToHex(ch);
            if (digit < 0) {
                _reportUnexpectedChar(ch, "expected a hex-digit for character escape sequence");
            }
            value = (value << 4) | digit;
        }
        return (char) value;
    }

    private final void _matchTrue() throws JacksonException {
        int ptr = _inputPtr;
        if ((ptr + 3) < _inputEnd) {
            final char[] b = _inputBuffer;
            if (b[ptr] == 'r' && b[++ptr] == 'u' && b[++ptr] == 'e') {
                char c = b[++ptr];
                if (c < '0' || c == ']' || c == '}') { // expected/allowed chars
                    _inputPtr = ptr;
                    return;
                }
            }
        }
        // buffer boundary, or problem, offline
        _matchToken("true", 1);
    }

    private final void _matchFalse() throws JacksonException {
        int ptr = _inputPtr;
        if ((ptr + 4) < _inputEnd) {
            final char[] b = _inputBuffer;
            if (b[ptr] == 'a' && b[++ptr] == 'l' && b[++ptr] == 's' && b[++ptr] == 'e') {
                char c = b[++ptr];
                if (c < '0' || c == ']' || c == '}') { // expected/allowed chars
                    _inputPtr = ptr;
                    return;
                }
            }
        }
        // buffer boundary, or problem, offline
        _matchToken("false", 1);
    }

    private final void _matchNull() throws JacksonException {
        int ptr = _inputPtr;
        if ((ptr + 3) < _inputEnd) {
            final char[] b = _inputBuffer;
            if (b[ptr] == 'u' && b[++ptr] == 'l' && b[++ptr] == 'l') {
                char c = b[++ptr];
                if (c < '0' || c == ']' || c == '}') { // expected/allowed chars
                    _inputPtr = ptr;
                    return;
                }
            }
        }
        // buffer boundary, or problem, offline
        _matchToken("null", 1);
    }

    // Helper method for checking whether input matches expected token
    protected final void _matchToken(String matchStr, int i) throws JacksonException
    {
        final int len = matchStr.length();
        if ((_inputPtr + len) >= _inputEnd) {
            _matchToken2(matchStr, i);
            return;
        }

        do {
            if (_inputBuffer[_inputPtr] != matchStr.charAt(i)) {
                _reportInvalidToken(matchStr.substring(0, i));
            }
            ++_inputPtr;
        } while (++i < len);
        int ch = _inputBuffer[_inputPtr];
        if (ch >= '0' && ch != ']' && ch != '}') { // expected/allowed chars
            _checkMatchEnd(matchStr, i, ch);
        }
    }

    private final void _matchToken2(String matchStr, int i) throws JacksonException
    {
        final int len = matchStr.length();
        do {
            if (((_inputPtr >= _inputEnd) && !_loadMore())
                ||  (_inputBuffer[_inputPtr] != matchStr.charAt(i))) {
                _reportInvalidToken(matchStr.substring(0, i));
            }
            ++_inputPtr;
        } while (++i < len);
    
        // but let's also ensure we either get EOF, or non-alphanum char...
        if (_inputPtr >= _inputEnd && !_loadMore()) {
            return;
        }
        int ch = _inputBuffer[_inputPtr];
        if (ch >= '0' && ch != ']' && ch != '}') { // expected/allowed chars
            _checkMatchEnd(matchStr, i, ch);
        }
    }

    private final void _checkMatchEnd(String matchStr, int i, int c) throws JacksonException {
        // but actually only alphanums are problematic
        char ch = (char) c;
        if (Character.isJavaIdentifierPart(ch)) {
            _reportInvalidToken(matchStr.substring(0, i));
        }
    }

    /*
    /**********************************************************************
    /* Binary access
    /**********************************************************************
     */

    /**
     * Efficient handling for incremental parsing of base64-encoded
     * textual content.
     *
     * @param b64variant Type of base64 encoding expected in context
     *
     * @return Fully decoded value of base64 content
     *
     * @throws WrappedIOException for low-level read issues
     * @throws StreamReadException for decoding problems
     */
    @SuppressWarnings("resource")
    protected byte[] _decodeBase64(Base64Variant b64variant) throws JacksonException
    {
        ByteArrayBuilder builder = _getByteArrayBuilder();

        //main_loop:
        while (true) {
            // first, we'll skip preceding white space, if any
            char ch;
            do {
                if (_inputPtr >= _inputEnd) {
                    _loadMoreGuaranteed();
                }
                ch = _inputBuffer[_inputPtr++];
            } while (ch <= INT_SPACE);
            int bits = b64variant.decodeBase64Char(ch);
            if (bits < 0) {
                if (ch == '"') { // reached the end, fair and square?
                    return builder.toByteArray();
                }
                bits = _decodeBase64Escape(b64variant, ch, 0);
                if (bits < 0) { // white space to skip
                    continue;
                }
            }
            int decodedData = bits;

            // then second base64 char; can't get padding yet, nor ws

            if (_inputPtr >= _inputEnd) {
                _loadMoreGuaranteed();
            }
            ch = _inputBuffer[_inputPtr++];
            bits = b64variant.decodeBase64Char(ch);
            if (bits < 0) {
                bits = _decodeBase64Escape(b64variant, ch, 1);
            }
            decodedData = (decodedData << 6) | bits;

            // third base64 char; can be padding, but not ws
            if (_inputPtr >= _inputEnd) {
                _loadMoreGuaranteed();
            }
            ch = _inputBuffer[_inputPtr++];
            bits = b64variant.decodeBase64Char(ch);

            // First branch: can get padding (-> 1 byte)
            if (bits < 0) {
                if (bits != Base64Variant.BASE64_VALUE_PADDING) {
                    // as per [JACKSON-631], could also just be 'missing'  padding
                    if (ch == '"') {
                        decodedData >>= 4;
                        builder.append(decodedData);
                        if (b64variant.usesPadding()) {
                            --_inputPtr; // to keep parser state bit more consistent
                            _handleBase64MissingPadding(b64variant);
                        }
                        return builder.toByteArray();
                    }
                    bits = _decodeBase64Escape(b64variant, ch, 2);
                }
                if (bits == Base64Variant.BASE64_VALUE_PADDING) {
                    // Ok, must get more padding chars, then
                    if (_inputPtr >= _inputEnd) {
                        _loadMoreGuaranteed();
                    }
                    ch = _inputBuffer[_inputPtr++];
                    if (!b64variant.usesPaddingChar(ch)) {
                        if (_decodeBase64Escape(b64variant, ch, 3) != Base64Variant.BASE64_VALUE_PADDING) {
                            _reportInvalidBase64Char(b64variant, ch, 3, "expected padding character '"+b64variant.getPaddingChar()+"'");
                        }
                    }
                    // Got 12 bits, only need 8, need to shift
                    decodedData >>= 4;
                    builder.append(decodedData);
                    continue;
                }
                // otherwise we got escaped other char, to be processed below
            }
            // Nope, 2 or 3 bytes
            decodedData = (decodedData << 6) | bits;
            // fourth and last base64 char; can be padding, but not ws
            if (_inputPtr >= _inputEnd) {
                _loadMoreGuaranteed();
            }
            ch = _inputBuffer[_inputPtr++];
            bits = b64variant.decodeBase64Char(ch);
            if (bits < 0) {
                if (bits != Base64Variant.BASE64_VALUE_PADDING) {
                    // as per [JACKSON-631], could also just be 'missing'  padding
                    if (ch == '"') {
                        decodedData >>= 2;
                        builder.appendTwoBytes(decodedData);
                        if (b64variant.usesPadding()) {
                            --_inputPtr; // to keep parser state bit more consistent
                            _handleBase64MissingPadding(b64variant);
                        }
                        return builder.toByteArray();
                    }
                    bits = _decodeBase64Escape(b64variant, ch, 3);
                }
                if (bits == Base64Variant.BASE64_VALUE_PADDING) {
                    // With padding we only get 2 bytes; but we have
                    // to shift it a bit so it is identical to triplet
                    // case with partial output.
                    // 3 chars gives 3x6 == 18 bits, of which 2 are
                    // dummies, need to discard:
                    decodedData >>= 2;
                    builder.appendTwoBytes(decodedData);
                    continue;
                }
                // otherwise we got escaped other char, to be processed below
            }
            // otherwise, our triplet is now complete
            decodedData = (decodedData << 6) | bits;
            builder.appendThreeBytes(decodedData);
        }
    }

    /*
    /**********************************************************************
    /* Internal methods, location updating
    /**********************************************************************
     */

    @Override
    public JsonLocation currentTokenLocation()
    {
        if (_currToken == JsonToken.PROPERTY_NAME) {
            long total = _currInputProcessed + (_nameStartOffset-1);
            return new JsonLocation(_contentReference(),
                    -1L, total, _nameStartRow, _nameStartCol);
        }
        return new JsonLocation(_contentReference(),
                -1L, _tokenInputTotal-1, _tokenInputRow, _tokenInputCol);
    }

    @Override
    public JsonLocation currentLocation() {
        final int col = _inputPtr - _currInputRowStart + 1; // 1-based
        return new JsonLocation(_contentReference(),
                -1L, _currInputProcessed + _inputPtr,
                _currInputRow, col);
    }

    // @since 2.7
    private final void _updateLocation()
    {
        int ptr = _inputPtr;
        _tokenInputTotal = _currInputProcessed + ptr;
        _tokenInputRow = _currInputRow;
        _tokenInputCol = ptr - _currInputRowStart;
    }

    // @since 2.7
    private final void _updateNameLocation()
    {
        int ptr = _inputPtr;
        _nameStartOffset = ptr;
        _nameStartRow = _currInputRow;
        _nameStartCol = ptr - _currInputRowStart;
    }

    /*
    /**********************************************************************
    /* Error reporting
    /**********************************************************************
     */

    protected void _reportInvalidToken(String matchedPart) throws JacksonException {
        _reportInvalidToken(matchedPart, _validJsonTokenList());
    }

    protected void _reportInvalidToken(String matchedPart, String msg) throws JacksonException
    {
        /* Let's just try to find what appears to be the token, using
         * regular Java identifier character rules. It's just a heuristic,
         * nothing fancy here.
         */
        StringBuilder sb = new StringBuilder(matchedPart);
        while ((_inputPtr < _inputEnd) || _loadMore()) {
            char c = _inputBuffer[_inputPtr];
            if (!Character.isJavaIdentifierPart(c)) {
                break;
            }
            ++_inputPtr;
            sb.append(c);
            if (sb.length() >= MAX_ERROR_TOKEN_LENGTH) {
                sb.append("...");
                break;
            }
        }
        throw _constructReadException("Unrecognized token '%s': was expecting %s", sb, msg);
    }

    /*
    /**********************************************************************
    /* Internal methods, other
    /**********************************************************************
     */

    private void _closeScope(int i) throws StreamReadException
    {
        if (i == INT_RBRACKET) {
            _updateLocation();
            if (!_streamReadContext.inArray()) {
                _reportMismatchedEndMarker(i, '}');
            }
            _streamReadContext = _streamReadContext.clearAndGetParent();
            _currToken = JsonToken.END_ARRAY;
        }
        if (i == INT_RCURLY) {
            _updateLocation();
            if (!_streamReadContext.inObject()) {
                _reportMismatchedEndMarker(i, ']');
            }
            _streamReadContext = _streamReadContext.clearAndGetParent();
            _currToken = JsonToken.END_OBJECT;
        }
    }
}<|MERGE_RESOLUTION|>--- conflicted
+++ resolved
@@ -180,16 +180,7 @@
 
     @Override public Object streamReadInputSource() { return _reader; }
 
-<<<<<<< HEAD
     protected char getNextChar(String eofMsg, JsonToken forToken) throws JacksonException {
-=======
-    @Deprecated // since 2.8
-    protected char getNextChar(String eofMsg) throws IOException {
-        return getNextChar(eofMsg, null);
-    }
-
-    protected char getNextChar(String eofMsg, JsonToken forToken) throws IOException {
->>>>>>> 0f31d73b
         if (_inputPtr >= _inputEnd) {
             if (!_loadMore()) {
                 _reportInvalidEOF(eofMsg, forToken);
@@ -1560,7 +1551,7 @@
         int intLen = 0;
         char c = (_inputPtr < _inputEnd) ? _inputBuffer[_inputPtr++]
                 : getNextChar("No digit following minus sign", JsonToken.VALUE_NUMBER_INT);
-        
+
         if (c == '0') {
             c = _verifyNoLeadingZeroes();
         }
