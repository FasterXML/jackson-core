--- conflicted
+++ resolved
@@ -14,17 +14,16 @@
 === Releases ===
 ------------------------------------------------------------------------
 
-<<<<<<< HEAD
 2.20.0 (not yet released)
 
 -
-=======
+
 2.19.1 (not yet relesed)
 
 #1425: `JsonPointer.head()` throws `StringIndexOutOfBoundsException` for
   valid JSON Pointers
  (reported by @sergeykad)
->>>>>>> 502da07a
+
 
 2.19.0 (24-Apr-2025)
 
