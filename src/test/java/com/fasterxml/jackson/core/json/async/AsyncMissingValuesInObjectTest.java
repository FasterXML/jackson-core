package com.fasterxml.jackson.core.json.async;

import java.io.IOException;
import java.util.*;

import org.junit.Test;
import org.junit.runner.RunWith;
import org.junit.runners.Parameterized;

<<<<<<< HEAD
import com.fasterxml.jackson.core.JsonParseException;
import com.fasterxml.jackson.core.JsonParser;
import com.fasterxml.jackson.core.JsonToken;
import com.fasterxml.jackson.core.JsonParser.Feature;
import com.fasterxml.jackson.core.async.AsyncTestBase;
import com.fasterxml.jackson.core.json.JsonFactory;
import com.fasterxml.jackson.core.json.JsonFactoryBuilder;
=======
import com.fasterxml.jackson.core.*;
import com.fasterxml.jackson.core.async.AsyncTestBase;
import com.fasterxml.jackson.core.json.JsonReadFeature;
>>>>>>> 8fd31aac
import com.fasterxml.jackson.core.testsupport.AsyncReaderWrapper;

@RunWith(Parameterized.class)
public class AsyncMissingValuesInObjectTest extends AsyncTestBase
{
    private JsonFactory factory;
    private HashSet<JsonReadFeature> features;

<<<<<<< HEAD
    public AsyncMissingValuesInObjectTest(Collection<JsonParser.Feature> features) {
        this.features = new HashSet<JsonParser.Feature>(features);
        JsonFactoryBuilder b = JsonFactory.builder();
        for (JsonParser.Feature feature : features) {
            b = b.enable(feature);
        }
        this.factory = b.build();
=======
    public AsyncMissingValuesInObjectTest(Collection<JsonReadFeature> features) {
        this.features = new HashSet<JsonReadFeature>(features);
        JsonFactoryBuilder b = (JsonFactoryBuilder) JsonFactory.builder();
        for (JsonReadFeature feature : features) {
            b = b.enable(feature);
        }
        factory = b.build();
>>>>>>> 8fd31aac
    }

    @Parameterized.Parameters(name = "Features {0}")
    public static Collection<EnumSet<JsonReadFeature>> getTestCases()
    {
        List<EnumSet<JsonReadFeature>> cases = new ArrayList<EnumSet<JsonReadFeature>>();
        cases.add(EnumSet.noneOf(JsonReadFeature.class));
        cases.add(EnumSet.of(JsonReadFeature.ALLOW_MISSING_VALUES));
        cases.add(EnumSet.of(JsonReadFeature.ALLOW_TRAILING_COMMA));
        cases.add(EnumSet.of(JsonReadFeature.ALLOW_MISSING_VALUES, JsonReadFeature.ALLOW_TRAILING_COMMA));
        return cases;
    }

    @Test
    public void testObjectBasic() throws Exception {
        String json = "{\"a\": true, \"b\": false}";

    AsyncReaderWrapper p = createParser(factory, json);

    assertEquals(JsonToken.START_OBJECT, p.nextToken());

    assertToken(JsonToken.FIELD_NAME, p.nextToken());
    assertEquals("a", p.currentText());
    assertToken(JsonToken.VALUE_TRUE, p.nextToken());

    assertToken(JsonToken.FIELD_NAME, p.nextToken());
    assertEquals("b", p.currentText());
    assertToken(JsonToken.VALUE_FALSE, p.nextToken());

    assertEquals(JsonToken.END_OBJECT, p.nextToken());
    assertEnd(p);
    p.close();
  }

  @Test
  public void testObjectInnerComma() throws Exception {
    String json = "{\"a\": true,, \"b\": false}";

    AsyncReaderWrapper p = createParser(factory, json);

    assertEquals(JsonToken.START_OBJECT, p.nextToken());

    assertToken(JsonToken.FIELD_NAME, p.nextToken());
    assertEquals("a", p.currentText());
    assertToken(JsonToken.VALUE_TRUE, p.nextToken());

    assertUnexpected(p, ',');
    p.close();
  }

  @Test
  public void testObjectLeadingComma() throws Exception {
    String json = "{,\"a\": true, \"b\": false}";

    AsyncReaderWrapper p = createParser(factory, json);

    assertEquals(JsonToken.START_OBJECT, p.nextToken());

    assertUnexpected(p, ',');
    p.close();
  }

  @Test
  public void testObjectTrailingComma() throws Exception {
    String json = "{\"a\": true, \"b\": false,}";

    AsyncReaderWrapper p = createParser(factory, json);

    assertEquals(JsonToken.START_OBJECT, p.nextToken());

    assertToken(JsonToken.FIELD_NAME, p.nextToken());
    assertEquals("a", p.currentText());
    assertToken(JsonToken.VALUE_TRUE, p.nextToken());

    assertToken(JsonToken.FIELD_NAME, p.nextToken());
    assertEquals("b", p.currentText());
    assertToken(JsonToken.VALUE_FALSE, p.nextToken());

    if (features.contains(JsonReadFeature.ALLOW_TRAILING_COMMA)) {
      assertToken(JsonToken.END_OBJECT, p.nextToken());
      assertEnd(p);
    } else {
      assertUnexpected(p, '}');
    }
    p.close();
  }

  @Test
  public void testObjectTrailingCommas() throws Exception {
    String json = "{\"a\": true, \"b\": false,,}";

    AsyncReaderWrapper p = createParser(factory, json);

    assertEquals(JsonToken.START_OBJECT, p.nextToken());

    assertToken(JsonToken.FIELD_NAME, p.nextToken());
    assertEquals("a", p.currentText());
    assertToken(JsonToken.VALUE_TRUE, p.nextToken());

    assertToken(JsonToken.FIELD_NAME, p.nextToken());
    assertEquals("b", p.currentText());
    assertToken(JsonToken.VALUE_FALSE, p.nextToken());

    assertUnexpected(p, ',');
    p.close();
  }

  private void assertEnd(AsyncReaderWrapper p) throws IOException {
      JsonToken next = p.nextToken();
      assertNull("expected end of stream but found " + next, next);
  }

  private void assertUnexpected(AsyncReaderWrapper p, char c) throws IOException {
      try {
          p.nextToken();
          fail("No exception thrown");
      } catch (JsonParseException e) {
          verifyException(e, String.format("Unexpected character ('%s' (code %d))", c, (int) c));
      }
  }

  private AsyncReaderWrapper createParser(JsonFactory f, String doc) throws IOException
  {
      int bytesPerRead = 3; // should vary but...
      AsyncReaderWrapper p = asyncForBytes(f, bytesPerRead, _jsonDoc(doc), 0);
      return p;
  }
}<|MERGE_RESOLUTION|>--- conflicted
+++ resolved
@@ -7,19 +7,11 @@
 import org.junit.runner.RunWith;
 import org.junit.runners.Parameterized;
 
-<<<<<<< HEAD
-import com.fasterxml.jackson.core.JsonParseException;
-import com.fasterxml.jackson.core.JsonParser;
-import com.fasterxml.jackson.core.JsonToken;
-import com.fasterxml.jackson.core.JsonParser.Feature;
+import com.fasterxml.jackson.core.*;
 import com.fasterxml.jackson.core.async.AsyncTestBase;
 import com.fasterxml.jackson.core.json.JsonFactory;
 import com.fasterxml.jackson.core.json.JsonFactoryBuilder;
-=======
-import com.fasterxml.jackson.core.*;
-import com.fasterxml.jackson.core.async.AsyncTestBase;
 import com.fasterxml.jackson.core.json.JsonReadFeature;
->>>>>>> 8fd31aac
 import com.fasterxml.jackson.core.testsupport.AsyncReaderWrapper;
 
 @RunWith(Parameterized.class)
@@ -28,23 +20,13 @@
     private JsonFactory factory;
     private HashSet<JsonReadFeature> features;
 
-<<<<<<< HEAD
-    public AsyncMissingValuesInObjectTest(Collection<JsonParser.Feature> features) {
-        this.features = new HashSet<JsonParser.Feature>(features);
+    public AsyncMissingValuesInObjectTest(Collection<JsonReadFeature> features) {
+        this.features = new HashSet<JsonReadFeature>(features);
         JsonFactoryBuilder b = JsonFactory.builder();
-        for (JsonParser.Feature feature : features) {
+        for (JsonReadFeature feature : features) {
             b = b.enable(feature);
         }
         this.factory = b.build();
-=======
-    public AsyncMissingValuesInObjectTest(Collection<JsonReadFeature> features) {
-        this.features = new HashSet<JsonReadFeature>(features);
-        JsonFactoryBuilder b = (JsonFactoryBuilder) JsonFactory.builder();
-        for (JsonReadFeature feature : features) {
-            b = b.enable(feature);
-        }
-        factory = b.build();
->>>>>>> 8fd31aac
     }
 
     @Parameterized.Parameters(name = "Features {0}")
