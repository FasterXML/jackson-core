package com.fasterxml.jackson.core.base;

import com.fasterxml.jackson.core.*;
import com.fasterxml.jackson.core.util.DefaultPrettyPrinter;
import com.fasterxml.jackson.core.util.JacksonFeatureSet;

import java.io.IOException;
import java.io.InputStream;
import java.math.BigDecimal;

/**
 * This base class implements part of API that a JSON generator exposes
 * to applications, adds shared internal methods that sub-classes
 * can use and adds some abstract methods sub-classes must implement.
 */
public abstract class GeneratorBase extends JsonGenerator
{
    public final static int SURR1_FIRST = 0xD800;
    public final static int SURR1_LAST = 0xDBFF;
    public final static int SURR2_FIRST = 0xDC00;
    public final static int SURR2_LAST = 0xDFFF;

    // // // Constants for validation messages

    protected final static String WRITE_BINARY = "write a binary value";
    protected final static String WRITE_BOOLEAN = "write a boolean value";
    protected final static String WRITE_NULL = "write a null";
    protected final static String WRITE_NUMBER = "write a number";
    protected final static String WRITE_RAW = "write a raw (unencoded) value";
    protected final static String WRITE_STRING = "write a string";

    /**
     * This value is the limit of scale allowed for serializing {@link java.math.BigDecimal}
     * in "plain" (non-engineering) notation; intent is to prevent asymmetric
     * attack whereupon simple eng-notation with big scale is used to generate
     * huge "plain" serialization. See [core#315] for details.
     */
    protected final static int MAX_BIG_DECIMAL_SCALE = 9999;

    /*
    /**********************************************************************
    /* Default capabilities
    /**********************************************************************
     */

    /**
     * Default set of {@link StreamReadCapability}ies that may be used as
     * basis for format-specific readers (or as bogus instance if non-null
     * set needs to be passed).
     */
    protected final static JacksonFeatureSet<StreamWriteCapability> DEFAULT_WRITE_CAPABILITIES
        = JacksonFeatureSet.fromDefaults(StreamWriteCapability.values());

    /**
     * Default set of {@link StreamReadCapability}ies for typical textual formats,
     * to use either as-is, or as a base with possible differences.
     */
    protected final static JacksonFeatureSet<StreamWriteCapability> DEFAULT_TEXTUAL_WRITE_CAPABILITIES
        = DEFAULT_WRITE_CAPABILITIES.with(StreamWriteCapability.CAN_WRITE_FORMATTED_NUMBERS);

    /**
     * Default set of {@link StreamReadCapability}ies for typical binary formats,
     * to use either as-is, or as a base with possible differences.
     */
    protected final static JacksonFeatureSet<StreamWriteCapability> DEFAULT_BINARY_WRITE_CAPABILITIES
        = DEFAULT_WRITE_CAPABILITIES.with(StreamWriteCapability.CAN_WRITE_BINARY_NATIVELY);

    /*
    /**********************************************************************
    /* Configuration
    /**********************************************************************
     */

    /**
     * Context object used both to pass some initial settings and to allow
     * triggering of Object serialization through generator.
     *
     * @since 3.0
     */
    protected final ObjectWriteContext _objectWriteContext;

    /**
     * Bit flag composed of bits that indicate which
     * {@link com.fasterxml.jackson.core.StreamWriteFeature}s
     * are enabled.
     */
    protected int _streamWriteFeatures;

    /*
    /**********************************************************************
    /* State
    /**********************************************************************
     */

    /**
     * Flag that indicates whether generator is closed or not. Gets
     * set when it is closed by an explicit call
     * ({@link #close}).
     */
    protected boolean _closed;

    /*
    /**********************************************************************
    /* Life-cycle
    /**********************************************************************
     */

    protected GeneratorBase(ObjectWriteContext writeCtxt, int streamWriteFeatures) {
        super();
        _objectWriteContext = writeCtxt;
        _streamWriteFeatures = streamWriteFeatures;
    }

    /*
    /**********************************************************************
    /* Configuration
    /**********************************************************************
     */

    @Override public final boolean isEnabled(StreamWriteFeature f) { return (_streamWriteFeatures & f.getMask()) != 0; }
    @Override public int streamWriteFeatures() { return _streamWriteFeatures; }

    // public int formatWriteFeatures();

    @Override
    public final JsonGenerator configure(StreamWriteFeature f, boolean state) {
        if (state) {
            _streamWriteFeatures |= f.getMask();
        } else {
            _streamWriteFeatures &= ~f.getMask();
        }
        return this;
    }

    /*
    /**********************************************************************
    /* Public API, accessors
    /**********************************************************************
     */

    // public Object getCurrentValue();
    // public void setCurrentValue(Object v);

    // public TokenStreamContext getOutputContext();

    @Override public ObjectWriteContext getObjectWriteContext() { return _objectWriteContext; }

    /*
    /**********************************************************************
    /* Public API, write methods, structural
    /**********************************************************************
     */

    //public void writeStartArray() throws IOException
    //public void writeEndArray() throws IOException
    //public void writeStartObject() throws IOException
    //public void writeEndObject() throws IOException

    @Override
    public void writeStartArray(Object forValue, int size) throws IOException {
        writeStartArray(forValue);
    }

    @Override
    public void writeStartObject(Object forValue, int size) throws IOException
    {
        writeStartObject(forValue);
    }

    /*
    /**********************************************************************
    /* Public API, write methods, textual
    /**********************************************************************
     */

    @Override public void writeFieldName(SerializableString name) throws IOException {
        writeFieldName(name.getValue());
    }

    //public abstract void writeString(String text) throws IOException;

    //public abstract void writeString(char[] text, int offset, int len) throws IOException;

    //public abstract void writeString(Reader reader, int len) throws IOException;

    //public abstract void writeRaw(String text) throws IOException,;

    //public abstract void writeRaw(char[] text, int offset, int len) throws IOException;

    @Override
    public void writeString(SerializableString text) throws IOException {
        writeString(text.getValue());
    }

    @Override public void writeRawValue(String text) throws IOException {
        _verifyValueWrite("write raw value");
        writeRaw(text);
    }

    @Override public void writeRawValue(String text, int offset, int len) throws IOException {
        _verifyValueWrite("write raw value");
        writeRaw(text, offset, len);
    }

    @Override public void writeRawValue(char[] text, int offset, int len) throws IOException {
        _verifyValueWrite("write raw value");
        writeRaw(text, offset, len);
    }

    @Override public void writeRawValue(SerializableString text) throws IOException {
        _verifyValueWrite("write raw value");
        writeRaw(text);
    }

    @Override
    public int writeBinary(Base64Variant b64variant, InputStream data, int dataLength) throws IOException {
        // Let's implement this as "unsupported" to make it easier to add new parser impls
        _reportUnsupportedOperation();
        return 0;
    }

    /*
    /**********************************************************************
    /* Public API, write methods, primitive
    /**********************************************************************
     */

    // Not implemented at this level, added as placeholders

     /*
    public abstract void writeNumber(int i)
    public abstract void writeNumber(long l)
    public abstract void writeNumber(double d)
    public abstract void writeNumber(float f)
    public abstract void writeNumber(BigDecimal dec)
    public abstract void writeBoolean(boolean state)
    public abstract void writeNull()
    */

    /*
    /**********************************************************************
    /* Public API, write methods, POJOs, trees
    /**********************************************************************
     */

    @Override
    public void writeObject(Object value) throws IOException {
        if (value == null) {
            // important: call method that does check value write:
            writeNull();
        } else {
            // We are NOT to call _verifyValueWrite here, because that will be
            // done when actual serialization of POJO occurs. If we did call it,
            // state would advance causing exception later on
            _objectWriteContext.writeValue(this, value);
        }
    }

    @Override
    public void writeTree(TreeNode rootNode) throws IOException {
        // As with 'writeObject()', we are not to check if write would work
        if (rootNode == null) {
            writeNull();
        } else {
            _objectWriteContext.writeTree(this, rootNode);
        }
    }

    /*
    /**********************************************************************
    /* Public API, low-level output handling
    /**********************************************************************
     */

    @Override public abstract void flush() throws IOException;
    @Override public void close() throws IOException { _closed = true; }
    @Override public boolean isClosed() { return _closed; }

    /*
    /**********************************************************************
    /* Package methods for this, sub-classes
    /**********************************************************************
     */

    /**
     * Method called to release any buffers generator may be holding,
     * once generator is being closed.
     */
    protected abstract void _releaseBuffers();

    /**
     * Method called before trying to write a value (scalar or structured),
     * to verify that this is legal in current output state, as well as to
     * output separators if and as necessary.
     * 
     * @param typeMsg Additional message used for generating exception message
     *   if value output is NOT legal in current generator output state.
     *
     * @throws IOException if there is either an underlying I/O problem or encoding
     *    issue at format layer
     */
    protected abstract void _verifyValueWrite(String typeMsg) throws IOException;

    /**
     * Overridable factory method called to instantiate an appropriate {@link PrettyPrinter}
<<<<<<< HEAD
     * for case of "just use the default one", when default pretty printer handling enabled.
=======
     * for case of "just use the default one", when {@link #useDefaultPrettyPrinter()} is called.
     *
     * @return Instance of "default" pretty printer to use
     *
     * @since 2.6
>>>>>>> aa54f0a1
     */
    protected PrettyPrinter _constructDefaultPrettyPrinter() {
        return new DefaultPrettyPrinter();
    }

    /**
     * Helper method used to serialize a {@link java.math.BigDecimal} as a String,
     * for serialization, taking into account configuration settings
<<<<<<< HEAD
=======
     *
     * @param value BigDecimal value to convert to String
     *
     * @return String representation of {@code value}
     *
     * @throws IOException if there is a problem serializing value as String
     *
     * @since 2.7.7
>>>>>>> aa54f0a1
     */
    protected String _asString(BigDecimal value) throws IOException {
        if (StreamWriteFeature.WRITE_BIGDECIMAL_AS_PLAIN.enabledIn(_streamWriteFeatures)) {
            // 24-Aug-2016, tatu: [core#315] prevent possible DoS vector
            int scale = value.scale();
            if ((scale < -MAX_BIG_DECIMAL_SCALE) || (scale > MAX_BIG_DECIMAL_SCALE)) {
                _reportError(String.format(
"Attempt to write plain `java.math.BigDecimal` (see JsonGenerator.Feature.WRITE_BIGDECIMAL_AS_PLAIN) with illegal scale (%d): needs to be between [-%d, %d]",
scale, MAX_BIG_DECIMAL_SCALE, MAX_BIG_DECIMAL_SCALE));
            }
            return value.toPlainString();
        }
        return value.toString();
    }

    /*
    /**********************************************************************
    /* UTF-8 related helper method(s)
    /**********************************************************************
     */

<<<<<<< HEAD
=======
    // @since 2.5
>>>>>>> aa54f0a1
    protected final int _decodeSurrogate(int surr1, int surr2) throws IOException
    {
        // First is known to be valid, but how about the other?
        if (surr2 < SURR2_FIRST || surr2 > SURR2_LAST) {
            String msg = "Incomplete surrogate pair: first char 0x"+Integer.toHexString(surr1)+", second 0x"+Integer.toHexString(surr2);
            _reportError(msg);
        }
        int c = 0x10000 + ((surr1 - SURR1_FIRST) << 10) + (surr2 - SURR2_FIRST);
        return c;
    }
}<|MERGE_RESOLUTION|>--- conflicted
+++ resolved
@@ -303,15 +303,9 @@
 
     /**
      * Overridable factory method called to instantiate an appropriate {@link PrettyPrinter}
-<<<<<<< HEAD
      * for case of "just use the default one", when default pretty printer handling enabled.
-=======
-     * for case of "just use the default one", when {@link #useDefaultPrettyPrinter()} is called.
      *
      * @return Instance of "default" pretty printer to use
-     *
-     * @since 2.6
->>>>>>> aa54f0a1
      */
     protected PrettyPrinter _constructDefaultPrettyPrinter() {
         return new DefaultPrettyPrinter();
@@ -320,17 +314,12 @@
     /**
      * Helper method used to serialize a {@link java.math.BigDecimal} as a String,
      * for serialization, taking into account configuration settings
-<<<<<<< HEAD
-=======
      *
      * @param value BigDecimal value to convert to String
      *
      * @return String representation of {@code value}
      *
      * @throws IOException if there is a problem serializing value as String
-     *
-     * @since 2.7.7
->>>>>>> aa54f0a1
      */
     protected String _asString(BigDecimal value) throws IOException {
         if (StreamWriteFeature.WRITE_BIGDECIMAL_AS_PLAIN.enabledIn(_streamWriteFeatures)) {
@@ -352,10 +341,6 @@
     /**********************************************************************
      */
 
-<<<<<<< HEAD
-=======
-    // @since 2.5
->>>>>>> aa54f0a1
     protected final int _decodeSurrogate(int surr1, int surr2) throws IOException
     {
         // First is known to be valid, but how about the other?
