--- conflicted
+++ resolved
@@ -14,15 +14,11 @@
 === Releases ===
 ------------------------------------------------------------------------
 
-<<<<<<< HEAD
 2.20.0 (not yet released)
 
 - Generate SBOMs [JSTEP-14]
 
-2.19.1 (not yet relesed)
-=======
 2.19.1 (not yet released)
->>>>>>> 2debb37d
 
 #1425: `JsonPointer.head()` throws `StringIndexOutOfBoundsException` for
   valid JSON Pointers
