name: Build and Deploy Snapshot
on:
  push:
    branches:
<<<<<<< HEAD
    - master
    - "3.0"
=======
    - 3.x
    - "2.19"
>>>>>>> 29a731c2
    paths-ignore:
    - "README.md"
    - "release-notes/*"
  pull_request:
    branches:
<<<<<<< HEAD
    - master
    - "3.0"
=======
    - 3.x
    - "2.19"
>>>>>>> 29a731c2
    paths-ignore:
    - "README.md"
    - "release-notes/*"
permissions:
  contents: read

jobs:
  build:
    runs-on: ${{ matrix.os }}
    strategy:
      fail-fast: false
      matrix:
        java_version: ['17', '21', '23']
        # We will actually need "os" as Matrix to have Windows build
        os: ['ubuntu-22.04']
        include:
          - java_version: '17'
            os: 'ubuntu-22.04'
            release_build: 'R'
          - java_version: '17'
            os: 'windows-latest'
            is_windows: 'W'
    env:
      JAVA_OPTS: "-XX:+TieredCompilation -XX:TieredStopAtLevel=1"
    steps:
    - uses: actions/checkout@11bd71901bbe5b1630ceea73d27597364c9af683 # v4.2.2
    - name: Set up JDK
      uses: actions/setup-java@3a4f6e1af504cf6a31855fa899c6aa5355ba6c12 # v4.7.0
      with:
        distribution: 'temurin'
        java-version: ${{ matrix.java_version }}
        cache: 'maven'
        server-id: sonatype-nexus-snapshots-new
        server-username: CI_DEPLOY_USERNAME
        server-password: CI_DEPLOY_PASSWORD
        # See https://github.com/actions/setup-java/blob/v2/docs/advanced-usage.md#Publishing-using-Apache-Maven
        # gpg-private-key: ${{ secrets.MAVEN_GPG_PRIVATE_KEY }} # Value of the GPG private key to import
        # gpg-passphrase: MAVEN_GPG_PASSPHRASE # env variable for GPG private key passphrase
    - name: Build
      run: ./mvnw -B -q -ff -ntp verify
    - name: Extract project Maven version
      id: projectVersion
      # for some reason fails on Windows; we don't need it so skip:
      if: ${{ !matrix.is_windows }}
      run: echo "version=$(./mvnw org.apache.maven.plugins:maven-help-plugin:3.5.1:evaluate -DforceStdout -Dexpression=project.version -q)" >>$GITHUB_OUTPUT
    - name: Verify Android SDK Compatibility
      if: ${{ matrix.release_build }}
      run: ./mvnw -B -q -ff -ntp -DskipTests animal-sniffer:check
    - name: Deploy snapshot
      if: ${{ matrix.release_build && github.event_name != 'pull_request' && endsWith(steps.projectVersion.outputs.version, '-SNAPSHOT') }}
      env:
        CI_DEPLOY_USERNAME: ${{ secrets.CI_DEPLOY_USERNAME3 }}
        CI_DEPLOY_PASSWORD: ${{ secrets.CI_DEPLOY_PASSWORD3 }}
        # MAVEN_GPG_PASSPHRASE: ${{ secrets.MAVEN_GPG_PASSPHRASE }}
      run: ./mvnw -B -q -ff -DskipTests -ntp source:jar deploy
    - name: Generate code coverage
      if: ${{ matrix.release_build && github.event_name != 'pull_request' }}
      run: ./mvnw -B -q -ff -ntp test
    - name: Publish code coverage
      if: ${{ matrix.release_build && github.event_name != 'pull_request' }}
      uses: codecov/codecov-action@0565863a31f2c772f9f0395002a31e3f06189574 # v5.4.0
      with:
        token: ${{ secrets.CODECOV_TOKEN }}
        files: ./target/site/jacoco/jacoco.xml
        flags: unittests

  trigger-dep-builds-v2:
    name: Trigger downstream builds for v2
    needs: [build]
    # Only for pushes to default branch
    if: ${{ github.event_name == 'push' && github.ref_name == github.event.repository.default_branch }}
    uses: ./.github/workflows/trigger_dep_builds_v2.yml
    secrets:
      token: ${{ secrets.REPO_DISPATCH }}

  trigger-dep-builds-v3:
    name: Trigger downstream builds for v3
    needs: [build]
    # Only for pushes to 3.x branch
    if: ${{ github.event_name == 'push' && github.ref_name == '3.x' }}
    uses: ./.github/workflows/trigger_dep_builds_v3.yml
    secrets:
      token: ${{ secrets.REPO_DISPATCH }}
      <|MERGE_RESOLUTION|>--- conflicted
+++ resolved
@@ -2,25 +2,13 @@
 on:
   push:
     branches:
-<<<<<<< HEAD
-    - master
-    - "3.0"
-=======
     - 3.x
-    - "2.19"
->>>>>>> 29a731c2
     paths-ignore:
     - "README.md"
     - "release-notes/*"
   pull_request:
     branches:
-<<<<<<< HEAD
-    - master
-    - "3.0"
-=======
     - 3.x
-    - "2.19"
->>>>>>> 29a731c2
     paths-ignore:
     - "README.md"
     - "release-notes/*"
