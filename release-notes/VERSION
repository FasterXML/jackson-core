--- conflicted
+++ resolved
@@ -14,7 +14,6 @@
 === Releases ===
 ------------------------------------------------------------------------
 
-<<<<<<< HEAD
 2.6.0 (not yet released)
 
 #177: Add a check so `JsonGenerator.writeString()` won't work if `writeFieldName()` expected.
@@ -23,10 +22,7 @@
 - Implement a new yet more optimized symbol table for byte-backed parsers
 - Add `JsonParser.Feature.IGNORE_UNDEFINED`, useful for data formats like protobuf
 
-2.5.1 (not yet released)
-=======
 2.5.1 (06-Feb-2015)
->>>>>>> 22709cfa
 
 #178: Add `Lf2SpacesIndenter.withLinefeed` back to keep binary-compatibility with 2.4.x
  (reported by ansell@github)
