package com.fasterxml.jackson.core.json;

import com.fasterxml.jackson.core.*;

/**
 * Token writer features specific to JSON backend.
 */
public enum JsonWriteFeature
    implements FormatFeature
{
    // // // Support for non-standard JSON constructs: quoting

<<<<<<< HEAD
=======
    // // Quoting/ecsaping-related features
    
>>>>>>> dc872737
    /**
     * Feature that determines whether JSON Object field names are
     * quoted using double-quotes, as specified by JSON specification
     * or not. Ability to disable quoting was added to support use
     * cases where they are not usually expected, which most commonly
     * occurs when used straight from Javascript.
     *<p>
     * Feature is enabled by default (since it is required by JSON specification).
     */
    QUOTE_FIELD_NAMES(true),

    /**
     * Feature that determines whether "NaN" ("not a number", that is, not
     * real number) float/double values are output as JSON strings.
     * The values checked are Double.Nan,
     * Double.POSITIVE_INFINITY and Double.NEGATIVE_INIFINTY (and 
     * associated Float values).
     * If feature is disabled, these numbers are still output using
     * associated literal values, resulting in non-conforming
     * output.
     *<p>
     * Feature is enabled by default.
     */
    WRITE_NAN_AS_STRINGS(true),

    // // // Support for escaping variations
    
    /**
     * Feature that forces all regular number values to be written as JSON Strings,
     * instead of as JSON Numbers.
     * Default state is 'false', meaning that Java numbers are to
     * be serialized using basic numeric representation but
     * if enabled all such numeric values are instead written out as
     * JSON Strings instead.
     *<p>
     * One use case is to avoid problems with Javascript limitations:
     * since Javascript standard specifies that all number handling
     * should be done using 64-bit IEEE 754 floating point values,
     * result being that some 64-bit integer values can not be
     * accurately represent (as mantissa is only 51 bit wide).
     *<p>
     * Feature is disabled by default.
     */
    @SuppressWarnings("deprecation")
    WRITE_NUMBERS_AS_STRINGS(false, JsonGenerator.Feature.WRITE_NUMBERS_AS_STRINGS),
    
    /**
     * Feature that specifies that all characters beyond 7-bit ASCII
     * range (i.e. code points of 128 and above) need to be output
     * using format-specific escapes (for JSON, backslash escapes),
     * if format uses escaping mechanisms (which is generally true
     * for textual formats but not for binary formats).
     *<p>
     * Note that this setting may not necessarily make sense for all
     * data formats (for example, binary formats typically do not use
     * any escaping mechanisms; and some textual formats do not have
     * general-purpose escaping); if so, settings is simply ignored.
     * Put another way, effects of this feature are data-format specific.
     *<p>
     * Feature is disabled by default.
     */
    ESCAPE_NON_ASCII(false),

//23-Nov-2015, tatu: for [core#223], if and when it gets implemented
    /*
     * Feature that specifies handling of UTF-8 content that contains
     * characters beyond BMP (Basic Multilingual Plane), which are
     * represented in UCS-2 (Java internal character encoding) as two
     * "surrogate" characters. If feature is enabled, these surrogate
     * pairs are separately escaped using backslash escapes; if disabled,
     * native output (4-byte UTF-8 sequence, or, with char-backed output
     * targets, writing of surrogates as is which is typically converted
     * by {@link java.io.Writer} into 4-byte UTF-8 sequence eventually)
     * is used.
     *<p>
     * Note that the original JSON specification suggests use of escaping;
     * but that this is not correct from standard UTF-8 handling perspective.
     * Because of two competing goals, this feature was added to allow either
     * behavior to be used, but defaulting to UTF-8 specification compliant
     * mode.
     *<p>
     * Feature is disabled by default.
     */
//    ESCAPE_UTF8_SURROGATES(false, JsonGenerator.Feature.ESCAPE_UTF8_SURROGATES),

    ;

    final private boolean _defaultState;
    final private int _mask;

    /**
     * Method that calculates bit set (flags) of all features that
     * are enabled by default.
     */
    public static int collectDefaults()
    {
        int flags = 0;
        for (JsonWriteFeature f : values()) {
            if (f.enabledByDefault()) {
                flags |= f.getMask();
            }
        }
        return flags;
    }
    
    private JsonWriteFeature(boolean defaultState) {
        _defaultState = defaultState;
        _mask = (1 << ordinal());
    }

    @Override
    public boolean enabledByDefault() { return _defaultState; }
    @Override
    public int getMask() { return _mask; }
    @Override
    public boolean enabledIn(int flags) { return (flags & _mask) != 0; }
}<|MERGE_RESOLUTION|>--- conflicted
+++ resolved
@@ -8,13 +8,8 @@
 public enum JsonWriteFeature
     implements FormatFeature
 {
-    // // // Support for non-standard JSON constructs: quoting
-
-<<<<<<< HEAD
-=======
-    // // Quoting/ecsaping-related features
+    // // // Support for non-standard JSON constructs: Quoting/escaping
     
->>>>>>> dc872737
     /**
      * Feature that determines whether JSON Object field names are
      * quoted using double-quotes, as specified by JSON specification
@@ -58,9 +53,8 @@
      *<p>
      * Feature is disabled by default.
      */
-    @SuppressWarnings("deprecation")
-    WRITE_NUMBERS_AS_STRINGS(false, JsonGenerator.Feature.WRITE_NUMBERS_AS_STRINGS),
-    
+    WRITE_NUMBERS_AS_STRINGS(false),
+
     /**
      * Feature that specifies that all characters beyond 7-bit ASCII
      * range (i.e. code points of 128 and above) need to be output
