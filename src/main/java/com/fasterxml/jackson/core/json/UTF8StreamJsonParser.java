--- conflicted
+++ resolved
@@ -118,7 +118,9 @@
     /**********************************************************
      */
 
-<<<<<<< HEAD
+    // 28-May-2019, tatu: Obsolete wrt [core#533] remove once verifying no dataformat
+    //   module calls it.
+    /*
     public UTF8StreamJsonParser(ObjectReadContext readCtxt, IOContext ctxt,
                                 int stdFeatures, int formatReadFeatures,
                                 InputStream in,
@@ -129,6 +131,7 @@
         this(readCtxt, ctxt, stdFeatures, formatReadFeatures, in, sym,
                 inputBuffer, start, end, 0, bufferRecyclable);
     }
+    */
 
     public UTF8StreamJsonParser(ObjectReadContext readCtxt, IOContext ctxt,
             int stdFeatures, int formatReadFeatures,
@@ -138,27 +141,6 @@
             boolean bufferRecyclable)
     {
         super(readCtxt, ctxt, stdFeatures, formatReadFeatures);
-=======
-    /**
-     * @deprecated Since 2.10
-     */
-    @Deprecated
-    public UTF8StreamJsonParser(IOContext ctxt, int features, InputStream in,
-            ObjectCodec codec, ByteQuadsCanonicalizer sym,
-            byte[] inputBuffer, int start, int end,
-            boolean bufferRecyclable)
-    {
-        this(ctxt, features, in, codec, sym,
-            inputBuffer, start, end, 0, bufferRecyclable);
-    }
-
-    public UTF8StreamJsonParser(IOContext ctxt, int features, InputStream in,
-            ObjectCodec codec, ByteQuadsCanonicalizer sym,
-            byte[] inputBuffer, int start, int end, int bytesPreProcessed,
-            boolean bufferRecyclable)
-    {
-        super(ctxt, features);
->>>>>>> cb33f0f4
         _inputStream = in;
         _symbols = sym;
         _inputBuffer = inputBuffer;
