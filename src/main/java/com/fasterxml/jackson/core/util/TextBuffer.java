package com.fasterxml.jackson.core.util;

import java.io.*;
import java.math.BigDecimal;
import java.util.*;

import com.fasterxml.jackson.core.JsonParseException;
import com.fasterxml.jackson.core.io.NumberInput;

/**
 * TextBuffer is a class similar to {@link java.lang.StringBuffer}, with
 * following differences:
 *<ul>
 *  <li>TextBuffer uses segments character arrays, to avoid having
 *     to do additional array copies when array is not big enough.
 *     This means that only reallocating that is necessary is done only once:
 *     if and when caller
 *     wants to access contents in a linear array (char[], String).
 *    </li>
*  <li>TextBuffer can also be initialized in "shared mode", in which
*     it will just act as a wrapper to a single char array managed
*     by another object (like parser that owns it)
 *    </li>
 *  <li>TextBuffer is not synchronized.
 *    </li>
 * </ul>
 */
public class TextBuffer
{
    final static char[] NO_CHARS = new char[0];

    /**
     * Let's start with sizable but not huge buffer, will grow as necessary
     *<p>
     * Reduced from 1000 down to 500 in 2.10.
     */
    final static int MIN_SEGMENT_LEN = 500;

    /**
     * Let's limit maximum segment length to something sensible.
     * For 2.10, let's limit to using 64kc chunks (128 kB) -- was 256kC/512kB up to 2.9
     */
    final static int MAX_SEGMENT_LEN = 0x10000;

    /*
    /**********************************************************
    /* Configuration:
    /**********************************************************
     */

    private final BufferRecycler _allocator;

    /*
    /**********************************************************
    /* Shared input buffers
    /**********************************************************
     */

    /**
     * Shared input buffer; stored here in case some input can be returned
     * as is, without being copied to collector's own buffers. Note that
     * this is read-only for this Object.
     */
    private char[] _inputBuffer;

    /**
     * Character offset of first char in input buffer; -1 to indicate
     * that input buffer currently does not contain any useful char data
     */
    private int _inputStart;

    private int _inputLen;

    /*
    /**********************************************************
    /* Aggregation segments (when not using input buf)
    /**********************************************************
     */

    /**
     * List of segments prior to currently active segment.
     */
    private ArrayList<char[]> _segments;

    /**
     * Flag that indicates whether _seqments is non-empty
     */
    private boolean _hasSegments;

    // // // Currently used segment; not (yet) contained in _seqments

    /**
     * Amount of characters in segments in {@link #_segments}
     */
    private int _segmentSize;

    private char[] _currentSegment;

    /**
     * Number of characters in currently active (last) segment
     */
    private int _currentSize;

    /*
    /**********************************************************
    /* Caching of results
    /**********************************************************
     */

    /**
     * String that will be constructed when the whole contents are
     * needed; will be temporarily stored in case asked for again.
     */
    private String _resultString;

    private char[] _resultArray;

    /*
    /**********************************************************
    /* Life-cycle
    /**********************************************************
     */

    public TextBuffer( BufferRecycler allocator) {
        _allocator = allocator;
    }

    // @since 2.10
    protected TextBuffer(BufferRecycler allocator, char[] initialSegment) {
        this(allocator);
        _currentSegment = initialSegment;
        _currentSize = initialSegment.length;
        _inputStart = -1;
    }

    /**
     * Factory method for constructing an instance with no allocator, and
     * with initial full segment.
     *
     * @param initialSegment Initial, full segment to use for creating buffer (buffer
     *   {@link #size()} would return length of {@code initialSegment})
     *
     * @return TextBuffer constructed
     *
     * @since 2.10
     */
    public static TextBuffer fromInitial(char[] initialSegment) {
        return new TextBuffer(null, initialSegment);
    }

    /**
     * Method called to indicate that the underlying buffers should now
     * be recycled if they haven't yet been recycled. Although caller
     * can still use this text buffer, it is not advisable to call this
     * method if that is likely, since next time a buffer is needed,
     * buffers need to reallocated.
     *<p>
     * Note: since Jackson 2.11, calling this method will NOT clear already
     * aggregated contents (that is, {@code _currentSegment}, to retain
     * current token text if (but only if!) already aggregated.
     */
    public void releaseBuffers()
    {
        // inlined `resetWithEmpty()` (except leaving `_resultString` as-is
        {
            _inputStart = -1;
            _currentSize = 0;
            _inputLen = 0;

            _inputBuffer = null;
            // note: _resultString retained (see https://github.com/FasterXML/jackson-databind/issues/2635
            // for reason)
            _resultArray = null; // should this be retained too?

            if (_hasSegments) {
                clearSegments();
            }
        }

        if (_allocator != null) {
            if (_currentSegment != null) {
                // And then return that array
                char[] buf = _currentSegment;
                _currentSegment = null;
                _allocator.releaseCharBuffer(BufferRecycler.CHAR_TEXT_BUFFER, buf);
            }
        }
    }

    /**
     * Method called to clear out any content text buffer may have, and
     * initializes buffer to use non-shared data.
     */
    public void resetWithEmpty()
    {
        _inputStart = -1; // indicates shared buffer not used
        _currentSize = 0;
        _inputLen = 0;

        _inputBuffer = null;
        _resultString = null;
        _resultArray = null;

        // And then reset internal input buffers, if necessary:
        if (_hasSegments) {
            clearSegments();
        }
    }

    /**
     * Method for clearing out possibly existing content, and replacing them with
     * a single-character content (so {@link #size()} would return {@code 1})
     *
     * @param ch Character to set as the buffer contents
     *
     * @since 2.9
     */
    public void resetWith(char ch)
    {
        _inputStart = -1;
        _inputLen = 0;

        _resultString = null;
        _resultArray = null;

        if (_hasSegments) {
            clearSegments();
        } else if (_currentSegment == null) {
            _currentSegment = buf(1);
        }
        _currentSegment[0] = ch; // lgtm [java/dereferenced-value-may-be-null]
        _currentSize = _segmentSize = 1;
    }

    /**
     * Method called to initialize the buffer with a shared copy of data;
     * this means that buffer will just have pointers to actual data. It
     * also means that if anything is to be appended to the buffer, it
     * will first have to unshare it (make a local copy).
     *
     * @param buf Buffer that contains shared contents
     * @param offset Offset of the first content character in {@code buf}
     * @param len Length of content in {@code buf}
     */
    public void resetWithShared(char[] buf, int offset, int len)
    {
        // First, let's clear intermediate values, if any:
        _resultString = null;
        _resultArray = null;

        // Then let's mark things we need about input buffer
        _inputBuffer = buf;
        _inputStart = offset;
        _inputLen = len;

        // And then reset internal input buffers, if necessary:
        if (_hasSegments) {
            clearSegments();
        }
    }

    /**
     * @param buf Buffer that contains new contents
     * @param offset Offset of the first content character in {@code buf}
     * @param len Length of content in {@code buf}
     * @throws IllegalStateException if the buffer has grown too large, see {@link com.fasterxml.jackson.core.StreamReadConstraints.Builder#maxStringLength(int)}
     */
    public void resetWithCopy(char[] buf, int offset, int len)
    {
        _inputBuffer = null;
        _inputStart = -1; // indicates shared buffer not used
        _inputLen = 0;

        _resultString = null;
        _resultArray = null;

        // And then reset internal input buffers, if necessary:
        if (_hasSegments) {
            clearSegments();
        } else if (_currentSegment == null) {
            _currentSegment = buf(len);
        }
        _currentSize = _segmentSize = 0;
        append(buf, offset, len);
    }

    /**
     * @param text String that contains new contents
     * @param start Offset of the first content character in {@code text}
     * @param len Length of content in {@code text}
     * @throws IllegalStateException if the buffer has grown too large, see {@link com.fasterxml.jackson.core.StreamReadConstraints.Builder#maxStringLength(int)}
     * @since 2.9
     */
    public void resetWithCopy(String text, int start, int len)
    {
        _inputBuffer = null;
        _inputStart = -1;
        _inputLen = 0;

        _resultString = null;
        _resultArray = null;

        if (_hasSegments) {
            clearSegments();
        } else if (_currentSegment == null) {
            _currentSegment = buf(len);
        }
        _currentSize = _segmentSize = 0;
        append(text, start, len);
    }

    /**
     * @param value to replace existing buffer
     * @throws IllegalStateException if the value is too large, see {@link com.fasterxml.jackson.core.StreamReadConstraints.Builder#maxStringLength(int)}
     */
    public void resetWithString(String value)
    {
        _inputBuffer = null;
        _inputStart = -1;
        _inputLen = 0;

        try {
            validateStringLength(value.length());
        } catch (JsonParseException e) {
            throw new IllegalStateException(e.getMessage());
        }
        _resultString = value;
        _resultArray = null;

        if (_hasSegments) {
            clearSegments();
        }
        _currentSize = 0;

    }

    /**
     * Method for accessing the currently active (last) content segment
     * without changing state of the buffer
     *
     * @return Currently active (last) content segment
     *
     * @since 2.9
     */
    public char[] getBufferWithoutReset() {
        return _currentSegment;
    }

<<<<<<< HEAD
    /**
     * @param lastSegmentEnd End offset in the currently active segment,
     *    could be 0 in the case of first character is
     *    delimiter or end-of-line
     * @param trimTrailingSpaces Whether trailing spaces should be trimmed or not
     * @return token as text
     * @throws JsonParseException if the text is too large, see {@link com.fasterxml.jackson.core.StreamReadConstraints.Builder#maxStringLength(int)}
     * @since 2.15
     */
    public String finishAndReturn(int lastSegmentEnd, boolean trimTrailingSpaces) throws JsonParseException
    {
        if (trimTrailingSpaces) {
            // First, see if it's enough to trim end of current segment:
            int ptr = lastSegmentEnd - 1;
            if (ptr < 0 || _currentSegment[ptr] <= 0x0020) {
                return _doTrim(ptr);
            }
        }
        _currentSize = lastSegmentEnd;
        return _contentsAsString();
    }

    private String _doTrim(int ptr) throws JsonParseException
    {
        while (true) {
            final char[] curr = _currentSegment;
            while (--ptr >= 0) {
                if (curr[ptr] > 0x0020) { // found the ending non-space char, all done:
                    _currentSize = ptr+1;
                    return _contentsAsString();
                }
            }
            // nope: need to handle previous segment; if there is one:
            if (_segments == null || _segments.isEmpty()) {
                break;
            }
            _currentSegment = _segments.remove(_segments.size() - 1);
            ptr = _currentSegment.length;
        }
        // we get here if everything was trimmed, so:
        _currentSize = 0;
        _hasSegments = false;
        return _contentsAsString();
    }

=======
>>>>>>> 14d6d070
    // Helper method used to find a buffer to use, ideally one
    // recycled earlier.
    private char[] buf(int needed)
    {
        if (_allocator != null) {
            return _allocator.allocCharBuffer(BufferRecycler.CHAR_TEXT_BUFFER, needed);
        }
        return new char[Math.max(needed, MIN_SEGMENT_LEN)];
    }

    private void clearSegments()
    {
        _hasSegments = false;
        /* Let's start using _last_ segment from list; for one, it's
         * the biggest one, and it's also most likely to be cached
         */
        /* 28-Aug-2009, tatu: Actually, the current segment should
         *   be the biggest one, already
         */
        //_currentSegment = _segments.get(_segments.size() - 1);
        _segments.clear();
        _currentSize = _segmentSize = 0;
    }

    /*
    /**********************************************************
    /* Accessors for implementing public interface
    /**********************************************************
     */

    /**
     * @return Number of characters currently stored in this buffer
     */
    public int size() {
        if (_inputStart >= 0) { // shared copy from input buf
            return _inputLen;
        }
        if (_resultArray != null) {
            return _resultArray.length;
        }
        if (_resultString != null) {
            return _resultString.length();
        }
        // local segmented buffers
        return _segmentSize + _currentSize;
    }

    public int getTextOffset() {
        /* Only shared input buffer can have non-zero offset; buffer
         * segments start at 0, and if we have to create a combo buffer,
         * that too will start from beginning of the buffer
         */
        return (_inputStart >= 0) ? _inputStart : 0;
    }

    /**
     * Method that can be used to check whether textual contents can
     * be efficiently accessed using {@link #getTextBuffer}.
     *
     * @return {@code True} if access via {@link #getTextBuffer()} would be efficient
     *   (that is, content already available as aggregated {@code char[]})
     */
    public boolean hasTextAsCharacters()
    {
        // if we have array in some form, sure
        if (_inputStart >= 0 || _resultArray != null)  return true;
        // not if we have String as value
        if (_resultString != null) return false;
        return true;
    }

    /**
     * Accessor that may be used to get the contents of this buffer as a single
     * {@code char[]} regardless of whether they were collected in a segmented
     * fashion or not: this typically require allocation of the result buffer.
     *
     * @return Aggregated {@code char[]} that contains all buffered content
     * @throws IllegalStateException if the text is too large, see {@link com.fasterxml.jackson.core.StreamReadConstraints.Builder#maxStringLength(int)}
     */
    public char[] getTextBuffer()
    {
        // Are we just using shared input buffer?
        if (_inputStart >= 0) return _inputBuffer;
        if (_resultArray != null)  return _resultArray;
        if (_resultString != null) {
            return (_resultArray = _resultString.toCharArray());
        }
        // Nope; but does it fit in just one segment?
        if (!_hasSegments) {
            return (_currentSegment == null) ? NO_CHARS : _currentSegment;
        }
        // Nope, need to have/create a non-segmented array and return it
        return contentsAsArray();
    }

    /*
    /**********************************************************
    /* Other accessors:
    /**********************************************************
     */

    /**
     * Accessor that may be used to get the contents of this buffer as a single
     * {@code String} regardless of whether they were collected in a segmented
     * fashion or not: this typically require construction of the result String.
     *
     * @return Aggregated buffered contents as a {@link java.lang.String}
     * @throws IllegalStateException if the contents are too large, see {@link com.fasterxml.jackson.core.StreamReadConstraints.Builder#maxStringLength(int)}
     */
    public String contentsAsString()
    {
        try {
            return _contentsAsString();
        } catch (JsonParseException e) {
            throw new IllegalStateException(e.getMessage());
        }
    }

    private String _contentsAsString() throws JsonParseException
    {
        if (_resultString == null) {
            // Has array been requested? Can make a shortcut, if so:
            if (_resultArray != null) {
                // _resultArray length should already be validated, no need to check again
                _resultString = new String(_resultArray);
            } else {
                // Do we use shared array?
                if (_inputStart >= 0) {
                    if (_inputLen < 1) {
                        return (_resultString = "");
                    }
                    try {
                        validateStringLength(_inputLen);
                    } catch (JsonParseException e) {
                        throw new IllegalStateException(e.getMessage());
                    }
                    _resultString = new String(_inputBuffer, _inputStart, _inputLen);
                } else { // nope... need to copy
                    // But first, let's see if we have just one buffer
                    int segLen = _segmentSize;
                    int currLen = _currentSize;

                    if (segLen == 0) { // yup
                        if (currLen == 0) {
                            _resultString = "";
                        } else {
                            try {
                                validateStringLength(currLen);
                            } catch (JsonParseException e) {
                                throw new IllegalStateException(e.getMessage());
                            }
                            _resultString = new String(_currentSegment, 0, currLen);
                        }
                    } else { // no, need to combine
                        try {
                            validateStringLength(segLen + currLen);
                        } catch (JsonParseException e) {
                            throw new IllegalStateException(e.getMessage());
                        }
                        StringBuilder sb = new StringBuilder(segLen + currLen);
                        // First stored segments
                        if (_segments != null) {
                            for (int i = 0, len = _segments.size(); i < len; ++i) {
                                char[] curr = _segments.get(i);
                                sb.append(curr, 0, curr.length);
                            }
                        }
                        // And finally, current segment:
                        sb.append(_currentSegment, 0, _currentSize);
                        _resultString = sb.toString();
                    }
                }
            }
        }

        return _resultString;
    }

    /**
     * @return char array
     * @throws IllegalStateException if the text is too large, see {@link com.fasterxml.jackson.core.StreamReadConstraints.Builder#maxStringLength(int)}
     */
    public char[] contentsAsArray() {
        char[] result = _resultArray;
        if (result == null) {
            try {
                _resultArray = result = resultArray();
            } catch (JsonParseException e) {
                throw new IllegalStateException(e.getMessage());
            }
        }
        return result;
    }

    /**
     * Convenience method for converting contents of the buffer
     * into a Double value.
     *
     * @param useFastParser whether to use {@code FastDoubleParser}
     * @return Buffered text value parsed as a {@link Double}, if possible
     *
     * @throws NumberFormatException if contents are not a valid Java number
     *
     * @since 2.14
     */
    public double contentsAsDouble(final boolean useFastParser) throws NumberFormatException {
        try {
            return NumberInput.parseDouble(_contentsAsString(), useFastParser);
        } catch (JsonParseException e) {
            // JsonParseException is used to denote a string that is too long
            throw new NumberFormatException(e.getMessage());
        }
    }

    /**
     * Convenience method for converting contents of the buffer
     * into a Double value.
     *
     * @return Buffered text value parsed as a {@link Double}, if possible
     *
     * @throws NumberFormatException if contents are not a valid Java number
     *
     * @deprecated use {@link #contentsAsDouble(boolean)}
     */
    @Deprecated // @since 2.14
    public double contentsAsDouble() throws NumberFormatException {
        return contentsAsDouble(false);
    }

    /**
     * Convenience method for converting contents of the buffer
     * into a Float value.
     *
     * @return Buffered text value parsed as a {@link Float}, if possible
     *
     * @throws NumberFormatException if contents are not a valid Java number
     * @deprecated use {@link #contentsAsFloat(boolean)}
     */
    @Deprecated // @since 2.14
    public float contentsAsFloat() throws NumberFormatException {
        return contentsAsFloat(false);
    }

    /**
     * Convenience method for converting contents of the buffer
     * into a Float value.
     *
     * @param useFastParser whether to use {@code FastDoubleParser}
     * @return Buffered text value parsed as a {@link Float}, if possible
     *
     * @throws NumberFormatException if contents are not a valid Java number
     * @since 2.14
     */
    public float contentsAsFloat(final boolean useFastParser) throws NumberFormatException {
        try {
            return NumberInput.parseFloat(_contentsAsString(), useFastParser);
        } catch (JsonParseException e) {
            // JsonParseException is used to denote a string that is too long
            throw new NumberFormatException(e.getMessage());
        }
    }

    /**
     * @return Buffered text value parsed as a {@link BigDecimal}, if possible
     * @throws NumberFormatException if contents are not a valid Java number
     * @throws IllegalStateException if the number of chars in the number are too large, see {@link com.fasterxml.jackson.core.StreamReadConstraints.Builder#maxStringLength(int)}
     *
     * @deprecated Since 2.15 just access String contents if necessary, call
     *   {@link NumberInput#parseBigDecimal(String, boolean)} (or other overloads)
     *   directly instead
     */
    @Deprecated
    public BigDecimal contentsAsDecimal() throws NumberFormatException {
        // Was more optimized earlier, removing special handling due to deprecation
        try {
            return NumberInput.parseBigDecimal(contentsAsArray());
        } catch (IllegalStateException e) {
            // IllegalStateException is used to denote a string that is too long
            throw new NumberFormatException(e.getMessage());
        }
    }

    /**
     * Specialized convenience method that will decode a 32-bit int,
     * of at most 9 digits (and possible leading minus sign).
     *<p>
     * NOTE: method DOES NOT verify that the contents actually are a valid
     * Java {@code int} value (either regarding format, or value range): caller
     * MUST validate that.
     *
     * @param neg Whether contents start with a minus sign
     *
     * @return Buffered text value parsed as an {@code int} using
     *   {@link NumberInput#parseInt(String)} method (which does NOT validate input)
     *
     * @since 2.9
     */
    public int contentsAsInt(boolean neg) {
        if ((_inputStart >= 0) && (_inputBuffer != null)) {
            if (neg) {
                return -NumberInput.parseInt(_inputBuffer, _inputStart+1, _inputLen-1);
            }
            return NumberInput.parseInt(_inputBuffer, _inputStart, _inputLen);
        }
        if (neg) {
            return -NumberInput.parseInt(_currentSegment, 1, _currentSize-1);
        }
        return NumberInput.parseInt(_currentSegment, 0, _currentSize);
    }

    /**
     * Specialized convenience method that will decode a 64-bit int,
     * of at most 18 digits (and possible leading minus sign).
     *<p>
     * NOTE: method DOES NOT verify that the contents actually are a valid
     * Java {@code long} value (either regarding format, or value range): caller
     * MUST validate that.
     *
     * @param neg Whether contents start with a minus sign
     *
     * @return Buffered text value parsed as an {@code long} using
     *   {@link NumberInput#parseLong(String)} method (which does NOT validate input)
     *
     * @since 2.9
     */
    public long contentsAsLong(boolean neg) {
        if ((_inputStart >= 0) && (_inputBuffer != null)) {
            if (neg) {
                return -NumberInput.parseLong(_inputBuffer, _inputStart+1, _inputLen-1);
            }
            return NumberInput.parseLong(_inputBuffer, _inputStart, _inputLen);
        }
        if (neg) {
            return -NumberInput.parseLong(_currentSegment, 1, _currentSize-1);
        }
        return NumberInput.parseLong(_currentSegment, 0, _currentSize);
    }

    /**
     * Accessor that will write buffered contents using given {@link Writer}.
     *
     * @param w Writer to use for writing out buffered content
     *
     * @return Number of characters written (same as {@link #size()})
     *
     * @throws IOException If write using {@link Writer} parameter fails
     *
     * @since 2.8
     */
    public int contentsToWriter(Writer w) throws IOException
    {
        if (_resultArray != null) {
            w.write(_resultArray);
            return _resultArray.length;
        }
        if (_resultString != null) { // Can take a shortcut...
            w.write(_resultString);
            return _resultString.length();
        }
        // Do we use shared array?
        if (_inputStart >= 0) {
            final int len = _inputLen;
            if (len > 0) {
                w.write(_inputBuffer, _inputStart, len);
            }
            return len;
        }
        // nope, not shared
        int total = 0;
        if (_segments != null) {
            for (int i = 0, end = _segments.size(); i < end; ++i) {
                char[] curr = _segments.get(i);
                int currLen = curr.length;
                total += currLen;
                w.write(curr, 0, currLen);
            }
        }
        int len = _currentSize;
        if (len > 0) {
            total += len;
            w.write(_currentSegment, 0, len);
        }
        return total;
    }

    /*
    /**********************************************************
    /* Public mutators:
    /**********************************************************
     */

    /**
     * Method called to make sure that buffer is not using shared input
     * buffer; if it is, it will copy such contents to private buffer.
     */
    public void ensureNotShared() {
        if (_inputStart >= 0) {
            unshare(16);
        }
    }

    /**
     * @param c char to append
     * @throws IllegalStateException if the buffer has grown too large, see {@link com.fasterxml.jackson.core.StreamReadConstraints.Builder#maxStringLength(int)}
     */
    public void append(char c) {
        // Using shared buffer so far?
        if (_inputStart >= 0) {
            unshare(16);
        }
        _resultString = null;
        _resultArray = null;

        // Room in current segment?
        char[] curr = _currentSegment;
        if (_currentSize >= curr.length) {
            validateAppend(1);
            expand();
            curr = _currentSegment;
        }
        curr[_currentSize++] = c;
    }

    /**
     * @param c char array to append
     * @param start the start index within the array (from which we read chars to append)
     * @param len number of chars to take from the array
     * @throws IllegalStateException if the buffer has grown too large, see {@link com.fasterxml.jackson.core.StreamReadConstraints.Builder#maxStringLength(int)}
     */
    public void append(char[] c, int start, int len)
    {
        // Can't append to shared buf (sanity check)
        if (_inputStart >= 0) {
            unshare(len);
        }
        _resultString = null;
        _resultArray = null;

        // Room in current segment?
        char[] curr = _currentSegment;
        int max = curr.length - _currentSize;

        if (max >= len) {
            System.arraycopy(c, start, curr, _currentSize, len);
            _currentSize += len;
            return;
        }

        validateAppend(len);

        // No room for all, need to copy part(s):
        if (max > 0) {
            System.arraycopy(c, start, curr, _currentSize, max);
            start += max;
            len -= max;
        }
        // And then allocate new segment; we are guaranteed to now
        // have enough room in segment.
        do {
            expand();
            int amount = Math.min(_currentSegment.length, len);
            System.arraycopy(c, start, _currentSegment, 0, amount);
            _currentSize += amount;
            start += amount;
            len -= amount;
        } while (len > 0);
    }

    /**
     * @param str string to append
     * @param offset the start index within the string (from which we read chars to append)
     * @param len number of chars to take from the string
     * @throws IllegalStateException if the buffer has grown too large, see {@link com.fasterxml.jackson.core.StreamReadConstraints.Builder#maxStringLength(int)}
     */
    public void append(String str, int offset, int len)
    {
        // Can't append to shared buf (sanity check)
        if (_inputStart >= 0) {
            unshare(len);
        }
        _resultString = null;
        _resultArray = null;

        // Room in current segment?
        char[] curr = _currentSegment;
        int max = curr.length - _currentSize;
        if (max >= len) {
            str.getChars(offset, offset+len, curr, _currentSize);
            _currentSize += len;
            return;
        }

        validateAppend(len);

        // No room for all, need to copy part(s):
        if (max > 0) {
            str.getChars(offset, offset+max, curr, _currentSize);
            len -= max;
            offset += max;
        }
        // And then allocate new segment; we are guaranteed to now
        // have enough room in segment.
        do {
            expand();
            int amount = Math.min(_currentSegment.length, len);
            str.getChars(offset, offset+amount, _currentSegment, 0);
            _currentSize += amount;
            offset += amount;
            len -= amount;
        } while (len > 0);
    }

    private void validateAppend(int toAppend) throws IllegalStateException {
        int newTotalLength = _segmentSize + _currentSize + toAppend;
        // guard against overflow
        if (newTotalLength < 0) {
            newTotalLength = Integer.MAX_VALUE;
        }
        try {
            validateStringLength(newTotalLength);
        } catch (JsonParseException e) {
            throw new IllegalStateException(e.getMessage());
        }
    }

    /*
    /**********************************************************
    /* Raw access, for high-performance use:
    /**********************************************************
     */

    public char[] getCurrentSegment()
    {
        /* Since the intention of the caller is to directly add stuff into
         * buffers, we should NOT have anything in shared buffer... ie. may
         * need to unshare contents.
         */
        if (_inputStart >= 0) {
            unshare(1);
        } else {
            char[] curr = _currentSegment;
            if (curr == null) {
                _currentSegment = buf(0);
            } else if (_currentSize >= curr.length) {
                // Plus, we better have room for at least one more char
                expand();
            }
        }
        return _currentSegment;
    }

    public char[] emptyAndGetCurrentSegment()
    {
        // inlined 'resetWithEmpty()'
        _inputStart = -1; // indicates shared buffer not used
        _currentSize = 0;
        _inputLen = 0;

        _inputBuffer = null;
        _resultString = null;
        _resultArray = null;

        // And then reset internal input buffers, if necessary:
        if (_hasSegments) {
            clearSegments();
        }
        char[] curr = _currentSegment;
        if (curr == null) {
            _currentSegment = curr = buf(0);
        }
        return curr;
    }

    public int getCurrentSegmentSize() { return _currentSize; }
    public void setCurrentLength(int len) { _currentSize = len; }

    /**
     * Convenience method that finishes the current active content segment
     * (by specifying how many characters within consists of valid content)
     * and aggregates and returns resulting contents (similar to a call
     * to {@link #contentsAsString()}).
     *
     * @param len Length of content (in characters) of the current active segment
     *
     * @return String that contains all buffered content
     * @throws IllegalStateException if the text is too large, see {@link com.fasterxml.jackson.core.StreamReadConstraints.Builder#maxStringLength(int)}
     *
     * @since 2.6
     */
    public String setCurrentAndReturn(int len) {
        _currentSize = len;
        // We can simplify handling here compared to full `contentsAsString()`:
        if (_segmentSize > 0) { // longer text; call main method
            return contentsAsString();
        }
        // more common case: single segment
        int currLen = _currentSize;
        try {
            validateStringLength(currLen);
        } catch (JsonParseException e) {
            throw new IllegalStateException(e.getMessage());
        }
        String str = (currLen == 0) ? "" : new String(_currentSegment, 0, currLen);
        _resultString = str;
        return str;
    }

    /**
     * @return char array
     * @throws IllegalStateException if the text is too large, see {@link com.fasterxml.jackson.core.StreamReadConstraints.Builder#maxStringLength(int)}
     */
    public char[] finishCurrentSegment() {
        if (_segments == null) {
            _segments = new ArrayList<char[]>();
        }
        _hasSegments = true;
        _segments.add(_currentSegment);
        int oldLen = _currentSegment.length;
        _segmentSize += oldLen;
        _currentSize = 0;
        try {
            validateStringLength(_segmentSize);
        } catch (JsonParseException e) {
            throw new IllegalStateException(e.getMessage());
        }

        // Let's grow segments by 50%
        int newLen = oldLen + (oldLen >> 1);
        if (newLen < MIN_SEGMENT_LEN) {
            newLen = MIN_SEGMENT_LEN;
        } else if (newLen > MAX_SEGMENT_LEN) {
            newLen = MAX_SEGMENT_LEN;
        }
        char[] curr = carr(newLen);
        _currentSegment = curr;
        return curr;
    }

    /**
     * @param lastSegmentEnd End offset in the currently active segment,
     *    could be 0 in the case of first character is
     *    delimiter or end-of-line
     * @param trimTrailingSpaces Whether trailing spaces should be trimmed or not
     * @return token as text
     * @since 2.15
     */
    public String finishAndReturn(int lastSegmentEnd, boolean trimTrailingSpaces)
    {
        if (trimTrailingSpaces) {
            // First, see if it's enough to trim end of current segment:
            int ptr = lastSegmentEnd - 1;
            if (ptr < 0 || _currentSegment[ptr] <= 0x0020) {
                return _doTrim(ptr);
            }
        }
        _currentSize = lastSegmentEnd;
        return contentsAsString();
    }

    // @since 2.15
    private String _doTrim(int ptr)
    {
        while (true) {
            final char[] curr = _currentSegment;
            while (--ptr >= 0) {
                if (curr[ptr] > 0x0020) { // found the ending non-space char, all done:
                    _currentSize = ptr+1;
                    return contentsAsString();
                }
            }
            // nope: need to handle previous segment; if there is one:
            if (_segments == null || _segments.isEmpty()) {
                break;
            }
            _currentSegment = _segments.remove(_segments.size() - 1);
            ptr = _currentSegment.length;
        }
        // we get here if everything was trimmed, so:
        _currentSize = 0;
        _hasSegments = false;
        return contentsAsString();
    }

    /**
     * Method called to expand size of the current segment, to
     * accommodate for more contiguous content. Usually only
     * used when parsing tokens like names if even then.
     * Method will both expand the segment and return it
     *
     * @return Expanded current segment
     */
    public char[] expandCurrentSegment()
    {
        final char[] curr = _currentSegment;
        // Let's grow by 50% by default
        final int len = curr.length;
        int newLen = len + (len >> 1);
        // but above intended maximum, slow to increase by 25%
        if (newLen > MAX_SEGMENT_LEN) {
            newLen = len + (len >> 2);
        }
        return (_currentSegment = Arrays.copyOf(curr, newLen));
    }

    /**
     * Method called to expand size of the current segment, to
     * accommodate for more contiguous content. Usually only
     * used when parsing tokens like names if even then.
     *
     * @param minSize Required minimum strength of the current segment
     *
     * @return Expanded current segment
     *
     * @since 2.4
     */
    public char[] expandCurrentSegment(int minSize) {
        char[] curr = _currentSegment;
        if (curr.length >= minSize) return curr;
        _currentSegment = curr = Arrays.copyOf(curr, minSize);
        return curr;
    }

    /*
    /**********************************************************
    /* Standard methods:
    /**********************************************************
     */

    /**
     * Note: calling this method may not be as efficient as calling
     * {@link #contentsAsString}, since it's not guaranteed that resulting
     * String is cached.
     */
    @Override public String toString() {
        try {
            return contentsAsString();
        } catch (IllegalStateException e) {
            // can fail if the string is too large, use the default Object `toString()` if this happens
            return super.toString();
        }
    }

    /*
    /**********************************************************
    /* Internal methods:
    /**********************************************************
     */

    /**
     * Method called if/when we need to append content when we have been
     * initialized to use shared buffer.
     */
    private void unshare(int needExtra)
    {
        int sharedLen = _inputLen;
        _inputLen = 0;
        char[] inputBuf = _inputBuffer;
        _inputBuffer = null;
        int start = _inputStart;
        _inputStart = -1;

        // Is buffer big enough, or do we need to reallocate?
        int needed = sharedLen+needExtra;
        if (_currentSegment == null || needed > _currentSegment.length) {
            _currentSegment = buf(needed);
        }
        if (sharedLen > 0) {
            System.arraycopy(inputBuf, start, _currentSegment, 0, sharedLen);
        }
        _segmentSize = 0;
        _currentSize = sharedLen;
    }

    // Method called when current segment is full, to allocate new segment.
    private void expand()
    {
        // First, let's move current segment to segment list:
        if (_segments == null) {
            _segments = new ArrayList<char[]>();
        }
        char[] curr = _currentSegment;
        _hasSegments = true;
        _segments.add(curr);
        _segmentSize += curr.length;
        _currentSize = 0;
        int oldLen = curr.length;

        // Let's grow segments by 50% minimum
        int newLen = oldLen + (oldLen >> 1);
        if (newLen < MIN_SEGMENT_LEN) {
            newLen = MIN_SEGMENT_LEN;
        } else if (newLen > MAX_SEGMENT_LEN) {
            newLen = MAX_SEGMENT_LEN;
        }
        _currentSegment = carr(newLen);
    }

    private char[] resultArray() throws JsonParseException
    {
        if (_resultString != null) { // Can take a shortcut...
            return _resultString.toCharArray();
        }
        // Do we use shared array?
        if (_inputStart >= 0) {
            final int len = _inputLen;
            if (len < 1) {
                return NO_CHARS;
            }
            validateStringLength(len);
            final int start = _inputStart;
            if (start == 0) {
                return Arrays.copyOf(_inputBuffer, len);
            }
            return Arrays.copyOfRange(_inputBuffer, start, start+len);
        }
        // nope, not shared
        int size = size();
        if (size < 1) {
            return NO_CHARS;
        }
        validateStringLength(size);
        int offset = 0;
        final char[] result = carr(size);
        if (_segments != null) {
            for (int i = 0, len = _segments.size(); i < len; ++i) {
                char[] curr = _segments.get(i);
                int currLen = curr.length;
                System.arraycopy(curr, 0, result, offset, currLen);
                offset += currLen;
            }
        }
        System.arraycopy(_currentSegment, 0, result, offset, _currentSize);
        return result;
    }

    private char[] carr(int len) { return new char[len]; }

    /*
    /**********************************************************************
    /* Convenience methods for validation
    /**********************************************************************
     */

    /**
     * Convenience method that can be used to verify that a String
     * of specified length does not exceed maximum specific by this
     * constraints object: if it does, a
     * {@link JsonParseException}
     * is thrown.
     *
     * @param length Length of string in input units
     *
     * @throws JsonParseException If length exceeds maximum
     * @since 2.15
     */
    protected void validateStringLength(int length) throws JsonParseException
    {
        // no-op
    }
}<|MERGE_RESOLUTION|>--- conflicted
+++ resolved
@@ -346,54 +346,6 @@
         return _currentSegment;
     }
 
-<<<<<<< HEAD
-    /**
-     * @param lastSegmentEnd End offset in the currently active segment,
-     *    could be 0 in the case of first character is
-     *    delimiter or end-of-line
-     * @param trimTrailingSpaces Whether trailing spaces should be trimmed or not
-     * @return token as text
-     * @throws JsonParseException if the text is too large, see {@link com.fasterxml.jackson.core.StreamReadConstraints.Builder#maxStringLength(int)}
-     * @since 2.15
-     */
-    public String finishAndReturn(int lastSegmentEnd, boolean trimTrailingSpaces) throws JsonParseException
-    {
-        if (trimTrailingSpaces) {
-            // First, see if it's enough to trim end of current segment:
-            int ptr = lastSegmentEnd - 1;
-            if (ptr < 0 || _currentSegment[ptr] <= 0x0020) {
-                return _doTrim(ptr);
-            }
-        }
-        _currentSize = lastSegmentEnd;
-        return _contentsAsString();
-    }
-
-    private String _doTrim(int ptr) throws JsonParseException
-    {
-        while (true) {
-            final char[] curr = _currentSegment;
-            while (--ptr >= 0) {
-                if (curr[ptr] > 0x0020) { // found the ending non-space char, all done:
-                    _currentSize = ptr+1;
-                    return _contentsAsString();
-                }
-            }
-            // nope: need to handle previous segment; if there is one:
-            if (_segments == null || _segments.isEmpty()) {
-                break;
-            }
-            _currentSegment = _segments.remove(_segments.size() - 1);
-            ptr = _currentSegment.length;
-        }
-        // we get here if everything was trimmed, so:
-        _currentSize = 0;
-        _hasSegments = false;
-        return _contentsAsString();
-    }
-
-=======
->>>>>>> 14d6d070
     // Helper method used to find a buffer to use, ideally one
     // recycled earlier.
     private char[] buf(int needed)
@@ -1040,7 +992,7 @@
      * @return token as text
      * @since 2.15
      */
-    public String finishAndReturn(int lastSegmentEnd, boolean trimTrailingSpaces)
+    public String finishAndReturn(int lastSegmentEnd, boolean trimTrailingSpaces) throws JsonParseException
     {
         if (trimTrailingSpaces) {
             // First, see if it's enough to trim end of current segment:
@@ -1050,18 +1002,18 @@
             }
         }
         _currentSize = lastSegmentEnd;
-        return contentsAsString();
+        return _contentsAsString();
     }
 
     // @since 2.15
-    private String _doTrim(int ptr)
+    private String _doTrim(int ptr) throws JsonParseException
     {
         while (true) {
             final char[] curr = _currentSegment;
             while (--ptr >= 0) {
                 if (curr[ptr] > 0x0020) { // found the ending non-space char, all done:
                     _currentSize = ptr+1;
-                    return contentsAsString();
+                    return _contentsAsString();
                 }
             }
             // nope: need to handle previous segment; if there is one:
@@ -1074,7 +1026,7 @@
         // we get here if everything was trimmed, so:
         _currentSize = 0;
         _hasSegments = false;
-        return contentsAsString();
+        return _contentsAsString();
     }
 
     /**
