/* Jackson JSON-processor.
 *
 * Copyright (c) 2007- Tatu Saloranta, tatu.saloranta@iki.fi
 */
package com.fasterxml.jackson.core;

import java.io.*;
import java.math.BigDecimal;
import java.math.BigInteger;
import java.util.Objects;

import com.fasterxml.jackson.core.JsonParser.NumberType;
import com.fasterxml.jackson.core.io.CharacterEscapes;
import com.fasterxml.jackson.core.type.WritableTypeId;
import com.fasterxml.jackson.core.type.WritableTypeId.Inclusion;
import com.fasterxml.jackson.core.util.JacksonFeatureSet;
import com.fasterxml.jackson.core.util.VersionUtil;

import static com.fasterxml.jackson.core.JsonTokenId.*;

/**
 * Base class that defines public API for writing JSON content.
 * Instances are created using factory methods of
 * a {@link TokenStreamFactory} instance.
 *
 * @author Tatu Saloranta
 */
public abstract class JsonGenerator
    implements Closeable, Flushable, Versioned
{
    /*
    /**********************************************************************
    /* Construction, initialization
    /**********************************************************************
     */

<<<<<<< HEAD
    protected JsonGenerator() { }

    /*
    /**********************************************************************
    /* Versioned
    /**********************************************************************
=======
    /**
     * Method that can be called to set or reset the object to
     * use for writing Java objects as JsonContent
     * (using method {@link #writeObject}).
     *
     * @param oc Codec to assign, if any; {@code null} if none
     *
     * @return This generator, to allow call chaining
     */
    public abstract JsonGenerator setCodec(ObjectCodec oc);

    /**
     * Method for accessing the object used for writing Java
     * object as JSON content
     * (using method {@link #writeObject}).
     *
     * @return Codec assigned to this generator, if any; {@code null} if none
>>>>>>> 7a41f696
     */

    /**
     * Accessor for finding out version of the bundle that provided this generator instance.
     *
     * @return Version of this generator (derived from version declared for
     *   {@code jackson-core} jar that contains the class
     */
    @Override
    public abstract Version version();

    /*
    /**********************************************************************
    /* Public API, output configuration, state access
    /**********************************************************************
     */

    /**
<<<<<<< HEAD
     * Accessor for context object that provides information about low-level
     * logical position withing output token stream.
=======
     * Method for enabling specified parser features:
     * check {@link Feature} for list of available features.
     *
     * @param f Feature to enable
     *
     * @return This generator, to allow call chaining
>>>>>>> 7a41f696
     */
    public abstract TokenStreamContext getOutputContext();

    /**
     * Accessor for context object provided by higher-level databinding
     * functionality (or, in some cases, simple placeholder of the same)
     * that allows some level of interaction including ability to trigger
     * serialization of Object values through generator instance.
     *
<<<<<<< HEAD
     * @since 3.0
=======
     * @param f Feature to disable
     *
     * @return This generator, to allow call chaining
>>>>>>> 7a41f696
     */
    public abstract ObjectWriteContext getObjectWriteContext();

    /**
<<<<<<< HEAD
     * Method that can be used to get access to object that is used
     * as target for generated output; this is usually either
     * {@link OutputStream} or {@link Writer}, depending on what
     * generator was constructed with.
     * Note that returned value may be null in some cases; including
     * case where implementation does not want to exposed raw
     * source to caller.
     * In cases where output has been decorated, object returned here
     * is the decorated version; this allows some level of interaction
     * between users of generator and decorator object.
     *<p>
     * In general use of this accessor should be considered as
     * "last effort", i.e. only used if no other mechanism is applicable.
=======
     * Method for enabling or disabling specified feature:
     * check {@link Feature} for list of available features.
     *
     * @param f Feature to enable or disable
     * @param state Whether to enable ({@code true}) or disable ({@code false}) feature
     *
     * @return This generator, to allow call chaining
     */
    public final JsonGenerator configure(Feature f, boolean state) {
        if (state) enable(f); else disable(f);
        return this;
    }

    /**
     * Method for checking whether given feature is enabled.
     * Check {@link Feature} for list of available features.
     *
     * @param f Feature to check
     *
     * @return True if specified feature is enabled; false if not
     */
    public abstract boolean isEnabled(Feature f);

    /**
     * Method for checking whether given feature is enabled.
     * Check {@link Feature} for list of available features.
     *
     * @param f Feature to check
     *
     * @return True if specified feature is enabled; false if not
     *
     * @since 2.10
>>>>>>> 7a41f696
     */
    public abstract Object getOutputTarget();

    /**
<<<<<<< HEAD
     * Method for verifying amount of content that is buffered by generator
     * but not yet flushed to the underlying target (stream, writer),
     * in units (byte, char) that the generator implementation uses for buffering;
     * or -1 if this information is not available.
     * Unit used is often the same as the unit of underlying target (that is,
     * {@code byte} for {@link java.io.OutputStream},
     * {@code char} for {@link java.io.Writer}),
     * but may differ if buffering is done before encoding.
     * Default JSON-backed implementations do use matching units.
     *
     * @return Amount of content buffered in internal units, if amount known and
     *    accessible; -1 if not accessible.
=======
     * Bulk access method for getting state of all standard (non-dataformat-specific)
     * {@link JsonGenerator.Feature}s.
     * 
     * @return Bit mask that defines current states of all standard {@link JsonGenerator.Feature}s.
     *
     * @since 2.3
>>>>>>> 7a41f696
     */
    public abstract int getOutputBuffered();

    /**
<<<<<<< HEAD
     * Helper method, usually equivalent to:
     *<code>
     *   getOutputContext().getCurrentValue();
     *</code>
     *<p>
     * Note that "current value" is NOT populated (or used) by Streaming parser;
     * it is only used by higher-level data-binding functionality.
     * The reason it is included here is that it can be stored and accessed hierarchically,
     * and gets passed through data-binding.
=======
     * Bulk set method for (re)setting states of all standard {@link Feature}s
     * 
     * @since 2.3
     * 
     * @param values Bitmask that defines which {@link Feature}s are enabled
     *    and which disabled
     *
     * @return This generator, to allow call chaining
     *
     * @deprecated Since 2.7, use {@link #overrideStdFeatures(int, int)} instead -- remove from 2.9
>>>>>>> 7a41f696
     */
    public abstract Object getCurrentValue();

    /**
     * Helper method, usually equivalent to:
     *<code>
     *   getOutputContext().setCurrentValue(v);
     *</code>
<<<<<<< HEAD
=======
     * but preferred as this lets caller more efficiently specify actual changes made.
     * 
     * @param values Bit mask of set/clear state for features to change
     * @param mask Bit mask of features to change
     *
     * @return This generator, to allow call chaining
     * 
     * @since 2.6
>>>>>>> 7a41f696
     */
    public abstract void setCurrentValue(Object v);

    /*
    /**********************************************************************
    /* Public API, Feature configuration
    /**********************************************************************
     */

    /**
     * Method for enabling or disabling specified feature:
     * check {@link StreamWriteFeature} for list of available features.
     *<p>
<<<<<<< HEAD
     * NOTE: mostly left in 3.0 just to support disabling of
     * {@link StreamWriteFeature#AUTO_CLOSE_CONTENT}.
     *
     * @return Generator itself (this), to allow chaining
=======
     * Default implementation will simply throw an exception to indicate that
     * the generator implementation does not support any {@link FormatFeature}s.
     * 
     * @param values Bit mask of set/clear state for features to change
     * @param mask Bit mask of features to change
     *
     * @return This generator, to allow call chaining
     * 
     * @since 2.6
     */
    public JsonGenerator overrideFormatFeatures(int values, int mask) {
        // 08-Oct-2018, tatu: For 2.10 we actually do get `JsonWriteFeature`s, although they
        //    are (for 2.x only, not for 3.x) mapper to legacy settings. So do not freak out:
//        throw new IllegalArgumentException("No FormatFeatures defined for generator of type "+getClass().getName());
        return this;
    }
    
    /*
    /**********************************************************
    /* Public API, Schema configuration
    /**********************************************************
>>>>>>> 7a41f696
     */
    public abstract JsonGenerator configure(StreamWriteFeature f, boolean state);

    /**
     * Method for checking whether given feature is enabled.
     * Check {@link StreamWriteFeature} for list of available features.
     */
    public abstract boolean isEnabled(StreamWriteFeature f);

    /**
<<<<<<< HEAD
     * Bulk access method for getting state of all standard (format-agnostic)
     * {@link StreamWriteFeature}s.
     * 
     * @return Bit mask that defines current states of all standard {@link StreamWriteFeature}s.
     *
     * @since 3.0
=======
     * Method for accessing Schema that this generator uses, if any; {@code null} if none.
     * Default implementation returns null.
     *
     * @return Schema in use by this generator, if any; {@code null} if none
     *
     * @since 2.1
>>>>>>> 7a41f696
     */
    public abstract int streamWriteFeatures();

    /*
    /**********************************************************************
    /* Public API, other configuration
    /**********************************************************************
      */

    /**
<<<<<<< HEAD
     * Method for accessing Schema that this parser uses, if any.
     * Default implementation returns null.
=======
     * Method for setting a custom pretty printer, which is usually
     * used to add indentation for improved human readability.
     * By default, generator does not do pretty printing.
     *<p>
     * To use the default pretty printer that comes with core
     * Jackson distribution, call {@link #useDefaultPrettyPrinter}
     * instead.
     *
     * @param pp {@code PrettyPrinter} to assign, if any; {@code null} if none
     *
     * @return This generator, to allow call chaining
     */
    public JsonGenerator setPrettyPrinter(PrettyPrinter pp) {
        _cfgPrettyPrinter = pp;
        return this;
    }

    /**
     * Accessor for checking whether this generator has a configured
     * {@link PrettyPrinter}; returns it if so, null if none configured.
     *
     * @return {@link PrettyPrinter} configured for this generator, if any; {@code null} if none
     *
     * @since 2.1
     */
    public PrettyPrinter getPrettyPrinter() {
        return _cfgPrettyPrinter;
    }
    
    /**
     * Convenience method for enabling pretty-printing using
     * the default pretty printer
     * ({@link com.fasterxml.jackson.core.util.DefaultPrettyPrinter}).
     *
     * @return This generator, to allow call chaining
>>>>>>> 7a41f696
     */
    public FormatSchema getSchema() { return null; }

    /**
     * Method that can be called to request that generator escapes
     * all character codes above specified code point (if positive value);
     * or, to not escape any characters except for ones that must be
     * escaped for the data format (if -1).
     * To force escaping of all non-ASCII characters, for example,
     * this method would be called with value of 127.
     *<p>
     * Note that generators are NOT required to support setting of value
     * higher than 127, because there are other ways to affect quoting
     * (or lack thereof) of character codes between 0 and 127.
     * Not all generators support concept of escaping, either; if so,
     * calling this method will have no effect.
     *<p>
     * Default implementation does nothing; sub-classes need to redefine
     * it according to rules of supported data format.
     * 
     * @param charCode Either -1 to indicate that no additional escaping
     *   is to be done; or highest code point not to escape (meaning higher
     *   ones will be), if positive value.
     *
     * @return This generator, to allow call chaining
     */
    public JsonGenerator setHighestNonEscapedChar(int charCode) { return this; }

    /**
     * Accessor method for testing what is the highest unescaped character
     * configured for this generator. This may be either positive value
     * (when escaping configuration has been set and is in effect), or
     * 0 to indicate that no additional escaping is in effect.
     * Some generators may not support additional escaping: for example,
     * generators for binary formats that do not use escaping should
     * simply return 0.
     * 
     * @return Currently active limitation for highest non-escaped character,
     *   if defined; or 0 to indicate no additional escaping is performed.
     */
    public int getHighestNonEscapedChar() { return 0; }

    /**
     * Method for accessing custom escapes generator uses for {@link JsonGenerator}s
     * it creates.
     *
     * @return {@link CharacterEscapes} configured for this generator, if any; {@code null} if none
     */
    public CharacterEscapes getCharacterEscapes() { return null; }

    // 04-Oct-2017, tatu: Would like to remove this method, but alas JSONP-support
    //    does require it...
    /**
     * Method for defining custom escapes factory uses for {@link JsonGenerator}s
     * it creates.
     *<p>
     * Default implementation does nothing and simply returns this instance.
     *
     * @param esc {@link CharacterEscapes} to configure this generator to use, if any; {@code null} if none
     *
     * @return This generator, to allow call chaining
     */
    public JsonGenerator setCharacterEscapes(CharacterEscapes esc) { return this; }

<<<<<<< HEAD
=======
    /**
     * Method that allows overriding String used for separating root-level
     * JSON values (default is single space character)
     *<p>
     * Default implementation throws {@link UnsupportedOperationException}.
     * 
     * @param sep Separator to use, if any; null means that no separator is
     *   automatically added
     *
     * @return This generator, to allow call chaining
     * 
     * @since 2.1
     */
    public JsonGenerator setRootValueSeparator(SerializableString sep) {
        throw new UnsupportedOperationException();
    }

    /*
    /**********************************************************
    /* Public API, output state access
    /**********************************************************
     */
    
    /**
     * Method that can be used to get access to object that is used
     * as target for generated output; this is usually either
     * {@link OutputStream} or {@link Writer}, depending on what
     * generator was constructed with.
     * Note that returned value may be null in some cases; including
     * case where implementation does not want to exposed raw
     * source to caller.
     * In cases where output has been decorated, object returned here
     * is the decorated version; this allows some level of interaction
     * between users of generator and decorator object.
     *<p>
     * In general use of this accessor should be considered as
     * "last effort", i.e. only used if no other mechanism is applicable.
     *
     * @return Output target generator was configured with
     */
    public Object getOutputTarget() {
        return null;
    }

    /**
     * Method for verifying amount of content that is buffered by generator
     * but not yet flushed to the underlying target (stream, writer),
     * in units (byte, char) that the generator implementation uses for buffering;
     * or -1 if this information is not available.
     * Unit used is often the same as the unit of underlying target (that is,
     * `byte` for {@link java.io.OutputStream}, `char` for {@link java.io.Writer}),
     * but may differ if buffering is done before encoding.
     * Default JSON-backed implementations do use matching units.
     *<p>
     * Note: non-JSON implementations will be retrofitted for 2.6 and beyond;
     * please report if you see -1 (missing override)
     *
     * @return Amount of content buffered in internal units, if amount known and
     *    accessible; -1 if not accessible.
     *
     * @since 2.6
     */
    public int getOutputBuffered() {
        return -1;
    }

    /**
     * Helper method, usually equivalent to:
     *<code>
     *   getOutputContext().getCurrentValue();
     *</code>
     *<p>
     * Note that "current value" is NOT populated (or used) by Streaming parser;
     * it is only used by higher-level data-binding functionality.
     * The reason it is included here is that it can be stored and accessed hierarchically,
     * and gets passed through data-binding.
     *
     * @return "Current value" associated with the current context (state) of this generator
     *
     * @since 2.5
     */
    public Object getCurrentValue() {
        JsonStreamContext ctxt = getOutputContext();
        return (ctxt == null) ? null : ctxt.getCurrentValue();
    }

    /**
     * Helper method, usually equivalent to:
     *<code>
     *   getOutputContext().setCurrentValue(v);
     *</code>
     *
     * @param v Current value to assign for the current context of this generator
     * 
     * @since 2.5
     */
    public void setCurrentValue(Object v) {
        JsonStreamContext ctxt = getOutputContext();
        if (ctxt != null) {
            ctxt.setCurrentValue(v);
        }
    }

>>>>>>> 7a41f696
    /*
    /**********************************************************************
    /* Public API, capability introspection methods
    /**********************************************************************
     */

    /**
     * Introspection method that may be called to see if the underlying
     * data format supports some kind of Object Ids natively (many do not;
     * for example, JSON doesn't).
     * This method <b>must</b> be called prior to calling
     * {@link #writeObjectId} or {@link #writeObjectRef}.
     *<p>
     * Default implementation returns false; overridden by data formats
     * that do support native Object Ids. Caller is expected to either
     * use a non-native notation (explicit property or such), or fail,
     * in case it can not use native object ids.
     */
    public boolean canWriteObjectId() { return false; }

    /**
     * Introspection method that may be called to see if the underlying
     * data format supports some kind of Type Ids natively (many do not;
     * for example, JSON doesn't).
     * This method <b>must</b> be called prior to calling
     * {@link #writeTypeId}.
     *<p>
     * Default implementation returns false; overridden by data formats
     * that do support native Type Ids. Caller is expected to either
     * use a non-native notation (explicit property or such), or fail,
     * in case it can not use native type ids.
     */
    public boolean canWriteTypeId() { return false; }

    /**
     * Introspection method that may be called to see if the underlying
     * data format supports "native" binary data; that is, an efficient
     * output of binary content without encoding.
     *<p>
     * Default implementation returns false; overridden by data formats
     * that do support native binary content.
     */
    public boolean canWriteBinaryNatively() { return false; }
    
    /**
     * Introspection method to call to check whether it is ok to omit
     * writing of Object fields or not. Most formats do allow omission,
     * but certain positional formats (such as CSV) require output of
     * placeholders, even if no real values are to be emitted.
     */
    public boolean canOmitFields() { return true; }

    /**
     * Introspection method to call to check whether it is possible
     * to write numbers using {@link #writeNumber(java.lang.String)}
     * using possible custom format, or not. Typically textual formats
     * allow this (and JSON specifically does), whereas binary formats
     * do not allow this (except by writing them as Strings).
     * Usual reason for calling this method is to check whether custom
     * formatting of numbers may be applied by higher-level code (databinding)
     * or not.
     */
    public boolean canWriteFormattedNumbers() { return false; }

    /**
     * Accessor for getting metadata on capabilities of this parser, based on
     * underlying data format being read (directly or indirectly).
     *
     * @return Set of read capabilities for content to read via this parser
     *
     * @since 2.12
     */
    public abstract JacksonFeatureSet<StreamWriteCapability> getWriteCapabilities();

    /*
    /**********************************************************************
    /* Public API, write methods, structural
    /**********************************************************************
     */

    /**
     * Method for writing starting marker of a Array value
     * (for JSON this is character '['; plus possible white space decoration
     * if pretty-printing is enabled).
     *<p>
     * Array values can be written in any context where values
     * are allowed: meaning everywhere except for when
     * a field name is expected.
     */
    public abstract void writeStartArray() throws IOException;

    /**
     * Method for writing start marker of an Array value, similar
     * to {@link #writeStartArray()}, but also specifying what is the
     * Java object that the Array Object being written represents (if any);
     * {@code null} may be passed if not known or not applicable.
     * This value is accessible from context as "current value"
     *
     * @param currentValue Java Object that Array being written represents, if any
     *    (or {@code null} if not known or not applicable)
     */
    public abstract void writeStartArray(Object currentValue) throws IOException;

    /**
     * Method for writing start marker of an Array value, similar
     * to {@link #writeStartArray()}, but also specifying what is the
     * Java object that the Array Object being written represents (if any)
     * and how many elements will be written for the array before calling
     * {@link #writeEndArray()}.
     * 
     * @param currentValue Java Object that Array being written represents, if any
     *    (or {@code null} if not known or not applicable)
     * @param size Number of elements this array will have: actual
     *   number of values written (before matching call to
     *   {@link #writeEndArray()} MUST match; generator MAY verify
     *   this is the case.
     */
    public abstract void writeStartArray(Object currentValue, int size) throws IOException;

    /**
     * Method for writing closing marker of a JSON Array value
     * (character ']'; plus possible white space decoration
     * if pretty-printing is enabled).
     *<p>
     * Marker can be written if the innermost structured type
     * is Array.
     */
    public abstract void writeEndArray() throws IOException;

    /**
     * Method for writing starting marker of an Object value
     * (character '{'; plus possible white space decoration
     * if pretty-printing is enabled).
     *<p>
     * Object values can be written in any context where values
     * are allowed: meaning everywhere except for when
     * a field name is expected.
     */
    public abstract void writeStartObject() throws IOException;

    /**
     * Method for writing starting marker of an Object value
     * to represent the given Java Object value.
     * Argument is offered as metadata, but more
     * importantly it should be assigned as the "current value"
     * for the Object content that gets constructed and initialized.
     *<p>
     * Object values can be written in any context where values
     * are allowed: meaning everywhere except for when
     * a field name is expected.
     *
     * @param currentValue Java Object that Object being written represents, if any
     *    (or {@code null} if not known or not applicable)
     */
    public abstract void writeStartObject(Object currentValue) throws IOException;

    /**
     * Method for writing starting marker of an Object value
     * to represent the given Java Object value.
     * Argument is offered as metadata, but more
     * importantly it should be assigned as the "current value"
     * for the Object content that gets constructed and initialized.
     * In addition, caller knows number of key/value pairs ("properties")
     * that will get written for the Object value: this is relevant for
     * some format backends (but not, as an example, for JSON).
     *<p>
     * Object values can be written in any context where values
     * are allowed: meaning everywhere except for when
     * a field name is expected.
     */
    public abstract void writeStartObject(Object forValue, int size) throws IOException;

    /**
     * Method for writing closing marker of an Object value
     * (character '}'; plus possible white space decoration
     * if pretty-printing is enabled).
     *<p>
     * Marker can be written if the innermost structured type
     * is Object, and the last written event was either a
     * complete value, or START-OBJECT marker (see JSON specification
     * for more details).
     */
    public abstract void writeEndObject() throws IOException;

    /**
     * Method for writing a field name (JSON String surrounded by
     * double quotes: syntactically identical to a JSON String value),
     * possibly decorated by white space if pretty-printing is enabled.
     *<p>
     * Field names can only be written in Object context (check out
     * JSON specification for details), when field name is expected
     * (field names alternate with values).
     */
    public abstract void writeFieldName(String name) throws IOException;

    /**
     * Method similar to {@link #writeFieldName(String)}, main difference
     * being that it may perform better as some of processing (such as
     * quoting of certain characters, or encoding into external encoding
     * if supported by generator) can be done just once and reused for
     * later calls.
     *<p>
     * Default implementation simple uses unprocessed name container in
     * serialized String; implementations are strongly encouraged to make
     * use of more efficient methods argument object has.
     */
    public abstract void writeFieldName(SerializableString name) throws IOException;

    /**
     * Alternative to {@link #writeFieldName(String)} that may be used
     * in cases where property key is of numeric type; either where
     * underlying format supports such notion (some binary formats do,
     * unlike JSON), or for convenient conversion into String presentation.
     * Default implementation will simply convert id into <code>String</code>
     * and call {@link #writeFieldName(String)}.
     */
    public abstract void writeFieldId(long id) throws IOException;

    /*
    /**********************************************************************
    /* Public API, write methods, scalar arrays
    /**********************************************************************
     */

    /**
     * Value write method that can be called to write a single
     * array (sequence of {@link JsonToken#START_ARRAY}, zero or
     * more {@link JsonToken#VALUE_NUMBER_INT}, {@link JsonToken#END_ARRAY})
     *
     * @param array Array that contains values to write
     * @param offset Offset of the first element to write, within array
     * @param length Number of elements in array to write, from `offset` to `offset + len - 1`
     */
    public void writeArray(int[] array, int offset, int length) throws IOException
    {
        Objects.requireNonNull(array, "null 'array' argument");
        _verifyOffsets(array.length, offset, length);
        writeStartArray(array, length);
        for (int i = offset, end = offset+length; i < end; ++i) {
            writeNumber(array[i]);
        }
        writeEndArray();
    }

    /**
     * Value write method that can be called to write a single
     * array (sequence of {@link JsonToken#START_ARRAY}, zero or
     * more {@link JsonToken#VALUE_NUMBER_INT}, {@link JsonToken#END_ARRAY})
     *
     * @param array Array that contains values to write
     * @param offset Offset of the first element to write, within array
     * @param length Number of elements in array to write, from `offset` to `offset + len - 1`
     */
    public void writeArray(long[] array, int offset, int length) throws IOException
    {
        Objects.requireNonNull(array, "null 'array' argument");
        _verifyOffsets(array.length, offset, length);
        writeStartArray(array, length);
        for (int i = offset, end = offset+length; i < end; ++i) {
            writeNumber(array[i]);
        }
        writeEndArray();
    }

    /**
     * Value write method that can be called to write a single
     * array (sequence of {@link JsonToken#START_ARRAY}, zero or
     * more {@link JsonToken#VALUE_NUMBER_FLOAT}, {@link JsonToken#END_ARRAY})
     *
     * @param array Array that contains values to write
     * @param offset Offset of the first element to write, within array
     * @param length Number of elements in array to write, from `offset` to `offset + len - 1`
     */
    public void writeArray(double[] array, int offset, int length) throws IOException
    {
        Objects.requireNonNull(array, "null 'array' argument");
        _verifyOffsets(array.length, offset, length);
        writeStartArray(array, length);
        for (int i = offset, end = offset+length; i < end; ++i) {
            writeNumber(array[i]);
        }
        writeEndArray();
    }

    /**
     * Value write method that can be called to write a single
     * array (sequence of {@link JsonToken#START_ARRAY}, zero or
     * more {@link JsonToken#VALUE_STRING}, {@link JsonToken#END_ARRAY})
     *
     * @param array Array that contains values to write
     * @param offset Offset of the first element to write, within array
     * @param length Number of elements in array to write, from `offset` to `offset + len - 1`
     */
    public void writeArray(String[] array, int offset, int length) throws IOException
    {
        Objects.requireNonNull(array, "null 'array' argument");
        _verifyOffsets(array.length, offset, length);
        writeStartArray(array, length);
        for (int i = offset, end = offset+length; i < end; ++i) {
            writeString(array[i]);
        }
        writeEndArray();
    }

    /*
    /**********************************************************************
    /* Public API, write methods, text/String values
    /**********************************************************************
     */

    /**
     * Method for outputting a String value. Depending on context
     * this means either array element, (object) field value or
     * a stand alone String; but in all cases, String will be
     * surrounded in double quotes, and contents will be properly
     * escaped as required by JSON specification.
     */
    public abstract void writeString(String text) throws IOException;

    /**
     * Method for outputting a String value. Depending on context
     * this means either array element, (object) field value or
     * a stand alone String; but in all cases, String will be
     * surrounded in double quotes, and contents will be properly
     * escaped as required by JSON specification.
     * If the reader is null, then write a null.
     * If len is &lt; 0, then write all contents of the reader.
     * Otherwise, write only len characters.
     */
    public void writeString(Reader reader, int len) throws IOException {
        // Let's implement this as "unsupported" to make it easier to add new parser impls
        _reportUnsupportedOperation();
    }

    /**
     * Method for outputting a String value. Depending on context
     * this means either array element, (object) field value or
     * a stand alone String; but in all cases, String will be
     * surrounded in double quotes, and contents will be properly
     * escaped as required by JSON specification.
     */
    public abstract void writeString(char[] text, int offset, int len) throws IOException;

    /**
     * Method similar to {@link #writeString(String)}, but that takes
     * {@link SerializableString} which can make this potentially
     * more efficient to call as generator may be able to reuse
     * quoted and/or encoded representation.
     *<p>
     * Default implementation just calls {@link #writeString(String)};
     * sub-classes should override it with more efficient implementation
     * if possible.
     */
    public abstract void writeString(SerializableString text) throws IOException;

    /**
     * Method similar to {@link #writeString(String)} but that takes as
     * its input a UTF-8 encoded String that is to be output as-is, without additional
     * escaping (type of which depends on data format; backslashes for JSON).
     * However, quoting that data format requires (like double-quotes for JSON) will be added
     * around the value if and as necessary.
     *<p>
     * Note that some backends may choose not to support this method: for
     * example, if underlying destination is a {@link java.io.Writer}
     * using this method would require UTF-8 decoding.
     * If so, implementation may instead choose to throw a
     * {@link UnsupportedOperationException} due to ineffectiveness
     * of having to decode input.
     */
    public abstract void writeRawUTF8String(byte[] text, int offset, int length)
        throws IOException;

    /**
     * Method similar to {@link #writeString(String)} but that takes as its input
     * a UTF-8 encoded String which has <b>not</b> been escaped using whatever
     * escaping scheme data format requires (for JSON that is backslash-escaping
     * for control characters and double-quotes; for other formats something else).
     * This means that textual JSON backends need to check if value needs
     * JSON escaping, but otherwise can just be copied as is to output.
     * Also, quoting that data format requires (like double-quotes for JSON) will be added
     * around the value if and as necessary.
     *<p>
     * Note that some backends may choose not to support this method: for
     * example, if underlying destination is a {@link java.io.Writer}
     * using this method would require UTF-8 decoding.
     * In this case
     * generator implementation may instead choose to throw a
     * {@link UnsupportedOperationException} due to ineffectiveness
     * of having to decode input.
     */
    public abstract void writeUTF8String(byte[] text, int offset, int length)
        throws IOException;

    /*
    /**********************************************************************
    /* Public API, write methods, binary/raw content
    /**********************************************************************
     */

    /**
     * Method that will force generator to copy
     * input text verbatim with <b>no</b> modifications (including
     * that no escaping is done and no separators are added even
     * if context [array, object] would otherwise require such).
     * If such separators are desired, use
     * {@link #writeRawValue(String)} instead.
     *<p>
     * Note that not all generator implementations necessarily support
     * such by-pass methods: those that do not will throw
     * {@link UnsupportedOperationException}.
     */
    public abstract void writeRaw(String text) throws IOException;

    /**
     * Method that will force generator to copy
     * input text verbatim with <b>no</b> modifications (including
     * that no escaping is done and no separators are added even
     * if context [array, object] would otherwise require such).
     * If such separators are desired, use
     * {@link #writeRawValue(String)} instead.
     *<p>
     * Note that not all generator implementations necessarily support
     * such by-pass methods: those that do not will throw
     * {@link UnsupportedOperationException}.
     */
    public abstract void writeRaw(String text, int offset, int len) throws IOException;

    /**
     * Method that will force generator to copy
     * input text verbatim with <b>no</b> modifications (including
     * that no escaping is done and no separators are added even
     * if context [array, object] would otherwise require such).
     * If such separators are desired, use
     * {@link #writeRawValue(String)} instead.
     *<p>
     * Note that not all generator implementations necessarily support
     * such by-pass methods: those that do not will throw
     * {@link UnsupportedOperationException}.
     */
    public abstract void writeRaw(char[] text, int offset, int len) throws IOException;

    /**
     * Method that will force generator to copy
     * input text verbatim with <b>no</b> modifications (including
     * that no escaping is done and no separators are added even
     * if context [array, object] would otherwise require such).
     * If such separators are desired, use
     * {@link #writeRawValue(String)} instead.
     *<p>
     * Note that not all generator implementations necessarily support
     * such by-pass methods: those that do not will throw
     * {@link UnsupportedOperationException}.
     */
    public abstract void writeRaw(char c) throws IOException;

    /**
     * Method that will force generator to copy
     * input text verbatim with <b>no</b> modifications (including
     * that no escaping is done and no separators are added even
     * if context [array, object] would otherwise require such).
     * If such separators are desired, use
     * {@link #writeRawValue(String)} instead.
     *<p>
     * Note that not all generator implementations necessarily support
     * such by-pass methods: those that do not will throw
     * {@link UnsupportedOperationException}.
     *<p>
     * The default implementation delegates to {@link #writeRaw(String)};
     * other backends that support raw inclusion of text are encouraged
     * to implement it in more efficient manner (especially if they
     * use UTF-8 encoding).
     */
//    public abstract void writeRaw(SerializableString raw) throws IOException;
    public void writeRaw(SerializableString raw) throws IOException {
        writeRaw(raw.getValue());
    }

    /**
     * Method that will force generator to copy
     * input text verbatim without any modifications, but assuming
     * it must constitute a single legal JSON value (number, string,
     * boolean, null, Array or List). Assuming this, proper separators
     * are added if and as needed (comma or colon), and generator
     * state updated to reflect this.
     */
    public abstract void writeRawValue(String text) throws IOException;

    public abstract void writeRawValue(String text, int offset, int len) throws IOException;

    public abstract void writeRawValue(char[] text, int offset, int len) throws IOException;

    /**
     * Method similar to {@link #writeRawValue(String)}, but potentially more
     * efficient as it may be able to use pre-encoded content (similar to
     * {@link #writeRaw(SerializableString)}.
     */
    public void writeRawValue(SerializableString raw) throws IOException {
        writeRawValue(raw.getValue());
    }

    /**
     * Method that will output given chunk of binary data as base64
     * encoded, as a complete String value (surrounded by double quotes).
     * This method defaults
     *<p>
     * Note: because JSON Strings can not contain unescaped linefeeds,
     * if linefeeds are included (as per last argument), they must be
     * escaped. This adds overhead for decoding without improving
     * readability.
     * Alternatively if linefeeds are not included,
     * resulting String value may violate the requirement of base64
     * RFC which mandates line-length of 76 characters and use of
     * linefeeds. However, all {@link JsonParser} implementations
     * are required to accept such "long line base64"; as do
     * typical production-level base64 decoders.
     *
     * @param bv Base64 variant to use: defines details such as
     *   whether padding is used (and if so, using which character);
     *   what is the maximum line length before adding linefeed,
     *   and also the underlying alphabet to use.
     */
    public abstract void writeBinary(Base64Variant bv,
            byte[] data, int offset, int len) throws IOException;

    /**
     * Similar to {@link #writeBinary(Base64Variant,byte[],int,int)},
     * but default to using the Jackson default Base64 variant 
     * (which is {@link Base64Variants#MIME_NO_LINEFEEDS}).
     */
    public void writeBinary(byte[] data, int offset, int len) throws IOException {
        writeBinary(Base64Variants.getDefaultVariant(), data, offset, len);
    }

    /**
     * Similar to {@link #writeBinary(Base64Variant,byte[],int,int)},
     * but assumes default to using the Jackson default Base64 variant 
     * (which is {@link Base64Variants#MIME_NO_LINEFEEDS}). Also
     * assumes that whole byte array is to be output.
     */
    public void writeBinary(byte[] data) throws IOException {
        writeBinary(Base64Variants.getDefaultVariant(), data, 0, data.length);
    }

    /**
     * Similar to {@link #writeBinary(Base64Variant,InputStream,int)},
     * but assumes default to using the Jackson default Base64 variant 
     * (which is {@link Base64Variants#MIME_NO_LINEFEEDS}).
     * 
     * @param data InputStream to use for reading binary data to write.
     *    Will not be closed after successful write operation
     * @param dataLength (optional) number of bytes that will be available;
     *    or -1 to be indicate it is not known. Note that implementations
     *    need not support cases where length is not known in advance; this
     *    depends on underlying data format: JSON output does NOT require length,
     *    other formats may
     */
    public int writeBinary(InputStream data, int dataLength)
        throws IOException {
        return writeBinary(Base64Variants.getDefaultVariant(), data, dataLength);
    }
    
    /**
     * Method similar to {@link #writeBinary(Base64Variant,byte[],int,int)},
     * but where input is provided through a stream, allowing for incremental
     * writes without holding the whole input in memory.
     * 
     * @param bv Base64 variant to use
     * @param data InputStream to use for reading binary data to write.
     *    Will not be closed after successful write operation
     * @param dataLength (optional) number of bytes that will be available;
     *    or -1 to be indicate it is not known.
     *    If a positive length is given, <code>data</code> MUST provide at least
     *    that many bytes: if not, an exception will be thrown.
     *    Note that implementations
     *    need not support cases where length is not known in advance; this
     *    depends on underlying data format: JSON output does NOT require length,
     *    other formats may.
     * 
     * @return Number of bytes read from <code>data</code> and written as binary payload
     */
    public abstract int writeBinary(Base64Variant bv,
            InputStream data, int dataLength) throws IOException;

    /*
    /**********************************************************************
    /* Public API, write methods, numeric
    /**********************************************************************
     */

    /**
     * Method for outputting given value as JSON number.
     * Can be called in any context where a value is expected
     * (Array value, Object field value, root-level value).
     * Additional white space may be added around the value
     * if pretty-printing is enabled.
     *
     * @param v Number value to write
     */
    public abstract void writeNumber(short v) throws IOException;

    /**
     * Method for outputting given value as JSON number.
     * Can be called in any context where a value is expected
     * (Array value, Object field value, root-level value).
     * Additional white space may be added around the value
     * if pretty-printing is enabled.
     *
     * @param v Number value to write
     */
    public abstract void writeNumber(int v) throws IOException;

    /**
     * Method for outputting given value as JSON number.
     * Can be called in any context where a value is expected
     * (Array value, Object field value, root-level value).
     * Additional white space may be added around the value
     * if pretty-printing is enabled.
     *
     * @param v Number value to write
     */
    public abstract void writeNumber(long v) throws IOException;

    /**
     * Method for outputting given value as JSON number.
     * Can be called in any context where a value is expected
     * (Array value, Object field value, root-level value).
     * Additional white space may be added around the value
     * if pretty-printing is enabled.
     *
     * @param v Number value to write
     */
    public abstract void writeNumber(BigInteger v) throws IOException;

    /**
     * Method for outputting indicate JSON numeric value.
     * Can be called in any context where a value is expected
     * (Array value, Object field value, root-level value).
     * Additional white space may be added around the value
     * if pretty-printing is enabled.
     *
     * @param v Number value to write
     */
    public abstract void writeNumber(double v) throws IOException;

    /**
     * Method for outputting indicate JSON numeric value.
     * Can be called in any context where a value is expected
     * (Array value, Object field value, root-level value).
     * Additional white space may be added around the value
     * if pretty-printing is enabled.
     *
     * @param v Number value to write
     */
    public abstract void writeNumber(float v) throws IOException;

    /**
     * Method for outputting indicate JSON numeric value.
     * Can be called in any context where a value is expected
     * (Array value, Object field value, root-level value).
     * Additional white space may be added around the value
     * if pretty-printing is enabled.
     *
     * @param v Number value to write
     */
    public abstract void writeNumber(BigDecimal v) throws IOException;

    /**
     * Write method that can be used for custom numeric types that can
     * not be (easily?) converted to "standard" Java number types.
     * Because numbers are not surrounded by double quotes, regular
     * {@link #writeString} method can not be used; nor
     * {@link #writeRaw} because that does not properly handle
     * value separators needed in Array or Object contexts.
     *<p>
     * Note: because of lack of type safety, some generator
     * implementations may not be able to implement this
     * method. For example, if a binary JSON format is used,
     * it may require type information for encoding; similarly
     * for generator-wrappers around Java objects or JSON nodes.
     * If implementation does not implement this method,
     * it needs to throw {@link UnsupportedOperationException}.
     * 
     * @throws UnsupportedOperationException If underlying data format does not
     *   support numbers serialized textually AND if generator is not allowed
     *   to just output a String instead (Schema-based formats may require actual
     *   number, for example)
     */
    public abstract void writeNumber(String encodedValue) throws IOException;

    /**
     * Overloaded version of {@link #writeNumber(String)} with same semantics
     * but possibly more efficient operation.
     */
    public void writeNumber(char[] encodedValueBuffer, int offset, int length) throws IOException {
        writeNumber(new String(encodedValueBuffer, offset, length));
    }

    /*
    /**********************************************************************
    /* Public API, write methods, other value types
    /**********************************************************************
     */
    
    /**
     * Method for outputting literal JSON boolean value (one of
     * Strings 'true' and 'false').
     * Can be called in any context where a value is expected
     * (Array value, Object field value, root-level value).
     * Additional white space may be added around the value
     * if pretty-printing is enabled.
     */
    public abstract void writeBoolean(boolean state) throws IOException;

    /**
     * Method for outputting literal JSON null value.
     * Can be called in any context where a value is expected
     * (Array value, Object field value, root-level value).
     * Additional white space may be added around the value
     * if pretty-printing is enabled.
     */
    public abstract void writeNull() throws IOException;

    /**
     * Method that can be called on backends that support passing opaque datatypes of
     * non-JSON formats
     */
    public void writeEmbeddedObject(Object object) throws IOException {
        // 01-Sep-2016, tatu: As per [core#318], handle small number of cases
        if (object == null) {
            writeNull();
            return;
        }
        if (object instanceof byte[]) {
            writeBinary((byte[]) object);
            return;
        }
        throw new JsonGenerationException("No native support for writing embedded objects of type "
                +object.getClass().getName(),
                this);
    }

    /*
    /**********************************************************************
    /* Public API, write methods, Native Ids (type, object)
    /**********************************************************************
     */

    /**
     * Method that can be called to output so-called native Object Id.
     * Note that it may only be called after ensuring this is legal
     * (with {@link #canWriteObjectId()}), as not all data formats
     * have native type id support; and some may only allow them in
     * certain positions or locations.
     * If output is not allowed by the data format in this position,
     * a {@link JsonGenerationException} will be thrown.
     */
    public void writeObjectId(Object id) throws IOException {
        throw new JsonGenerationException("No native support for writing Object Ids", this);
    }

    /**
     * Method that can be called to output references to native Object Ids.
     * Note that it may only be called after ensuring this is legal
     * (with {@link #canWriteObjectId()}), as not all data formats
     * have native type id support; and some may only allow them in
     * certain positions or locations.
     * If output is not allowed by the data format in this position,
     * a {@link JsonGenerationException} will be thrown.
     */
    public void writeObjectRef(Object id) throws IOException {
        throw new JsonGenerationException("No native support for writing Object Ids", this);
    }
    
    /**
     * Method that can be called to output so-called native Type Id.
     * Note that it may only be called after ensuring this is legal
     * (with {@link #canWriteTypeId()}), as not all data formats
     * have native type id support; and some may only allow them in
     * certain positions or locations.
     * If output is not allowed by the data format in this position,
     * a {@link JsonGenerationException} will be thrown.
     */
    public void writeTypeId(Object id) throws IOException {
        throw new JsonGenerationException("No native support for writing Type Ids", this);
    }

    /*
     * Replacement method for {@link #writeTypeId(Object)} which is called
     * regardless of whether format has native type ids. If it does have native
     * type ids, those are to be used (if configuration allows this), if not,
     * structural type id inclusion is to be used. For JSON, for example, no
     * native type ids exist and structural inclusion is always used.
     *<p>
     * NOTE: databind may choose to skip calling this method for some special cases
     * (and instead included type id via regular write methods and/or {@link #writeTypeId}
     * -- this is discouraged, but not illegal, and may be necessary as a work-around
     * in some cases.
     */
    public WritableTypeId writeTypePrefix(WritableTypeId typeIdDef) throws IOException
    {
        Object id = typeIdDef.id;

        final JsonToken valueShape = typeIdDef.valueShape;
        if (canWriteTypeId()) {
            typeIdDef.wrapperWritten = false;
            // just rely on native type output method (sub-classes likely to override)
            writeTypeId(id);
        } else {
            // No native type id; write wrappers
            // Normally we only support String type ids (non-String reserved for native type ids)
            String idStr = (id instanceof String) ? (String) id : String.valueOf(id);
            typeIdDef.wrapperWritten = true;

            Inclusion incl = typeIdDef.include;
            // first: can not output "as property" if value not Object; if so, must do "as array"
            if ((valueShape != JsonToken.START_OBJECT)
                    && incl.requiresObjectContext()) {
                typeIdDef.include = incl = WritableTypeId.Inclusion.WRAPPER_ARRAY;
            }
            
            switch (incl) {
            case PARENT_PROPERTY:
                // nothing to do here, as it has to be written in suffix...
                break;
            case PAYLOAD_PROPERTY:
                // only output as native type id; otherwise caller must handle using some
                // other mechanism, so...
                break;
            case METADATA_PROPERTY:
                // must have Object context by now, so simply write as field name
                // Note, too, that it's bit tricky, since we must print START_OBJECT that is part
                // of value first -- and then NOT output it later on: hence return "early"
                writeStartObject(typeIdDef.forValue);
                writeStringField(typeIdDef.asProperty, idStr);
                return typeIdDef;

            case WRAPPER_OBJECT:
                // NOTE: this is wrapper, not directly related to value to output, so don't pass
                writeStartObject();
                writeFieldName(idStr);
                break;
            case WRAPPER_ARRAY:
            default: // should never occur but translate as "as-array"
                writeStartArray(); // wrapper, not actual array object to write
                writeString(idStr);
            }
        }
        // and finally possible start marker for value itself:
        if (valueShape == JsonToken.START_OBJECT) {
            writeStartObject(typeIdDef.forValue);
        } else if (valueShape == JsonToken.START_ARRAY) {
            // should we now set the current object?
            writeStartArray();
        }
        return typeIdDef;
    }

    public WritableTypeId writeTypeSuffix(WritableTypeId typeIdDef) throws IOException
    {
        final JsonToken valueShape = typeIdDef.valueShape;
        // First: does value need closing?
        if (valueShape == JsonToken.START_OBJECT) {
            writeEndObject();
        } else if (valueShape == JsonToken.START_ARRAY) {
            writeEndArray();
        }

        if (typeIdDef.wrapperWritten) {
            switch (typeIdDef.include) {
            case WRAPPER_ARRAY:
                writeEndArray();
                break;
            case PARENT_PROPERTY:
                // unusually, need to output AFTER value. And no real wrapper...
                {
                    Object id = typeIdDef.id;
                    String idStr = (id instanceof String) ? (String) id : String.valueOf(id);
                    writeStringField(typeIdDef.asProperty, idStr);
                }
                break;
            case METADATA_PROPERTY:
            case PAYLOAD_PROPERTY:
                // no actual wrapper; included within Object itself
                break;
            case WRAPPER_OBJECT:
            default: // should never occur but...
                writeEndObject();
                break;
            }
        }
        return typeIdDef;
    }

    /*
    /**********************************************************************
    /* Public API, write methods, serializing Java objects
    /**********************************************************************
     */

    /**
     * Method for writing given Java object (POJO) as tokens into
     * stream this generator manages.
     * This is done by delegating call to
     * {@link ObjectWriteContext#writeValue(JsonGenerator, Object)}.
     */
    public abstract void writeObject(Object pojo) throws IOException;

    /**
     * Method for writing given JSON tree (expressed as a tree
     * where given {@code TreeNode} is the root) using this generator.
     * This is done by delegating call to
     * {@link ObjectWriteContext#writeTree}.
     */
    public abstract void writeTree(TreeNode rootNode) throws IOException;

    /*
    /**********************************************************************
    /* Public API, convenience field write methods
    /**********************************************************************
     */

    // 25-May-2020, tatu: NOTE! Made `final` on purpose in 3.x to prevent issues
    //    rising from complexity of overriding only some of methods (writeFieldName()
    //    and matching writeXxx() for value)

    /**
     * Convenience method for outputting a field entry ("member")
     * that contains specified data in base64-encoded form.
     * Equivalent to:
     *<pre>
     *  writeFieldName(fieldName);
     *  writeBinary(value);
     *</pre>
     */
    public final void writeBinaryField(String fieldName, byte[] data) throws IOException {
        writeFieldName(fieldName);
        writeBinary(data);
    }

    /**
     * Convenience method for outputting a field entry ("member")
     * that has a boolean value. Equivalent to:
     *<pre>
     *  writeFieldName(fieldName);
     *  writeBoolean(value);
     *</pre>
     */
    public final void writeBooleanField(String fieldName, boolean value) throws IOException {
        writeFieldName(fieldName);
        writeBoolean(value);
    }

    /**
     * Convenience method for outputting a field entry ("member")
     * that has JSON literal value null. Equivalent to:
     *<pre>
     *  writeFieldName(fieldName);
     *  writeNull();
     *</pre>
     */
    public final void writeNullField(String fieldName) throws IOException {
        writeFieldName(fieldName);
        writeNull();
    }

    /**
     * Convenience method for outputting a field entry ("member")
     * that has a String value. Equivalent to:
     *<pre>
     *  writeFieldName(fieldName);
     *  writeString(value);
     *</pre>
     *<p>
     * Note: many performance-sensitive implementations override this method
     */
    public final void writeStringField(String fieldName, String value) throws IOException {
        writeFieldName(fieldName);
        writeString(value);
    }

    /**
     * Convenience method for outputting a field entry ("member")
     * that has the specified numeric value. Equivalent to:
     *<pre>
     *  writeFieldName(fieldName);
     *  writeNumber(value);
     *</pre>
     */
    public final void writeNumberField(String fieldName, short value) throws IOException {
        writeFieldName(fieldName);
        writeNumber(value);
    }

    /**
     * Convenience method for outputting a field entry ("member")
     * that has the specified numeric value. Equivalent to:
     *<pre>
     *  writeFieldName(fieldName);
     *  writeNumber(value);
     *</pre>
     */
    public final void writeNumberField(String fieldName, int value) throws IOException {
        writeFieldName(fieldName);
        writeNumber(value);
    }

    /**
     * Convenience method for outputting a field entry ("member")
     * that has the specified numeric value. Equivalent to:
     *<pre>
     *  writeFieldName(fieldName);
     *  writeNumber(value);
     *</pre>
     */
    public final void writeNumberField(String fieldName, long value) throws IOException {
        writeFieldName(fieldName);
        writeNumber(value);
    }

    /**
     * Convenience method for outputting a field entry ("member")
     * that has the specified numeric value. Equivalent to:
     *<pre>
     *  writeFieldName(fieldName);
     *  writeNumber(value);
     *</pre>
     */
    public final void writeNumberField(String fieldName, BigInteger value) throws IOException {
        writeFieldName(fieldName);
        writeNumber(value);
    }

    /**
     * Convenience method for outputting a field entry ("member")
     * that has the specified numeric value. Equivalent to:
     *<pre>
     *  writeFieldName(fieldName);
     *  writeNumber(value);
     *</pre>
     */
    public final void writeNumberField(String fieldName, float value) throws IOException {
        writeFieldName(fieldName);
        writeNumber(value);
    }

    /**
     * Convenience method for outputting a field entry ("member")
     * that has the specified numeric value. Equivalent to:
     *<pre>
     *  writeFieldName(fieldName);
     *  writeNumber(value);
     *</pre>
     */
    public final void writeNumberField(String fieldName, double value) throws IOException {
        writeFieldName(fieldName);
        writeNumber(value);
    }

    /**
     * Convenience method for outputting a field entry ("member")
     * that has the specified numeric value.
     * Equivalent to:
     *<pre>
     *  writeFieldName(fieldName);
     *  writeNumber(value);
     *</pre>
     */
    public final void writeNumberField(String fieldName, BigDecimal value) throws IOException {
        writeFieldName(fieldName);
        writeNumber(value);
    }

    /**
     * Convenience method for outputting a field entry ("member")
     * (that will contain a JSON Array value), and the START_ARRAY marker.
     * Equivalent to:
     *<pre>
     *  writeFieldName(fieldName);
     *  writeStartArray();
     *</pre>
     *<p>
     * Note: caller still has to take care to close the array
     * (by calling {#link #writeEndArray}) after writing all values
     * of the value Array.
     */
    public final void writeArrayFieldStart(String fieldName) throws IOException {
        writeFieldName(fieldName);
        writeStartArray();
    }

    /**
     * Convenience method for outputting a field entry ("member")
     * (that will contain an Object value), and the START_OBJECT marker.
     * Equivalent to:
     *<pre>
     *  writeFieldName(fieldName);
     *  writeStartObject();
     *</pre>
     *<p>
     * Note: caller still has to take care to close the Object
     * (by calling {#link #writeEndObject}) after writing all
     * entries of the value Object.
     */
    public final void writeObjectFieldStart(String fieldName) throws IOException {
        writeFieldName(fieldName);
        writeStartObject();
    }

    /**
     * Convenience method for outputting a field entry ("member")
     * that has contents of specific Java object as its value.
     * Equivalent to:
     *<pre>
     *  writeFieldName(fieldName);
     *  writeObject(pojo);
     *</pre>
     */
    public final void writeObjectField(String fieldName, Object pojo) throws IOException {
        writeFieldName(fieldName);
        writeObject(pojo);
    }

    // // // But this method does need to be delegate so...
    
    /**
     * Method called to indicate that a property in this position was
     * skipped. It is usually only called for generators that return
     * <code>false</code> from {@link #canOmitFields()}.
     *<p>
     * Default implementation does nothing.
     */
    public void writeOmittedField(String fieldName) throws IOException { }

    /*
    /**********************************************************************
    /* Public API, copy-through methods
    /**********************************************************************
     */

    /**
     * Method for copying contents of the current event that
     * the given parser instance points to.
     * Note that the method <b>will not</b> copy any other events,
     * such as events contained within JSON Array or Object structures.
     *<p>
     * Calling this method will not advance the given
     * parser, although it may cause parser to internally process
     * more data (if it lazy loads contents of value events, for example)
     */
    public void copyCurrentEvent(JsonParser p) throws IOException
    {
        JsonToken t = p.currentToken();
        final int token = (t == null) ? ID_NOT_AVAILABLE : t.id();
        switch (token) {
        case ID_NOT_AVAILABLE:
            _reportError("No current event to copy");
            break; // never gets here
        case ID_START_OBJECT:
            writeStartObject();
            break;
        case ID_END_OBJECT:
            writeEndObject();
            break;
        case ID_START_ARRAY:
            writeStartArray();
            break;
        case ID_END_ARRAY:
            writeEndArray();
            break;
        case ID_FIELD_NAME:
            writeFieldName(p.currentName());
            break;
        case ID_STRING:
            if (p.hasTextCharacters()) {
                writeString(p.getTextCharacters(), p.getTextOffset(), p.getTextLength());
            } else {
                writeString(p.getText());
            }
            break;
        case ID_NUMBER_INT:
        {
            NumberType n = p.getNumberType();
            if (n == NumberType.INT) {
                writeNumber(p.getIntValue());
            } else if (n == NumberType.BIG_INTEGER) {
                writeNumber(p.getBigIntegerValue());
            } else {
                writeNumber(p.getLongValue());
            }
            break;
        }
        case ID_NUMBER_FLOAT:
        {
            NumberType n = p.getNumberType();
            if (n == NumberType.BIG_DECIMAL) {
                writeNumber(p.getDecimalValue());
            } else if (n == NumberType.FLOAT) {
                writeNumber(p.getFloatValue());
            } else {
                writeNumber(p.getDoubleValue());
            }
            break;
        }
        case ID_TRUE:
            writeBoolean(true);
            break;
        case ID_FALSE:
            writeBoolean(false);
            break;
        case ID_NULL:
            writeNull();
            break;
        case ID_EMBEDDED_OBJECT:
            writeObject(p.getEmbeddedObject());
            break;
        default:
            throw new IllegalStateException("Internal error: unknown current token, "+t);
        }
    }

    /**
     * Method for copying contents of the current event
     * <b>and following events that it encloses</b>
     * the given parser instance points to.
     *<p>
     * So what constitutes enclosing? Here is the list of
     * events that have associated enclosed events that will
     * get copied:
     *<ul>
     * <li>{@link JsonToken#START_OBJECT}:
     *   all events up to and including matching (closing)
     *   {@link JsonToken#END_OBJECT} will be copied
     *  </li>
     * <li>{@link JsonToken#START_ARRAY}
     *   all events up to and including matching (closing)
     *   {@link JsonToken#END_ARRAY} will be copied
     *  </li>
     * <li>{@link JsonToken#FIELD_NAME} the logical value (which
     *   can consist of a single scalar value; or a sequence of related
     *   events for structured types (JSON Arrays, Objects)) will
     *   be copied along with the name itself. So essentially the
     *   whole <b>field entry</b> (name and value) will be copied.
     *  </li>
     *</ul>
     *<p>
     * After calling this method, parser will point to the
     * <b>last event</b> that was copied. This will either be
     * the event parser already pointed to (if there were no
     * enclosed events), or the last enclosed event copied.
     */
    public void copyCurrentStructure(JsonParser p) throws IOException
    {
        JsonToken t = p.currentToken();
        // Let's handle field-name separately first
        int id = (t == null) ? ID_NOT_AVAILABLE : t.id();
        if (id == ID_FIELD_NAME) {
            writeFieldName(p.currentName());
            t = p.nextToken();
            id = (t == null) ? ID_NOT_AVAILABLE : t.id();
            // fall-through to copy the associated value
        }
        switch (id) {
        case ID_START_OBJECT:
            writeStartObject();
            _copyCurrentContents(p);
            return;
        case ID_START_ARRAY:
            writeStartArray();
            _copyCurrentContents(p);
            return;

        default:
            copyCurrentEvent(p);
        }
    }

    protected void _copyCurrentContents(JsonParser p) throws IOException
    {
        int depth = 1;
        JsonToken t;

        // Mostly copied from `copyCurrentEvent()`, but with added nesting counts
        while ((t = p.nextToken()) != null) {
            switch (t.id()) {
            case ID_FIELD_NAME:
                writeFieldName(p.currentName());
                break;

            case ID_START_ARRAY:
                writeStartArray();
                ++depth;
                break;

            case ID_START_OBJECT:
                writeStartObject();
                ++depth;
                break;

            case ID_END_ARRAY:
                writeEndArray();
                if (--depth == 0) {
                    return;
                }
                break;
            case ID_END_OBJECT:
                writeEndObject();
                if (--depth == 0) {
                    return;
                }
                break;

            case ID_STRING:
                if (p.hasTextCharacters()) {
                    writeString(p.getTextCharacters(), p.getTextOffset(), p.getTextLength());
                } else {
                    writeString(p.getText());
                }
                break;
            case ID_NUMBER_INT:
            {
                NumberType n = p.getNumberType();
                if (n == NumberType.INT) {
                    writeNumber(p.getIntValue());
                } else if (n == NumberType.BIG_INTEGER) {
                    writeNumber(p.getBigIntegerValue());
                } else {
                    writeNumber(p.getLongValue());
                }
                break;
            }
            case ID_NUMBER_FLOAT:
            {
                NumberType n = p.getNumberType();
                if (n == NumberType.BIG_DECIMAL) {
                    writeNumber(p.getDecimalValue());
                } else if (n == NumberType.FLOAT) {
                    writeNumber(p.getFloatValue());
                } else {
                    writeNumber(p.getDoubleValue());
                }
                break;
            }
            case ID_TRUE:
                writeBoolean(true);
                break;
            case ID_FALSE:
                writeBoolean(false);
                break;
            case ID_NULL:
                writeNull();
                break;
            case ID_EMBEDDED_OBJECT:
                writeObject(p.getEmbeddedObject());
                break;
            default:
                throw new IllegalStateException("Internal error: unknown current token, "+t);
            }
        }
    }

    /*
    /**********************************************************************
    /* Public API, buffer handling
    /**********************************************************************
     */

    /**
     * Method called to flush any buffered content to the underlying
     * target (output stream, writer), and to flush the target itself
     * as well.
     */
    @Override
    public abstract void flush() throws IOException;

    /**
     * Method that can be called to determine whether this generator
     * is closed or not. If it is closed, no more output can be done.
     */
    public abstract boolean isClosed();

    /*
    /**********************************************************************
    /* Closeable implementation
    /**********************************************************************
     */

    /**
     * Method called to close this generator, so that no more content
     * can be written.
     *<p>
     * Whether the underlying target (stream, writer) gets closed depends
     * on whether this generator either manages the target (i.e. is the
     * only one with access to the target -- case if caller passes a
     * reference to the resource such as File, but not stream); or
     * has feature {@link StreamWriteFeature#AUTO_CLOSE_TARGET} enabled.
     * If either of above is true, the target is also closed. Otherwise
     * (not managing, feature not enabled), target is not closed.
     */
    @Override
    public abstract void close() throws IOException;

    /*
    /**********************************************************************
    /* Helper methods for sub-classes
    /**********************************************************************
     */

    /**
     * Helper method used for constructing and throwing
     * {@link JsonGenerationException} with given base message.
     *<p>
     * Note that sub-classes may override this method to add more detail
     * or use a {@link JsonGenerationException} sub-class.
     */
    protected <T> T  _reportError(String msg) throws JsonGenerationException {
        throw new JsonGenerationException(msg, this);
    }

    protected void _throwInternal() { VersionUtil.throwInternal(); }

    protected <T> T _reportUnsupportedOperation() {
        throw new UnsupportedOperationException("Operation not supported by generator of type "+getClass().getName());
    }

    protected final void _verifyOffsets(int arrayLength, int offset, int length)
    {
        if ((offset < 0) || (offset + length) > arrayLength) {
            throw new IllegalArgumentException(String.format(
                    "invalid argument(s) (offset=%d, length=%d) for input array of %d element",
                    offset, length, arrayLength));
        }
    }
}<|MERGE_RESOLUTION|>--- conflicted
+++ resolved
@@ -34,39 +34,16 @@
     /**********************************************************************
      */
 
-<<<<<<< HEAD
     protected JsonGenerator() { }
 
     /*
     /**********************************************************************
     /* Versioned
     /**********************************************************************
-=======
-    /**
-     * Method that can be called to set or reset the object to
-     * use for writing Java objects as JsonContent
-     * (using method {@link #writeObject}).
-     *
-     * @param oc Codec to assign, if any; {@code null} if none
-     *
-     * @return This generator, to allow call chaining
-     */
-    public abstract JsonGenerator setCodec(ObjectCodec oc);
-
-    /**
-     * Method for accessing the object used for writing Java
-     * object as JSON content
-     * (using method {@link #writeObject}).
-     *
-     * @return Codec assigned to this generator, if any; {@code null} if none
->>>>>>> 7a41f696
      */
 
     /**
      * Accessor for finding out version of the bundle that provided this generator instance.
-     *
-     * @return Version of this generator (derived from version declared for
-     *   {@code jackson-core} jar that contains the class
      */
     @Override
     public abstract Version version();
@@ -78,17 +55,10 @@
      */
 
     /**
-<<<<<<< HEAD
      * Accessor for context object that provides information about low-level
      * logical position withing output token stream.
-=======
-     * Method for enabling specified parser features:
-     * check {@link Feature} for list of available features.
-     *
-     * @param f Feature to enable
-     *
-     * @return This generator, to allow call chaining
->>>>>>> 7a41f696
+     *
+     * @return Stream output context ({@link TokenStreamContext}) associated with this generator
      */
     public abstract TokenStreamContext getOutputContext();
 
@@ -98,18 +68,13 @@
      * that allows some level of interaction including ability to trigger
      * serialization of Object values through generator instance.
      *
-<<<<<<< HEAD
+     * @return Object write context ({@link ObjectWriteContext}) associated with this generator
+     *
      * @since 3.0
-=======
-     * @param f Feature to disable
-     *
-     * @return This generator, to allow call chaining
->>>>>>> 7a41f696
      */
     public abstract ObjectWriteContext getObjectWriteContext();
 
     /**
-<<<<<<< HEAD
      * Method that can be used to get access to object that is used
      * as target for generated output; this is usually either
      * {@link OutputStream} or {@link Writer}, depending on what
@@ -123,45 +88,12 @@
      *<p>
      * In general use of this accessor should be considered as
      * "last effort", i.e. only used if no other mechanism is applicable.
-=======
-     * Method for enabling or disabling specified feature:
-     * check {@link Feature} for list of available features.
-     *
-     * @param f Feature to enable or disable
-     * @param state Whether to enable ({@code true}) or disable ({@code false}) feature
-     *
-     * @return This generator, to allow call chaining
-     */
-    public final JsonGenerator configure(Feature f, boolean state) {
-        if (state) enable(f); else disable(f);
-        return this;
-    }
-
-    /**
-     * Method for checking whether given feature is enabled.
-     * Check {@link Feature} for list of available features.
-     *
-     * @param f Feature to check
-     *
-     * @return True if specified feature is enabled; false if not
-     */
-    public abstract boolean isEnabled(Feature f);
-
-    /**
-     * Method for checking whether given feature is enabled.
-     * Check {@link Feature} for list of available features.
-     *
-     * @param f Feature to check
-     *
-     * @return True if specified feature is enabled; false if not
-     *
-     * @since 2.10
->>>>>>> 7a41f696
+     *
+     * @return Output target assigned to this generator
      */
     public abstract Object getOutputTarget();
 
     /**
-<<<<<<< HEAD
      * Method for verifying amount of content that is buffered by generator
      * but not yet flushed to the underlying target (stream, writer),
      * in units (byte, char) that the generator implementation uses for buffering;
@@ -174,40 +106,21 @@
      *
      * @return Amount of content buffered in internal units, if amount known and
      *    accessible; -1 if not accessible.
-=======
-     * Bulk access method for getting state of all standard (non-dataformat-specific)
-     * {@link JsonGenerator.Feature}s.
-     * 
-     * @return Bit mask that defines current states of all standard {@link JsonGenerator.Feature}s.
-     *
-     * @since 2.3
->>>>>>> 7a41f696
      */
     public abstract int getOutputBuffered();
 
     /**
-<<<<<<< HEAD
      * Helper method, usually equivalent to:
      *<code>
      *   getOutputContext().getCurrentValue();
      *</code>
      *<p>
-     * Note that "current value" is NOT populated (or used) by Streaming parser;
+     * Note that "current value" is NOT populated (or used) by Streaming generator;
      * it is only used by higher-level data-binding functionality.
      * The reason it is included here is that it can be stored and accessed hierarchically,
      * and gets passed through data-binding.
-=======
-     * Bulk set method for (re)setting states of all standard {@link Feature}s
-     * 
-     * @since 2.3
-     * 
-     * @param values Bitmask that defines which {@link Feature}s are enabled
-     *    and which disabled
-     *
-     * @return This generator, to allow call chaining
-     *
-     * @deprecated Since 2.7, use {@link #overrideStdFeatures(int, int)} instead -- remove from 2.9
->>>>>>> 7a41f696
+     *
+     * @return "Current value" for the current context this generator has
      */
     public abstract Object getCurrentValue();
 
@@ -216,17 +129,11 @@
      *<code>
      *   getOutputContext().setCurrentValue(v);
      *</code>
-<<<<<<< HEAD
-=======
-     * but preferred as this lets caller more efficiently specify actual changes made.
-     * 
-     * @param values Bit mask of set/clear state for features to change
-     * @param mask Bit mask of features to change
-     *
-     * @return This generator, to allow call chaining
-     * 
-     * @since 2.6
->>>>>>> 7a41f696
+     * used to assign "current value" for the current context of this generator.
+     * It is usually assigned and used by higher level data-binding functionality
+     * (instead of streaming parsers/generators) but is stored at streaming level.
+     *
+     * @param v "Current value" to assign to the current output context of this generator
      */
     public abstract void setCurrentValue(Object v);
 
@@ -240,109 +147,47 @@
      * Method for enabling or disabling specified feature:
      * check {@link StreamWriteFeature} for list of available features.
      *<p>
-<<<<<<< HEAD
      * NOTE: mostly left in 3.0 just to support disabling of
      * {@link StreamWriteFeature#AUTO_CLOSE_CONTENT}.
      *
-     * @return Generator itself (this), to allow chaining
-=======
-     * Default implementation will simply throw an exception to indicate that
-     * the generator implementation does not support any {@link FormatFeature}s.
-     * 
-     * @param values Bit mask of set/clear state for features to change
-     * @param mask Bit mask of features to change
+     * @param f Feature to enable or disable
+     * @param state Whether to enable the feature ({@code true}) or disable ({@code false})
      *
      * @return This generator, to allow call chaining
-     * 
-     * @since 2.6
-     */
-    public JsonGenerator overrideFormatFeatures(int values, int mask) {
-        // 08-Oct-2018, tatu: For 2.10 we actually do get `JsonWriteFeature`s, although they
-        //    are (for 2.x only, not for 3.x) mapper to legacy settings. So do not freak out:
-//        throw new IllegalArgumentException("No FormatFeatures defined for generator of type "+getClass().getName());
-        return this;
-    }
-    
-    /*
-    /**********************************************************
-    /* Public API, Schema configuration
-    /**********************************************************
->>>>>>> 7a41f696
      */
     public abstract JsonGenerator configure(StreamWriteFeature f, boolean state);
 
     /**
      * Method for checking whether given feature is enabled.
      * Check {@link StreamWriteFeature} for list of available features.
+     *
+     * @param f Feature to check
+     *
+     * @return {@code True} if feature is enabled; {@code false} if not
      */
     public abstract boolean isEnabled(StreamWriteFeature f);
 
     /**
-<<<<<<< HEAD
      * Bulk access method for getting state of all standard (format-agnostic)
      * {@link StreamWriteFeature}s.
      * 
      * @return Bit mask that defines current states of all standard {@link StreamWriteFeature}s.
      *
      * @since 3.0
-=======
-     * Method for accessing Schema that this generator uses, if any; {@code null} if none.
+     */
+    public abstract int streamWriteFeatures();
+
+    /*
+    /**********************************************************************
+    /* Public API, other configuration
+    /**********************************************************************
+      */
+
+    /**
+     * Method for accessing Schema that this generator uses, if any.
      * Default implementation returns null.
      *
-     * @return Schema in use by this generator, if any; {@code null} if none
-     *
-     * @since 2.1
->>>>>>> 7a41f696
-     */
-    public abstract int streamWriteFeatures();
-
-    /*
-    /**********************************************************************
-    /* Public API, other configuration
-    /**********************************************************************
-      */
-
-    /**
-<<<<<<< HEAD
-     * Method for accessing Schema that this parser uses, if any.
-     * Default implementation returns null.
-=======
-     * Method for setting a custom pretty printer, which is usually
-     * used to add indentation for improved human readability.
-     * By default, generator does not do pretty printing.
-     *<p>
-     * To use the default pretty printer that comes with core
-     * Jackson distribution, call {@link #useDefaultPrettyPrinter}
-     * instead.
-     *
-     * @param pp {@code PrettyPrinter} to assign, if any; {@code null} if none
-     *
-     * @return This generator, to allow call chaining
-     */
-    public JsonGenerator setPrettyPrinter(PrettyPrinter pp) {
-        _cfgPrettyPrinter = pp;
-        return this;
-    }
-
-    /**
-     * Accessor for checking whether this generator has a configured
-     * {@link PrettyPrinter}; returns it if so, null if none configured.
-     *
-     * @return {@link PrettyPrinter} configured for this generator, if any; {@code null} if none
-     *
-     * @since 2.1
-     */
-    public PrettyPrinter getPrettyPrinter() {
-        return _cfgPrettyPrinter;
-    }
-    
-    /**
-     * Convenience method for enabling pretty-printing using
-     * the default pretty printer
-     * ({@link com.fasterxml.jackson.core.util.DefaultPrettyPrinter}).
-     *
-     * @return This generator, to allow call chaining
->>>>>>> 7a41f696
+     * @return {@link FormatSchema} this generator is configured to use, if any; {@code null} if none
      */
     public FormatSchema getSchema() { return null; }
 
@@ -389,7 +234,7 @@
      * Method for accessing custom escapes generator uses for {@link JsonGenerator}s
      * it creates.
      *
-     * @return {@link CharacterEscapes} configured for this generator, if any; {@code null} if none
+     * @return {@link CharacterEscapes} this generator is configured to use, if any; {@code null} if none
      */
     public CharacterEscapes getCharacterEscapes() { return null; }
 
@@ -407,112 +252,6 @@
      */
     public JsonGenerator setCharacterEscapes(CharacterEscapes esc) { return this; }
 
-<<<<<<< HEAD
-=======
-    /**
-     * Method that allows overriding String used for separating root-level
-     * JSON values (default is single space character)
-     *<p>
-     * Default implementation throws {@link UnsupportedOperationException}.
-     * 
-     * @param sep Separator to use, if any; null means that no separator is
-     *   automatically added
-     *
-     * @return This generator, to allow call chaining
-     * 
-     * @since 2.1
-     */
-    public JsonGenerator setRootValueSeparator(SerializableString sep) {
-        throw new UnsupportedOperationException();
-    }
-
-    /*
-    /**********************************************************
-    /* Public API, output state access
-    /**********************************************************
-     */
-    
-    /**
-     * Method that can be used to get access to object that is used
-     * as target for generated output; this is usually either
-     * {@link OutputStream} or {@link Writer}, depending on what
-     * generator was constructed with.
-     * Note that returned value may be null in some cases; including
-     * case where implementation does not want to exposed raw
-     * source to caller.
-     * In cases where output has been decorated, object returned here
-     * is the decorated version; this allows some level of interaction
-     * between users of generator and decorator object.
-     *<p>
-     * In general use of this accessor should be considered as
-     * "last effort", i.e. only used if no other mechanism is applicable.
-     *
-     * @return Output target generator was configured with
-     */
-    public Object getOutputTarget() {
-        return null;
-    }
-
-    /**
-     * Method for verifying amount of content that is buffered by generator
-     * but not yet flushed to the underlying target (stream, writer),
-     * in units (byte, char) that the generator implementation uses for buffering;
-     * or -1 if this information is not available.
-     * Unit used is often the same as the unit of underlying target (that is,
-     * `byte` for {@link java.io.OutputStream}, `char` for {@link java.io.Writer}),
-     * but may differ if buffering is done before encoding.
-     * Default JSON-backed implementations do use matching units.
-     *<p>
-     * Note: non-JSON implementations will be retrofitted for 2.6 and beyond;
-     * please report if you see -1 (missing override)
-     *
-     * @return Amount of content buffered in internal units, if amount known and
-     *    accessible; -1 if not accessible.
-     *
-     * @since 2.6
-     */
-    public int getOutputBuffered() {
-        return -1;
-    }
-
-    /**
-     * Helper method, usually equivalent to:
-     *<code>
-     *   getOutputContext().getCurrentValue();
-     *</code>
-     *<p>
-     * Note that "current value" is NOT populated (or used) by Streaming parser;
-     * it is only used by higher-level data-binding functionality.
-     * The reason it is included here is that it can be stored and accessed hierarchically,
-     * and gets passed through data-binding.
-     *
-     * @return "Current value" associated with the current context (state) of this generator
-     *
-     * @since 2.5
-     */
-    public Object getCurrentValue() {
-        JsonStreamContext ctxt = getOutputContext();
-        return (ctxt == null) ? null : ctxt.getCurrentValue();
-    }
-
-    /**
-     * Helper method, usually equivalent to:
-     *<code>
-     *   getOutputContext().setCurrentValue(v);
-     *</code>
-     *
-     * @param v Current value to assign for the current context of this generator
-     * 
-     * @since 2.5
-     */
-    public void setCurrentValue(Object v) {
-        JsonStreamContext ctxt = getOutputContext();
-        if (ctxt != null) {
-            ctxt.setCurrentValue(v);
-        }
-    }
-
->>>>>>> 7a41f696
     /*
     /**********************************************************************
     /* Public API, capability introspection methods
@@ -530,6 +269,10 @@
      * that do support native Object Ids. Caller is expected to either
      * use a non-native notation (explicit property or such), or fail,
      * in case it can not use native object ids.
+     *
+     * @return {@code True} if this generator is capable of writing "native" Object Ids
+     *   (which is typically determined by capabilities of the underlying format),
+     *   {@code false} if not
      */
     public boolean canWriteObjectId() { return false; }
 
@@ -544,6 +287,10 @@
      * that do support native Type Ids. Caller is expected to either
      * use a non-native notation (explicit property or such), or fail,
      * in case it can not use native type ids.
+     *
+     * @return {@code True} if this generator is capable of writing "native" Type Ids
+     *   (which is typically determined by capabilities of the underlying format),
+     *   {@code false} if not
      */
     public boolean canWriteTypeId() { return false; }
 
@@ -554,6 +301,11 @@
      *<p>
      * Default implementation returns false; overridden by data formats
      * that do support native binary content.
+     *
+     * @return {@code True} if this generator is capable of writing "raw" Binary
+     *   Content
+     *   (this is typically determined by capabilities of the underlying format);
+     *   {@code false} if not
      */
     public boolean canWriteBinaryNatively() { return false; }
     
@@ -562,6 +314,9 @@
      * writing of Object fields or not. Most formats do allow omission,
      * but certain positional formats (such as CSV) require output of
      * placeholders, even if no real values are to be emitted.
+     *
+     * @return {@code True} if this generator is allowed to only write values
+     *   of some Object fields and omit the rest; {@code false} if not
      */
     public boolean canOmitFields() { return true; }
 
@@ -574,14 +329,19 @@
      * Usual reason for calling this method is to check whether custom
      * formatting of numbers may be applied by higher-level code (databinding)
      * or not.
+     *
+     * @return {@code True} if this generator is capable of writing "formatted"
+     *   numbers (and if so, need to be passed using
+     *   {@link #writeNumber(String)}, that is, passed as {@code String});
+     *   {@code false} if not
      */
     public boolean canWriteFormattedNumbers() { return false; }
 
     /**
-     * Accessor for getting metadata on capabilities of this parser, based on
+     * Accessor for getting metadata on capabilities of this generator, based on
      * underlying data format being read (directly or indirectly).
      *
-     * @return Set of read capabilities for content to read via this parser
+     * @return Set of read capabilities for content to generate via this generator
      *
      * @since 2.12
      */
@@ -1266,8 +1026,11 @@
      * (with {@link #canWriteObjectId()}), as not all data formats
      * have native type id support; and some may only allow them in
      * certain positions or locations.
-     * If output is not allowed by the data format in this position,
-     * a {@link JsonGenerationException} will be thrown.
+     *
+     * @param id Native Object Id to write
+     * 
+     * @throws JsonGenerationException if Object ID output is not allowed
+     *   (either at all, or specifically in this position in output)
      */
     public void writeObjectId(Object id) throws IOException {
         throw new JsonGenerationException("No native support for writing Object Ids", this);
@@ -1281,8 +1044,13 @@
      * certain positions or locations.
      * If output is not allowed by the data format in this position,
      * a {@link JsonGenerationException} will be thrown.
-     */
-    public void writeObjectRef(Object id) throws IOException {
+     *
+     * @param referenced Referenced value, for which Object Id is expected to be written
+     * 
+     * @throws JsonGenerationException if Object ID output is not allowed
+     *   (either at all, or specifically in this position in output)
+     */
+    public void writeObjectRef(Object referenced) throws IOException {
         throw new JsonGenerationException("No native support for writing Object Ids", this);
     }
     
@@ -1294,12 +1062,14 @@
      * certain positions or locations.
      * If output is not allowed by the data format in this position,
      * a {@link JsonGenerationException} will be thrown.
+     *
+     * @param id Native Type Id to write
      */
     public void writeTypeId(Object id) throws IOException {
         throw new JsonGenerationException("No native support for writing Type Ids", this);
     }
 
-    /*
+    /**
      * Replacement method for {@link #writeTypeId(Object)} which is called
      * regardless of whether format has native type ids. If it does have native
      * type ids, those are to be used (if configuration allows this), if not,
@@ -1310,6 +1080,11 @@
      * (and instead included type id via regular write methods and/or {@link #writeTypeId}
      * -- this is discouraged, but not illegal, and may be necessary as a work-around
      * in some cases.
+     *
+     * @param typeIdDef Full Type Id definition
+     *
+     * @return {@link WritableTypeId} for caller to retain and pass to matching
+     *   {@link #writeTypeSuffix} call
      */
     public WritableTypeId writeTypePrefix(WritableTypeId typeIdDef) throws IOException
     {
@@ -1417,6 +1192,8 @@
      * stream this generator manages.
      * This is done by delegating call to
      * {@link ObjectWriteContext#writeValue(JsonGenerator, Object)}.
+     *
+     * @param pojo General POJO value to write
      */
     public abstract void writeObject(Object pojo) throws IOException;
 
@@ -1425,6 +1202,8 @@
      * where given {@code TreeNode} is the root) using this generator.
      * This is done by delegating call to
      * {@link ObjectWriteContext#writeTree}.
+     *
+     * @param rootNode {@link TreeNode} to write
      */
     public abstract void writeTree(TreeNode rootNode) throws IOException;
 
@@ -1446,6 +1225,9 @@
      *  writeFieldName(fieldName);
      *  writeBinary(value);
      *</pre>
+     *
+     * @param fieldName Name of Object field to write
+     * @param data Binary value of the field to write
      */
     public final void writeBinaryField(String fieldName, byte[] data) throws IOException {
         writeFieldName(fieldName);
@@ -1459,6 +1241,9 @@
      *  writeFieldName(fieldName);
      *  writeBoolean(value);
      *</pre>
+     *
+     * @param fieldName Name of Object field to write
+     * @param value Boolean value of the field to write
      */
     public final void writeBooleanField(String fieldName, boolean value) throws IOException {
         writeFieldName(fieldName);
