package com.fasterxml.jackson.core;

import java.io.*;
import java.nio.charset.StandardCharsets;
import java.util.Arrays;

import com.fasterxml.jackson.core.io.IOContext;
import com.fasterxml.jackson.core.testsupport.MockDataInput;
import com.fasterxml.jackson.core.testsupport.TestSupport;
import com.fasterxml.jackson.core.testsupport.ThrottledInputStream;
import com.fasterxml.jackson.core.testsupport.ThrottledReader;

import junit.framework.TestCase;

@SuppressWarnings("resource")
public abstract class BaseTest
    extends TestCase
{
    protected final static String FIELD_BASENAME = "f";

    protected final static int MODE_INPUT_STREAM = 0;
    protected final static int MODE_INPUT_STREAM_THROTTLED = 1;
    protected final static int MODE_READER = 2;
    protected final static int MODE_READER_THROTTLED = 3;
    protected final static int MODE_DATA_INPUT = 4;

    protected final static int[] ALL_MODES = new int[] {
        MODE_INPUT_STREAM,
        MODE_INPUT_STREAM_THROTTLED,
        MODE_READER,
        MODE_READER_THROTTLED,
        MODE_DATA_INPUT
    };

    protected final static int[] ALL_BINARY_MODES = new int[] {
        MODE_INPUT_STREAM,
        MODE_INPUT_STREAM_THROTTLED,
        MODE_DATA_INPUT
    };

    protected final static int[] ALL_TEXT_MODES = new int[] {
        MODE_READER,
        MODE_READER_THROTTLED
    };

    // DataInput not streaming
    protected final static int[] ALL_STREAMING_MODES = new int[] {
        MODE_INPUT_STREAM,
        MODE_INPUT_STREAM_THROTTLED,
        MODE_READER,
        MODE_READER_THROTTLED
    };

    /*
    /**********************************************************
    /* Some sample documents:
    /**********************************************************
     */

    protected final static int SAMPLE_SPEC_VALUE_WIDTH = 800;
    protected final static int SAMPLE_SPEC_VALUE_HEIGHT = 600;
    protected final static String SAMPLE_SPEC_VALUE_TITLE = "View from 15th Floor";
    protected final static String SAMPLE_SPEC_VALUE_TN_URL = "http://www.example.com/image/481989943";
    protected final static int SAMPLE_SPEC_VALUE_TN_HEIGHT = 125;
    protected final static String SAMPLE_SPEC_VALUE_TN_WIDTH = "100";
    protected final static int SAMPLE_SPEC_VALUE_TN_ID1 = 116;
    protected final static int SAMPLE_SPEC_VALUE_TN_ID2 = 943;
    protected final static int SAMPLE_SPEC_VALUE_TN_ID3 = 234;
    protected final static int SAMPLE_SPEC_VALUE_TN_ID4 = 38793;

    protected final static String SAMPLE_DOC_JSON_SPEC =
        "{\n"
        +"  \"Image\" : {\n"
        +"    \"Width\" : "+SAMPLE_SPEC_VALUE_WIDTH+",\n"
        +"    \"Height\" : "+SAMPLE_SPEC_VALUE_HEIGHT+","
        +"\"Title\" : \""+SAMPLE_SPEC_VALUE_TITLE+"\",\n"
        +"    \"Thumbnail\" : {\n"
        +"      \"Url\" : \""+SAMPLE_SPEC_VALUE_TN_URL+"\",\n"
        +"\"Height\" : "+SAMPLE_SPEC_VALUE_TN_HEIGHT+",\n"
        +"      \"Width\" : \""+SAMPLE_SPEC_VALUE_TN_WIDTH+"\"\n"
        +"    },\n"
        +"    \"IDs\" : ["+SAMPLE_SPEC_VALUE_TN_ID1+","+SAMPLE_SPEC_VALUE_TN_ID2+","+SAMPLE_SPEC_VALUE_TN_ID3+","+SAMPLE_SPEC_VALUE_TN_ID4+"]\n"
        +"  }"
        +"}"
        ;

    /*
    /**********************************************************
    /* Helper classes (beans)
    /**********************************************************
     */

    /**
     * Sample class from Jackson tutorial ("JacksonInFiveMinutes")
     */
    protected static class FiveMinuteUser {
        public enum Gender { MALE, FEMALE };

        public static class Name
        {
          private String _first, _last;

          public Name() { }
          public Name(String f, String l) {
              _first = f;
              _last = l;
          }

          public String getFirst() { return _first; }
          public String getLast() { return _last; }

          public void setFirst(String s) { _first = s; }
          public void setLast(String s) { _last = s; }

          @Override
          public boolean equals(Object o)
          {
              if (o == this) return true;
              if (o == null || o.getClass() != getClass()) return false;
              Name other = (Name) o;
              return _first.equals(other._first) && _last.equals(other._last);
          }
        }

        private Gender _gender;
        private Name _name;
        private boolean _isVerified;
        private byte[] _userImage;

        public FiveMinuteUser() { }

        public FiveMinuteUser(String first, String last, boolean verified, Gender g, byte[] data)
        {
            _name = new Name(first, last);
            _isVerified = verified;
            _gender = g;
            _userImage = data;
        }

        public Name getName() { return _name; }
        public boolean isVerified() { return _isVerified; }
        public Gender getGender() { return _gender; }
        public byte[] getUserImage() { return _userImage; }

        public void setName(Name n) { _name = n; }
        public void setVerified(boolean b) { _isVerified = b; }
        public void setGender(Gender g) { _gender = g; }
        public void setUserImage(byte[] b) { _userImage = b; }

        @Override
        public boolean equals(Object o)
        {
            if (o == this) return true;
            if (o == null || o.getClass() != getClass()) return false;
            FiveMinuteUser other = (FiveMinuteUser) o;
            if (_isVerified != other._isVerified) return false;
            if (_gender != other._gender) return false;
            if (!_name.equals(other._name)) return false;
            byte[] otherImage = other._userImage;
            if (otherImage.length != _userImage.length) return false;
            for (int i = 0, len = _userImage.length; i < len; ++i) {
                if (_userImage[i] != otherImage[i]) {
                    return false;
                }
            }
            return true;
        }
    }

    protected final static JsonFactory JSON_FACTORY = new JsonFactory();

    /*
    /**********************************************************
    /* Parser construction
    /**********************************************************
     */

    protected JsonParser createParser(int mode, String doc) throws IOException {
        return createParser(JSON_FACTORY, mode, doc);
    }

    protected JsonParser createParser(int mode, byte[] doc) throws IOException {
        return createParser(JSON_FACTORY, mode, doc);
    }

    protected JsonParser createParser(TokenStreamFactory f, int mode, String doc) throws IOException
    {
        switch (mode) {
        case MODE_INPUT_STREAM:
            return createParserUsingStream(f, doc, "UTF-8");
        case MODE_INPUT_STREAM_THROTTLED:
            return f.createParser(new ThrottledInputStream(utf8Bytes(doc), 1));
        case MODE_READER:
            return createParserUsingReader(f, doc);
        case MODE_READER_THROTTLED:
            return f.createParser(new ThrottledReader(doc, 1));
        case MODE_DATA_INPUT:
            return createParserForDataInput(f, new MockDataInput(doc));
        default:
        }
        throw new RuntimeException("internal error");
    }

    protected JsonParser createParser(TokenStreamFactory f, int mode, byte[] doc) throws IOException
    {
        switch (mode) {
        case MODE_INPUT_STREAM:
            return f.createParser(new ByteArrayInputStream(doc));
        case MODE_INPUT_STREAM_THROTTLED:
            return f.createParser(new ThrottledInputStream(doc, 1));
        case MODE_READER:
            return f.createParser(new StringReader(new String(doc, "UTF-8")));
        case MODE_READER_THROTTLED:
            return f.createParser(new ThrottledReader(new String(doc, "UTF-8"), 1));
        case MODE_DATA_INPUT:
            return createParserForDataInput(f, new MockDataInput(doc));
        default:
        }
        throw new RuntimeException("internal error");
    }

    protected JsonParser createParserUsingReader(String input) throws IOException
    {
        return createParserUsingReader(new JsonFactory(), input);
    }

    protected JsonParser createParserUsingReader(TokenStreamFactory f, String input)
        throws IOException
    {
        return f.createParser(new StringReader(input));
    }

    protected JsonParser createParserUsingStream(String input, String encoding)
        throws IOException
    {
        return createParserUsingStream(new JsonFactory(), input, encoding);
    }

    protected JsonParser createParserUsingStream(TokenStreamFactory f,
            String input, String encoding)
        throws IOException
    {

        /* 23-Apr-2008, tatus: UTF-32 is not supported by JDK, have to
         *   use our own codec too (which is not optimal since there's
         *   a chance both encoder and decoder might have bugs, but ones
         *   that cancel each other out or such)
         */
        byte[] data;
        if (encoding.equalsIgnoreCase("UTF-32")) {
            data = encodeInUTF32BE(input);
        } else {
            data = input.getBytes(encoding);
        }
        InputStream is = new ByteArrayInputStream(data);
        return f.createParser(is);
    }

    protected JsonParser createParserForDataInput(TokenStreamFactory f,
            DataInput input)
        throws IOException
    {
        return f.createParser(input);
    }

    /*
    /**********************************************************
    /* Generator construction
    /**********************************************************
     */

    public static JsonGenerator createGenerator(OutputStream out) throws IOException {
        return createGenerator(JSON_FACTORY, out);
    }

    public static JsonGenerator createGenerator(TokenStreamFactory f, OutputStream out) throws IOException {
        return f.createGenerator(out);
    }

    public static JsonGenerator createGenerator(Writer w) throws IOException {
        return createGenerator(JSON_FACTORY, w);
    }

    public static JsonGenerator createGenerator(TokenStreamFactory f, Writer w) throws IOException {
        return f.createGenerator(w);
    }

    /*
    /**********************************************************************
    /* Helper type construction
    /**********************************************************************
     */

    protected static IOContext testIOContext() {
        return TestSupport.testIOContext();
    }

    /*
    /**********************************************************
    /* Helper read/write methods
    /**********************************************************
     */

    protected void writeJsonDoc(JsonFactory f, String doc, Writer w) throws IOException
    {
        writeJsonDoc(f, doc, f.createGenerator(w));
    }

    protected void writeJsonDoc(JsonFactory f, String doc, JsonGenerator g) throws IOException
    {
        JsonParser p = f.createParser(a2q(doc));

        while (p.nextToken() != null) {
            g.copyCurrentStructure(p);
        }
        p.close();
        g.close();
    }

    protected String readAndWrite(JsonFactory f, JsonParser p) throws IOException
    {
        StringWriter sw = new StringWriter(100);
        JsonGenerator g = f.createGenerator(sw);
        g.disable(JsonGenerator.Feature.AUTO_CLOSE_JSON_CONTENT);
        try {
            while (p.nextToken() != null) {
                g.copyCurrentEvent(p);
            }
        } catch (IOException e) {
            g.flush();
            throw new AssertionError(
                    "Unexpected problem during `readAndWrite`. Output so far: '" +
                            sw + "'; problem: " + e.getMessage(),
                    e);
        }
        p.close();
        g.close();
        return sw.toString();
    }

    /*
    /**********************************************************
    /* Additional assertion methods
    /**********************************************************
     */

    public static void assertToken(JsonToken expToken, JsonToken actToken)
    {
        if (actToken != expToken) {
            fail("Expected token "+expToken+", current token "+actToken);
        }
    }

    public static void assertToken(JsonToken expToken, JsonParser p)
    {
        assertToken(expToken, p.currentToken());
    }

    public static void assertType(Object ob, Class<?> expType)
    {
        if (ob == null) {
            fail("Expected an object of type "+expType.getName()+", got null");
        }
        Class<?> cls = ob.getClass();
        if (!expType.isAssignableFrom(cls)) {
            fail("Expected type "+expType.getName()+", got "+cls.getName());
        }
    }

    /**
     * @param e Exception to check
     * @param anyMatches Array of Strings of which AT LEAST ONE ("any") has to be included
     *    in {@code e.getMessage()} -- using case-INSENSITIVE comparison
     */
    public static void verifyException(Throwable e, String... anyMatches)
    {
        String msg = e.getMessage();
        String lmsg = (msg == null) ? "" : msg.toLowerCase();
        for (String match : anyMatches) {
            String lmatch = match.toLowerCase();
            if (lmsg.indexOf(lmatch) >= 0) {
                return;
            }
        }
        fail("Expected an exception with one of substrings ("+Arrays.asList(anyMatches)+"): got one with message \""+msg+"\"");
    }

    /**
     * Method that gets textual contents of the current token using
     * available methods, and ensures results are consistent, before
     * returning them
     */
    public static String getAndVerifyText(JsonParser p) throws IOException
    {
        // Ok, let's verify other accessors
        int actLen = p.getTextLength();
        char[] ch = p.getTextCharacters();
        String str2 = new String(ch, p.getTextOffset(), actLen);
        String str = p.getText();

        if (str.length() !=  actLen) {
            fail("Internal problem (p.token == "+p.currentToken()+"): p.getText().length() ['"+str+"'] == "+str.length()+"; p.getTextLength() == "+actLen);
        }
        assertEquals("String access via getText(), getTextXxx() must be the same", str, str2);

        return str;
    }

    /*
    /**********************************************************
    /* And other helpers
    /**********************************************************
     */

<<<<<<< HEAD
=======
    @Deprecated // use q instead
    protected static String quote(String str) {
        return q(str);
    }

>>>>>>> aa5c887d
    public static String q(String str) {
        return '"'+str+'"';
    }

<<<<<<< HEAD
=======
    @Deprecated // use a2q instead
    protected static String aposToQuotes(String json) {
        return a2q(json);
    }

>>>>>>> aa5c887d
    public static String a2q(String json) {
        return json.replace("'", "\"");
    }

    public static byte[] encodeInUTF32BE(String input)
    {
        int len = input.length();
        byte[] result = new byte[len * 4];
        int ptr = 0;
        for (int i = 0; i < len; ++i, ptr += 4) {
            char c = input.charAt(i);
            result[ptr] = result[ptr+1] = (byte) 0;
            result[ptr+2] = (byte) (c >> 8);
            result[ptr+3] = (byte) c;
        }
        return result;
    }

    // @since 2.9.7
    public static byte[] utf8Bytes(String str) {
        return str.getBytes(StandardCharsets.UTF_8);
    }

    public static String utf8String(ByteArrayOutputStream bytes) {
        return new String(bytes.toByteArray(), StandardCharsets.UTF_8);
    }

    public static String fieldNameFor(int index)
    {
        StringBuilder sb = new StringBuilder(16);
        fieldNameFor(sb, index);
        return sb.toString();
    }
    
    private static void fieldNameFor(StringBuilder sb, int index)
    {
        /* let's do something like "f1.1" to exercise different
         * field names (important for byte-based codec)
         * Other name shuffling done mostly just for fun... :)
         */
        sb.append(FIELD_BASENAME);
        sb.append(index);
        if (index > 50) {
            sb.append('.');
            if (index > 200) {
                sb.append(index);
                if (index > 4000) { // and some even longer symbols...
                    sb.append(".").append(index);
                }
            } else {
                sb.append(index >> 3); // divide by 8
            }
        }
    }

    // @since 2.9.7
    public static JsonFactory sharedStreamFactory() {
        return JSON_FACTORY;
    }

    // @since 2.9.7
    public static JsonFactory newStreamFactory() {
        return new JsonFactory();
    }

    // @since 2.9.8
    public static JsonFactoryBuilder streamFactoryBuilder() {
        return (JsonFactoryBuilder) JsonFactory.builder();
    }

    protected int[] calcQuads(String word) {
        return calcQuads(utf8Bytes(word));
    }

    protected int[] calcQuads(byte[] wordBytes) {
        int blen = wordBytes.length;
        int[] result = new int[(blen + 3) / 4];
        for (int i = 0; i < blen; ++i) {
            int x = wordBytes[i] & 0xFF;

            if (++i < blen) {
                x = (x << 8) | (wordBytes[i] & 0xFF);
                if (++i < blen) {
                    x = (x << 8) | (wordBytes[i] & 0xFF);
                    if (++i < blen) {
                        x = (x << 8) | (wordBytes[i] & 0xFF);
                    }
                }
            }
            result[i >> 2] = x;
        }
        return result;
    }

    public static byte[] readResource(String ref)
    {
       ByteArrayOutputStream bytes = new ByteArrayOutputStream();
       final byte[] buf = new byte[4000];

       InputStream in = BaseTest.class.getResourceAsStream(ref);
       if (in != null) {
           try {
               int len;
               while ((len = in.read(buf)) > 0) {
                   bytes.write(buf, 0, len);
               }
               in.close();
           } catch (IOException e) {
               throw new RuntimeException("Failed to read resource '"+ref+"': "+e);
           }
       }
       if (bytes.size() == 0) {
           throw new IllegalArgumentException("Failed to read resource '"+ref+"': empty resource?");
       }
       return bytes.toByteArray();
    }
}<|MERGE_RESOLUTION|>--- conflicted
+++ resolved
@@ -412,26 +412,10 @@
     /**********************************************************
      */
 
-<<<<<<< HEAD
-=======
-    @Deprecated // use q instead
-    protected static String quote(String str) {
-        return q(str);
-    }
-
->>>>>>> aa5c887d
     public static String q(String str) {
         return '"'+str+'"';
     }
 
-<<<<<<< HEAD
-=======
-    @Deprecated // use a2q instead
-    protected static String aposToQuotes(String json) {
-        return a2q(json);
-    }
-
->>>>>>> aa5c887d
     public static String a2q(String json) {
         return json.replace("'", "\"");
     }
@@ -450,7 +434,6 @@
         return result;
     }
 
-    // @since 2.9.7
     public static byte[] utf8Bytes(String str) {
         return str.getBytes(StandardCharsets.UTF_8);
     }
