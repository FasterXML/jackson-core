--- conflicted
+++ resolved
@@ -331,8 +331,7 @@
         _streamReadConstraints = streamReadConstraints;
         return _this();
     }
-
-<<<<<<< HEAD
+    
 /**
      * Sets the configuration for error tokens.
      *
@@ -342,7 +341,8 @@
      */
     public B errorReportConfiguration(ErrorReportConfiguration errorReportConfiguration) {
         _errorReportConfiguration = errorReportConfiguration;
-=======
+        return _this();
+    }
     /**
      * Sets the constraints for streaming writes.
      *
@@ -352,7 +352,6 @@
      */
     public B streamWriteConstraints(StreamWriteConstraints streamWriteConstraints) {
         _streamWriteConstraints = streamWriteConstraints;
->>>>>>> 0b31574d
         return _this();
     }
 
