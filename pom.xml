--- conflicted
+++ resolved
@@ -38,14 +38,6 @@
        still use Moditect to get JDK9+ module info support; need newer bundle plugin as well
        (can just defaults from `jackson-parent`)
       -->
-<<<<<<< HEAD
-    <javac.src.version>1.8</javac.src.version>
-    <javac.target.version>1.8</javac.target.version>
-
-    <maven.compiler.source>1.8</maven.compiler.source>
-    <maven.compiler.target>1.8</maven.compiler.target>
-=======
->>>>>>> 83c56946
 
     <osgi.export>com.fasterxml.jackson.core;version=${project.version},
 com.fasterxml.jackson.core.*;version=${project.version}
