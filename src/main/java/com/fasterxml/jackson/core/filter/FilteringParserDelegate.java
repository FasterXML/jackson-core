--- conflicted
+++ resolved
@@ -97,22 +97,12 @@
     /**********************************************************************
      */
 
-<<<<<<< HEAD
-=======
-    @Deprecated
-    public FilteringParserDelegate(JsonParser p, TokenFilter f,
-            boolean includePath, boolean allowMultipleMatches)
-    {
-        this(p, f, includePath ? Inclusion.INCLUDE_ALL_AND_PATH : Inclusion.ONLY_INCLUDE_ALL, allowMultipleMatches);
-    }
-
     /**
      * @param p Parser to delegate calls to
      * @param f Filter to use
      * @param inclusion Definition of inclusion criteria
      * @param allowMultipleMatches Whether to allow multiple matches
      */
->>>>>>> d716c25a
     public FilteringParserDelegate(JsonParser p, TokenFilter f,
             TokenFilter.Inclusion inclusion, boolean allowMultipleMatches)
     {
