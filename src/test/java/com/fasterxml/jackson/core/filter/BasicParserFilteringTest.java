--- conflicted
+++ resolved
@@ -1,19 +1,13 @@
 package com.fasterxml.jackson.core.filter;
 
-<<<<<<< HEAD
 import java.io.IOException;
-=======
->>>>>>> 2fa495a4
 import java.io.StringWriter;
 import java.math.BigInteger;
 import java.util.*;
 
 import com.fasterxml.jackson.core.*;
-<<<<<<< HEAD
 import com.fasterxml.jackson.core.json.JsonFactory;
-=======
 import com.fasterxml.jackson.core.filter.TokenFilter.Inclusion;
->>>>>>> 2fa495a4
 
 @SuppressWarnings("resource")
 public class BasicParserFilteringTest extends BaseTest
@@ -102,7 +96,7 @@
     /**********************************************************
      */
 
-    private final JsonFactory JSON_F = new JsonFactory();
+    private final JsonFactory JSON_F = newStreamFactory();
 
     private final String SIMPLE = aposToQuotes(
             "{'a':123,'array':[1,2],'ob':{'value0':2,'value':3,'value2':0.25},'b':true}");
@@ -336,7 +330,7 @@
     public void testNoMatchFiltering1() throws Exception
     {
         String jsonString = aposToQuotes("{'a':123,'array':[1,2],'ob':{'value0':2,'value':3,'value2':4},'b':true}");
-        JsonParser p0 = JSON_F.createParser(jsonString);
+        JsonParser p0 = JSON_F.createParser(ObjectReadContext.empty(), jsonString);
         FilteringParserDelegate p = new FilteringParserDelegate(p0,
             new NameMatchFilter("invalid"),
             Inclusion.INCLUDE_NON_NULL,
@@ -351,7 +345,7 @@
     {
         String object = aposToQuotes("{'a':123,'array':[1,2],'ob':{'value0':2,'value':3,'value2':4},'b':true}");
         String jsonString = String.format("[%s,%s,%s]", object, object, object);
-        JsonParser p0 = JSON_F.createParser(jsonString);
+        JsonParser p0 = JSON_F.createParser(ObjectReadContext.empty(), jsonString);
         FilteringParserDelegate p = new FilteringParserDelegate(p0,
             new NameMatchFilter("invalid"),
             Inclusion.INCLUDE_NON_NULL,
@@ -366,7 +360,7 @@
     {
         String object = aposToQuotes("{'a':123,'array':[1,2],'ob':{'value0':2,'value':3,'value2':4},'b':true}");
         String jsonString = String.format("[[%s],[%s],[%s]]", object, object, object);
-        JsonParser p0 = JSON_F.createParser(jsonString);
+        JsonParser p0 = JSON_F.createParser(ObjectReadContext.empty(), jsonString);
         FilteringParserDelegate p = new FilteringParserDelegate(p0,
             new NameMatchFilter("invalid"),
             Inclusion.INCLUDE_NON_NULL,
@@ -375,14 +369,12 @@
         String result = readAndWrite(JSON_F, p);
         assertEquals(aposToQuotes("[[{'array':[],'ob':{}}],[{'array':[],'ob':{}}],[{'array':[],'ob':{}}]]"), result);
         assertEquals(0, p.getMatchCount());
-
-        StringWriter w = new StringWriter();
     }
 
     public void testNoMatchFiltering4() throws Exception
     {
         String jsonString = aposToQuotes("{'a':123,'array':[1,2],'ob':{'value0':2,'value':3,'value2':4},'b':true}");
-        JsonParser p0 = JSON_F.createParser(jsonString);
+        JsonParser p0 = JSON_F.createParser(ObjectReadContext.empty(), jsonString);
         FilteringParserDelegate p = new FilteringParserDelegate(p0,
             new StrictNameMatchFilter("invalid"),
             Inclusion.INCLUDE_NON_NULL,
@@ -397,7 +389,7 @@
     {
         String object = aposToQuotes("{'a':123,'array':[1,2],'ob':{'value0':2,'value':3,'value2':4},'b':true}");
         String jsonString = String.format("[%s,%s,%s]", object, object, object);
-        JsonParser p0 = JSON_F.createParser(jsonString);
+        JsonParser p0 = JSON_F.createParser(ObjectReadContext.empty(), jsonString);
         FilteringParserDelegate p = new FilteringParserDelegate(p0,
             new StrictNameMatchFilter("invalid"),
             Inclusion.INCLUDE_NON_NULL,
@@ -412,7 +404,7 @@
     {
         String object = aposToQuotes("{'a':123,'array':[1,2],'ob':{'value0':2,'value':3,'value2':4},'b':true}");
         String jsonString = String.format("[[%s],[%s],[%s]]", object, object, object);
-        JsonParser p0 = JSON_F.createParser(jsonString);
+        JsonParser p0 = JSON_F.createParser(ObjectReadContext.empty(), jsonString);
         FilteringParserDelegate p = new FilteringParserDelegate(p0,
             new StrictNameMatchFilter("invalid"),
             Inclusion.INCLUDE_NON_NULL,
@@ -426,7 +418,7 @@
     public void testValueOmitsFieldName2() throws Exception
     {
         String jsonString = aposToQuotes("['a',{'value0':3,'b':{'value':4}},123]");
-        JsonParser p0 = JSON_F.createParser(jsonString);
+        JsonParser p0 = JSON_F.createParser(ObjectReadContext.empty(), jsonString);
         FilteringParserDelegate p = new FilteringParserDelegate(p0,
             new NoObjectsFilter(),
             Inclusion.INCLUDE_NON_NULL,
@@ -439,24 +431,14 @@
 
     public void testIndexMatchWithPath1() throws Exception
     {
-<<<<<<< HEAD
         FilteringParserDelegate p = new FilteringParserDelegate(JSON_F.createParser(ObjectReadContext.empty(), SIMPLE),
-                new IndexMatchFilter(1), true, true);
-=======
-        FilteringParserDelegate p = new FilteringParserDelegate(JSON_F.createParser(SIMPLE),
                 new IndexMatchFilter(1), Inclusion.INCLUDE_ALL_AND_PATH, true);
->>>>>>> 2fa495a4
         String result = readAndWrite(JSON_F, p);
         assertEquals(aposToQuotes("{'array':[2]}"), result);
         assertEquals(1, p.getMatchCount());
 
-<<<<<<< HEAD
         p = new FilteringParserDelegate(JSON_F.createParser(ObjectReadContext.empty(), SIMPLE),
-                new IndexMatchFilter(0), true, true);
-=======
-        p = new FilteringParserDelegate(JSON_F.createParser(SIMPLE),
                 new IndexMatchFilter(0), Inclusion.INCLUDE_ALL_AND_PATH, true);
->>>>>>> 2fa495a4
         result = readAndWrite(JSON_F, p);
         assertEquals(aposToQuotes("{'array':[1]}"), result);
         assertEquals(1, p.getMatchCount());
@@ -464,24 +446,14 @@
 
     public void testIndexMatchWithPath2() throws Exception
     {
-<<<<<<< HEAD
         FilteringParserDelegate p = new FilteringParserDelegate(JSON_F.createParser(ObjectReadContext.empty(), SIMPLE),
-                new IndexMatchFilter(0, 1), true, true);
-=======
-        FilteringParserDelegate p = new FilteringParserDelegate(JSON_F.createParser(SIMPLE),
                 new IndexMatchFilter(0, 1), Inclusion.INCLUDE_ALL_AND_PATH, true);
->>>>>>> 2fa495a4
         assertEquals(aposToQuotes("{'array':[1,2]}"), readAndWrite(JSON_F, p));
         assertEquals(2, p.getMatchCount());
     
         String JSON = aposToQuotes("{'a':123,'array':[1,2,3,4,5],'b':[1,2,3]}");
-<<<<<<< HEAD
         p = new FilteringParserDelegate(JSON_F.createParser(ObjectReadContext.empty(), JSON),
-                new IndexMatchFilter(1, 3), true, true);
-=======
-        p = new FilteringParserDelegate(JSON_F.createParser(JSON),
                 new IndexMatchFilter(1, 3), Inclusion.INCLUDE_ALL_AND_PATH, true);
->>>>>>> 2fa495a4
         assertEquals(aposToQuotes("{'array':[2,4],'b':[2]}"), readAndWrite(JSON_F, p));
         assertEquals(3, p.getMatchCount());
     }
@@ -590,7 +562,7 @@
         assertNull(p.nextToken());
     }
 
-    protected String readAndWrite(JsonFactory f, JsonParser p) throws IOException
+    private String readAndWrite(JsonFactory f, JsonParser p) throws IOException
     {
         StringWriter sw = new StringWriter(100);
         JsonGenerator g = f.createGenerator(ObjectWriteContext.empty(), sw);
