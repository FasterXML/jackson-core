--- conflicted
+++ resolved
@@ -827,13 +827,8 @@
     {
         String tokenStr = NON_STD_TOKENS[type];
         _textBuffer.resetWithString(tokenStr);
-<<<<<<< HEAD
         if (!isEnabled(JsonReadFeature.ALLOW_NON_NUMERIC_NUMBERS)) {
-            _reportError("Non-standard token '%s': enable JsonParser.Feature.ALLOW_NON_NUMERIC_NUMBERS to allow",
-=======
-        if (!isEnabled(Feature.ALLOW_NON_NUMERIC_NUMBERS)) {
             _reportError("Non-standard token '%s': enable `JsonReadFeature.ALLOW_NON_NUMERIC_NUMBERS` to allow",
->>>>>>> ab89bf21
                     tokenStr);
         }
         _intLength = 0;
