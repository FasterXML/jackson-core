package com.fasterxml.jackson.core.filter;

import com.fasterxml.jackson.core.*;
import com.fasterxml.jackson.core.filter.TokenFilter.Inclusion;
import com.fasterxml.jackson.core.sym.PropertyNameMatcher;
import com.fasterxml.jackson.core.util.JsonParserDelegate;

import static com.fasterxml.jackson.core.JsonTokenId.*;

/**
 * Specialized {@link JsonParserDelegate} that allows use of
 * {@link TokenFilter} for outputting a subset of content that
 * is visible to caller
 */
public class FilteringParserDelegate extends JsonParserDelegate
{
    /*
    /**********************************************************************
    /* Configuration
    /**********************************************************************
     */
    
    /**
     * Object consulted to determine whether to write parts of content generator
     * is asked to write or not.
     */
    protected TokenFilter rootFilter;

    /**
     * Flag that determines whether filtering will continue after the first
     * match is indicated or not: if `false`, output is based on just the first
     * full match (returning {@link TokenFilter#INCLUDE_ALL}) and no more
     * checks are made; if `true` then filtering will be applied as necessary
     * until end of content.
     */
    protected boolean _allowMultipleMatches;

    /**
     * Flag that determines whether path leading up to included content should
     * also be automatically included or not. If `false`, no path inclusion is
     * done and only explicitly included entries are output; if `true` then
     * path from main level down to match is also included as necessary.
     */
    protected TokenFilter.Inclusion _inclusion;

    /*
    /**********************************************************************
    /* State
    /**********************************************************************
     */

    /**
     * Last token retrieved via {@link #nextToken}, if any.
     * Null before the first call to <code>nextToken()</code>,
     * as well as if token has been explicitly cleared
     */
    protected JsonToken _currToken;

    /**
     * Last cleared token, if any: that is, value that was in
     * effect when {@link #clearCurrentToken} was called.
     */
    protected JsonToken _lastClearedToken;
    
    /**
     * During traversal this is the actual "open" parse tree, which sometimes
     * is the same as {@link #_exposedContext}, and at other times is ahead
     * of it. Note that this context is never null.
     */
    protected TokenFilterContext _headContext;

    /**
     * In cases where {@link #_headContext} is "ahead" of context exposed to
     * caller, this context points to what is currently exposed to caller.
     * When the two are in sync, this context reference will be <code>null</code>.
     */
    protected TokenFilterContext _exposedContext;

    /**
     * State that applies to the item within container, used where applicable.
     * Specifically used to pass inclusion state between property name and
     * property, and also used for array elements.
     */
    protected TokenFilter _itemFilter;
    
    /**
     * Number of tokens for which {@link TokenFilter#INCLUDE_ALL}
     * has been returned.
     */
    protected int _matchCount;

    /*
    /**********************************************************************
    /* Construction, initialization
    /**********************************************************************
     */

    /**
     * @param p Parser to delegate calls to
     * @param f Filter to use
     * @param inclusion Definition of inclusion criteria
     * @param allowMultipleMatches Whether to allow multiple matches
     */
    public FilteringParserDelegate(JsonParser p, TokenFilter f,
            TokenFilter.Inclusion inclusion, boolean allowMultipleMatches)
    {
        super(p);
        rootFilter = f;
        // and this is the currently active filter for root values
        _itemFilter = f;
        _headContext = TokenFilterContext.createRootContext(f);
        _inclusion = inclusion;
        _allowMultipleMatches = allowMultipleMatches;
    }

    /*
    /**********************************************************************
    /* Extended API
    /**********************************************************************
     */

    public TokenFilter getFilter() { return rootFilter; }

    /**
     * Accessor for finding number of matches, where specific token and sub-tree
     * starting (if structured type) are passed.
     *
     * @return Number of matches
     */
    public int getMatchCount() {
        return _matchCount;
    }

    /*
    /**********************************************************************
    /* Public API, token accessors
    /**********************************************************************
     */

    @Override public JsonToken currentToken() { return _currToken; }

    @Override public final int currentTokenId() {
        final JsonToken t = _currToken;
        return (t == null) ? JsonTokenId.ID_NO_TOKEN : t.id();
    }

    @Override public boolean hasCurrentToken() { return _currToken != null; }
    @Override public boolean hasTokenId(int id) {
        final JsonToken t = _currToken;
        if (t == null) {
            return (JsonTokenId.ID_NO_TOKEN == id);
        }
        return t.id() == id;
    }

    @Override public final boolean hasToken(JsonToken t) {
        return (_currToken == t);
    }
    
    @Override public boolean isExpectedStartArrayToken() { return _currToken == JsonToken.START_ARRAY; }
    @Override public boolean isExpectedStartObjectToken() { return _currToken == JsonToken.START_OBJECT; }

    @Override public JsonLocation currentLocation() { return delegate.currentLocation(); }

    @Override
    public TokenStreamContext streamReadContext() {
        return _filterContext();
    }

    @Override
    public String currentName() {
        TokenStreamContext ctxt = _filterContext();
        if (_currToken == JsonToken.START_OBJECT || _currToken == JsonToken.START_ARRAY) {
            TokenStreamContext parent = ctxt.getParent();
            return (parent == null) ? null : parent.currentName();
        }
        return ctxt.currentName();
    }

    /*
    /**********************************************************************
    /* Public API, token state overrides
    /**********************************************************************
     */

    @Override
    public void clearCurrentToken() {
        if (_currToken != null) {
            _lastClearedToken = _currToken;
            _currToken = null;
        }
    }

    @Override
    public JsonToken getLastClearedToken() { return _lastClearedToken; }
/*
    @Override
    public void overrideCurrentName(String name) {
        // 14-Apr-2015, tatu: Not sure whether this can be supported, and if so,
        //    what to do with it... Delegation won't work for sure, so let's for
        //    now throw an exception
        throw new UnsupportedOperationException("Cannot currently override name during filtering read");
    }
*/
    /*
    /**********************************************************************
    /* Public API, traversal
    /**********************************************************************
     */

    @Override
    public JsonToken nextToken() throws JacksonException
    {
        // 23-May-2017, tatu: To be honest, code here is rather hairy and I don't like all
        //    conditionals; and it seems odd to return `null` but NOT considering input
        //    as closed... would love a rewrite to simplify/clear up logic here.
        
        // Check for _allowMultipleMatches - false and at least there is one token - which is _currToken
        // check for no buffered context _exposedContext - null
        // If all the conditions matches then check for scalar / non-scalar property

        if (!_allowMultipleMatches && (_currToken != null) && (_exposedContext == null)) {
            // if scalar, and scalar not present in obj/array and _inclusion == ONLY_INCLUDE_ALL
            // and INCLUDE_ALL matched once, return null
            if (_currToken.isScalarValue() && !_headContext.isStartHandled()
                    && _inclusion == Inclusion.ONLY_INCLUDE_ALL
                    && (_itemFilter == TokenFilter.INCLUDE_ALL)) {
                return (_currToken = null);
            }
        }
        // Anything buffered?
        TokenFilterContext ctxt = _exposedContext;

        if (ctxt != null) {
            while (true) {
                JsonToken t = ctxt.nextTokenToRead();
                if (t != null) {
                    _currToken = t;
                    return t;
                }
                // all done with buffered stuff?
                if (ctxt == _headContext) {
                    _exposedContext = null;
                    if (ctxt.inArray()) {
                        t = delegate.currentToken();
// Is this guaranteed to work without further checks?
//                        if (t != JsonToken.START_ARRAY) {
                        _currToken = t;
                        return t;
                    }

                    // 19-Jul-2021, tatu: [core#700]: following was commented out?!
                    // Almost! Most likely still have the current token;
                    // with the sole exception of PROPERTY_NAME
                    t = delegate.currentToken();
                    if (t != JsonToken.PROPERTY_NAME) {
                        _currToken = t;
                        return t;
                    }
                    break;
                }
                // If not, traverse down the context chain
                ctxt = _headContext.findChildOf(ctxt);
                _exposedContext = ctxt;
                if (ctxt == null) { // should never occur
                    throw _constructReadException("Unexpected problem: chain of filtered context broken, token: "+t);
                }
            }
        }

        // If not, need to read more. If we got any:
        JsonToken t = delegate.nextToken();
        if (t == null) {
            // no strict need to close, since we have no state here
            _currToken = t;
            return t;
        }

        // otherwise... to include or not?
        TokenFilter f;
        
        switch (t.id()) {
        case ID_START_ARRAY:
            f = _itemFilter;
            if (f == TokenFilter.INCLUDE_ALL) {
                _headContext = _headContext.createChildArrayContext(f, null, true);
                return (_currToken = t);
            }
            if (f == null) { // does this occur?
                delegate.skipChildren();
                break;
            }
            // Otherwise still iffy, need to check
            f = _headContext.checkValue(f);
            if (f == null) {
                delegate.skipChildren();
                break;
            }
            if (f != TokenFilter.INCLUDE_ALL) {
                f = f.filterStartArray();
            }
            _itemFilter = f;
            if (f == TokenFilter.INCLUDE_ALL) {
                _headContext = _headContext.createChildArrayContext(f, null, true);
                return (_currToken = t);
            } else if (f != null && _inclusion == Inclusion.INCLUDE_NON_NULL) {
                // TODO don't count as match?
                _headContext = _headContext.createChildArrayContext(f, null, true);
                return (_currToken = t);
            }
            _headContext = _headContext.createChildArrayContext(f, null, false);

// Also: only need buffering if parent path to be included
            if (_inclusion == Inclusion.INCLUDE_ALL_AND_PATH) {
                t = _nextTokenWithBuffering(_headContext);
                if (t != null) {
                    _currToken = t;
                    return t;
                }
            }
            break;

        case ID_START_OBJECT:
            f = _itemFilter;
            if (f == TokenFilter.INCLUDE_ALL) {
                _headContext = _headContext.createChildObjectContext(f, null, true);
                return (_currToken = t);
            }
            if (f == null) { // does this occur?
                delegate.skipChildren();
                break;
            }
            // Otherwise still iffy, need to check
            f = _headContext.checkValue(f);
            if (f == null) {
                delegate.skipChildren();
                break;
            }
            if (f != TokenFilter.INCLUDE_ALL) {
                f = f.filterStartObject();
            }
            _itemFilter = f;
            if (f == TokenFilter.INCLUDE_ALL) {
                _headContext = _headContext.createChildObjectContext(f, null, true);
                return (_currToken = t);
            } else if (f != null && _inclusion == Inclusion.INCLUDE_NON_NULL) {
                // TODO don't count as match?
                _headContext = _headContext.createChildObjectContext(f, null, true);
                return (_currToken = t);
            }
            _headContext = _headContext.createChildObjectContext(f, null, false);
            // Also: only need buffering if parent path to be included
            if (_inclusion == Inclusion.INCLUDE_ALL_AND_PATH) {
                t = _nextTokenWithBuffering(_headContext);
                if (t != null) {
                    _currToken = t;
                    return t;
                }
            }
            // note: inclusion of surrounding Object handled separately via
            // PROPERTY_NAME
            break;

        case ID_END_ARRAY:
        case ID_END_OBJECT:
            {
                boolean returnEnd = _headContext.isStartHandled();
                f = _headContext.getFilter();
                if ((f != null) && (f != TokenFilter.INCLUDE_ALL)) {
                    f.filterFinishArray();
                }
                _headContext = _headContext.getParent();
                _itemFilter = _headContext.getFilter();
                if (returnEnd) {
                    return (_currToken = t);
                }
            }
            break;

        case ID_PROPERTY_NAME:
            {
                final String name = delegate.currentName();
                // note: this will also set 'needToHandleName'
                f = _headContext.setPropertyName(name);
                if (f == TokenFilter.INCLUDE_ALL) {
                    _itemFilter = f;
                    return (_currToken = t);
                }
                if (f == null) {
                    delegate.nextToken();
                    delegate.skipChildren();
                    break;
                }
                f = f.includeProperty(name);
                if (f == null) {
                    delegate.nextToken();
                    delegate.skipChildren();
                    break;
                }
                _itemFilter = f;
                if (f == TokenFilter.INCLUDE_ALL) {
                    if (_verifyAllowedMatches()) {
                        if (_inclusion == Inclusion.INCLUDE_ALL_AND_PATH) {
                            return (_currToken = t);
                        }
                    } else {
                        delegate.nextToken();
                        delegate.skipChildren();
                    }
                }
                if (_inclusion != Inclusion.ONLY_INCLUDE_ALL) {
                    t = _nextTokenWithBuffering(_headContext);
                    if (t != null) {
                        _currToken = t;
                        return t;
                    }
                }
                break;
            }

        default: // scalar value
            f = _itemFilter;
            if (f == TokenFilter.INCLUDE_ALL) {
                return (_currToken = t);
            }
            if (f != null) {
                f = _headContext.checkValue(f);
                if ((f == TokenFilter.INCLUDE_ALL)
                        || ((f != null) && f.includeValue(delegate))) {
                    if (_verifyAllowedMatches()) {
                        return (_currToken = t);
                    }
                }
            }
            // Otherwise not included (leaves must be explicitly included)
            break;
        }

        // We get here if token was not yet found; offlined handling
        return _nextToken2();
    }

    // Offlined handling for cases where there was no buffered token to
    // return, and the token read next could not be returned as-is,
    // at least not yet, but where we have not yet established that
    // buffering is needed.
    protected final JsonToken _nextToken2() throws JacksonException
    {
        main_loop:
        while (true) {
            JsonToken t = delegate.nextToken();
            if (t == null) { // is this even legal?
                _currToken = t;
                return t;
            }
            TokenFilter f;

            switch (t.id()) {
            case ID_START_ARRAY:
                f = _itemFilter;
                if (f == TokenFilter.INCLUDE_ALL) {
                    _headContext = _headContext.createChildArrayContext(f, null, true);
                    return (_currToken = t);
                }
                if (f == null) { // does this occur?
                    delegate.skipChildren();
                    continue main_loop;
                }
                // Otherwise still iffy, need to check
                f = _headContext.checkValue(f);
                if (f == null) {
                    delegate.skipChildren();
                    continue main_loop;
                }
                if (f != TokenFilter.INCLUDE_ALL) {
                    f = f.filterStartArray();
                }
                _itemFilter = f;
                if (f == TokenFilter.INCLUDE_ALL) {
                    _headContext = _headContext.createChildArrayContext(f, null, true);
                    return (_currToken = t);
                } else if (f != null && _inclusion == Inclusion.INCLUDE_NON_NULL) {
                    _headContext = _headContext.createChildArrayContext(f, null, true);
                    return (_currToken = t);
                }
                _headContext = _headContext.createChildArrayContext(f, null, false);
                // but if we didn't figure it out yet, need to buffer possible events
                if (_inclusion == Inclusion.INCLUDE_ALL_AND_PATH) {
                    t = _nextTokenWithBuffering(_headContext);
                    if (t != null) {
                        _currToken = t;
                        return t;
                    }
                }
                continue main_loop;

            case ID_START_OBJECT:
                f = _itemFilter;
                if (f == TokenFilter.INCLUDE_ALL) {
                    _headContext = _headContext.createChildObjectContext(f, null, true);
                    return (_currToken = t);
                }
                if (f == null) { // does this occur?
                    delegate.skipChildren();
                    continue main_loop;
                }
                // Otherwise still iffy, need to check
                f = _headContext.checkValue(f);
                if (f == null) {
                    delegate.skipChildren();
                    continue main_loop;
                }
                if (f != TokenFilter.INCLUDE_ALL) {
                    f = f.filterStartObject();
                }
                _itemFilter = f;
                if (f == TokenFilter.INCLUDE_ALL) {
                    _headContext = _headContext.createChildObjectContext(f, null, true);
                    return (_currToken = t);
                } else if (f != null && _inclusion == Inclusion.INCLUDE_NON_NULL) {
                    _headContext = _headContext.createChildObjectContext(f, null, true);
                    return (_currToken = t);
                }
                _headContext = _headContext.createChildObjectContext(f, null, false);
                if (_inclusion == Inclusion.INCLUDE_ALL_AND_PATH) {
                    t = _nextTokenWithBuffering(_headContext);
                    if (t != null) {
                        _currToken = t;
                        return t;
                    }
                }
                continue main_loop;

            case ID_END_ARRAY:
            case ID_END_OBJECT:
                {
                    boolean returnEnd = _headContext.isStartHandled();
                    f = _headContext.getFilter();
                    if ((f != null) && (f != TokenFilter.INCLUDE_ALL)) {
                        f.filterFinishArray();
                    }
                    _headContext = _headContext.getParent();
                    _itemFilter = _headContext.getFilter();
                    if (returnEnd) {
                        return (_currToken = t);
                    }
                }
                continue main_loop;

            case ID_PROPERTY_NAME:
                {
                    final String name = delegate.currentName();
                    f = _headContext.setPropertyName(name);
                    if (f == TokenFilter.INCLUDE_ALL) {
                        _itemFilter = f;
                        return (_currToken = t);
                    }
                    if (f == null) { // filter out the value
                        delegate.nextToken();
                        delegate.skipChildren();
                        continue main_loop;
                    }
                    f = f.includeProperty(name);
                    if (f == null) { // filter out the value
                        delegate.nextToken();
                        delegate.skipChildren();
                        continue main_loop;
                    }
                    _itemFilter = f;
                    if (f == TokenFilter.INCLUDE_ALL) {
                        if (_verifyAllowedMatches()) {
                            if (_inclusion == Inclusion.INCLUDE_ALL_AND_PATH) {
                                return (_currToken = t);
                            }
                        } else {
                            delegate.nextToken();
                            delegate.skipChildren();
                        }
                        continue main_loop;
                    }
                    if (_inclusion != Inclusion.ONLY_INCLUDE_ALL) {
                        t = _nextTokenWithBuffering(_headContext);
                        if (t != null) {
                            _currToken = t;
                            return t;
                        }
                    }
                }
                continue main_loop;

            default: // scalar value
                f = _itemFilter;
                if (f == TokenFilter.INCLUDE_ALL) {
                    return (_currToken = t);
                }
                if (f != null) {
                    f = _headContext.checkValue(f);
                    if ((f == TokenFilter.INCLUDE_ALL)
                            || ((f != null) && f.includeValue(delegate))) {
                        if (_verifyAllowedMatches()) {
                            return (_currToken = t);
                        }
                    }
                }
                // Otherwise not included (leaves must be explicitly included)
                break;
            }
        }
    }

    // Method called when a new potentially included context is found.
    protected final JsonToken _nextTokenWithBuffering(final TokenFilterContext buffRoot)
        throws JacksonException
    {
        main_loop:
        while (true) {
            JsonToken t = delegate.nextToken();
            if (t == null) { // is this even legal?
                return t;
            }
            TokenFilter f;

            // One simplification here: we know for a fact that the item filter is
            // neither null nor 'include all', for most cases; the only exception
            // being PROPERTY_NAME handling

            switch (t.id()) {
            case ID_START_ARRAY:
                f = _headContext.checkValue(_itemFilter);
                if (f == null) {
                    delegate.skipChildren();
                    continue main_loop;
                }
                if (f != TokenFilter.INCLUDE_ALL) {
                    f = f.filterStartArray();
                }
                _itemFilter = f;
                if (f == TokenFilter.INCLUDE_ALL) {
                    _headContext = _headContext.createChildArrayContext(f, null, true);
                    return _nextBuffered(buffRoot);
                } else if (f != null && _inclusion == Inclusion.INCLUDE_NON_NULL) {
                    // TODO don't count as match?
                    _headContext = _headContext.createChildArrayContext(f, null, true);
                    return _nextBuffered(buffRoot);
                }
                _headContext = _headContext.createChildArrayContext(f, null, false);
                continue main_loop;

            case ID_START_OBJECT:
                f = _itemFilter;
                if (f == TokenFilter.INCLUDE_ALL) {
                    _headContext = _headContext.createChildObjectContext(f, null, true);
                    return t;
                }
                if (f == null) { // does this occur?
                    delegate.skipChildren();
                    continue main_loop;
                }
                // Otherwise still iffy, need to check
                f = _headContext.checkValue(f);
                if (f == null) {
                    delegate.skipChildren();
                    continue main_loop;
                }
                if (f != TokenFilter.INCLUDE_ALL) {
                    f = f.filterStartObject();
                }
                _itemFilter = f;
                if (f == TokenFilter.INCLUDE_ALL) {
                    _headContext = _headContext.createChildObjectContext(f, null, true);
                    return _nextBuffered(buffRoot);
                } else if (f != null && _inclusion == Inclusion.INCLUDE_NON_NULL) {
                    // TODO don't count as match?
                    _headContext = _headContext.createChildArrayContext(f, null, true);
                    return _nextBuffered(buffRoot);
                }
                _headContext = _headContext.createChildObjectContext(f, null, false);
                continue main_loop;

            case ID_END_ARRAY:
            case ID_END_OBJECT:
                {
                    // Unlike with other loops, here we know that content was NOT
                    // included (won't get this far otherwise)
                    f = _headContext.getFilter();
                    if ((f != null) && (f != TokenFilter.INCLUDE_ALL)) {
                        f.filterFinishArray();
                    }
                    boolean gotEnd = (_headContext == buffRoot);
                    boolean returnEnd = gotEnd && _headContext.isStartHandled();

                    _headContext = _headContext.getParent();
                    _itemFilter = _headContext.getFilter();

                    if (returnEnd) {
                        return t;
                    }
                }
                continue main_loop;

            case ID_PROPERTY_NAME:
                {
                    final String name = delegate.currentName();
                    f = _headContext.setPropertyName(name);
                    if (f == TokenFilter.INCLUDE_ALL) {
                        _itemFilter = f;
                        return _nextBuffered(buffRoot);
                    }
                    if (f == null) { // filter out the value
                        delegate.nextToken();
                        delegate.skipChildren();
                        continue main_loop;
                    }
                    f = f.includeProperty(name);
                    if (f == null) { // filter out the value
                        delegate.nextToken();
                        delegate.skipChildren();
                        continue main_loop;
                    }
                    _itemFilter = f;
                    if (f == TokenFilter.INCLUDE_ALL) {
                        if (_verifyAllowedMatches()) {
                            return _nextBuffered(buffRoot);
                        } else {
                            // edge case: if no more matches allowed, reset filter
                            // to initial state to prevent missing a token in next iteration
                            _itemFilter = _headContext.setPropertyName(name);
                        }
                    }
                }
                continue main_loop;

            default: // scalar value
                f = _itemFilter;
                if (f == TokenFilter.INCLUDE_ALL) {
                    return _nextBuffered(buffRoot);
                }
                if (f != null) {
                    f = _headContext.checkValue(f);
                    if ((f == TokenFilter.INCLUDE_ALL)
                            || ((f != null) && f.includeValue(delegate))) {
                        if (_verifyAllowedMatches()) {
                            return _nextBuffered(buffRoot);
                        }
                    }
                }
                // Otherwise not included (leaves must be explicitly included)
                continue main_loop;
            }
        }
    }

    private JsonToken _nextBuffered(TokenFilterContext buffRoot) throws JacksonException
    {
        _exposedContext = buffRoot;
        TokenFilterContext ctxt = buffRoot;
        JsonToken t = ctxt.nextTokenToRead();
        if (t != null) {
            return t;
        }
        while (true) {
            // all done with buffered stuff?
            if (ctxt == _headContext) {
                throw _constructReadException("Internal error: failed to locate expected buffered tokens");
                /*
                _exposedContext = null;
                break;
                */
            }
            // If not, traverse down the context chain
            ctxt = _exposedContext.findChildOf(ctxt);
            _exposedContext = ctxt;
            if (ctxt == null) { // should never occur
                throw _constructReadException("Unexpected problem: chain of filtered context broken");
            }
            t = _exposedContext.nextTokenToRead();
            if (t != null) {
                return t;
            }
        }
    }

    private final boolean _verifyAllowedMatches() throws JacksonException {
        if (_matchCount == 0 || _allowMultipleMatches) {
            ++_matchCount;
            return true;
        }
        return false;
    }

    @Override
    public JsonToken nextValue() throws JacksonException {
        // Re-implemented same as ParserMinimalBase:
        JsonToken t = nextToken();
        if (t == JsonToken.PROPERTY_NAME) {
            t = nextToken();
        }
        return t;
    }

    /**
     * Need to override, re-implement similar to how method defined in
     * {@link com.fasterxml.jackson.core.base.ParserMinimalBase}, to keep
     * state correct here.
     */
    @Override
    public JsonParser skipChildren() throws JacksonException
    {
        if ((_currToken != JsonToken.START_OBJECT)
            && (_currToken != JsonToken.START_ARRAY)) {
            return this;
        }
        int open = 1;

        // Since proper matching of start/end markers is handled
        // by nextToken(), we'll just count nesting levels here
        while (true) {
            JsonToken t = nextToken();
            if (t == null) { // not ideal but for now, just return
                return this;
            }
            if (t.isStructStart()) {
                ++open;
            } else if (t.isStructEnd()) {
                if (--open == 0) {
                    return this;
                }
            }
        }
    }
<<<<<<< HEAD
=======
    
    /*
    /**********************************************************
    /* Public API, access to token information, text
    /**********************************************************
     */

    // 19-Jul-2021, tatu: Cannot quite just delegate these methods due to oddity
    //   of property name token, which may be buffered.

    @Override public String getText() throws IOException {
        if (_currToken == JsonToken.FIELD_NAME) {
            return currentName();
        }
        return delegate.getText();
    }

    @Override public boolean hasTextCharacters() {
        if (_currToken == JsonToken.FIELD_NAME) {
            return false;
        }
        return delegate.hasTextCharacters();
    }

    @Override public char[] getTextCharacters() throws IOException {
        // Not optimal but is correct, unlike delegating (as underlying stream
        // may point to something else due to buffering)
        if (_currToken == JsonToken.FIELD_NAME) {
            return currentName().toCharArray();
        }
        return delegate.getTextCharacters();
    }

    @Override public int getTextLength() throws IOException {
        if (_currToken == JsonToken.FIELD_NAME) {
            return currentName().length();
        }
        return delegate.getTextLength();
    }
    @Override public int getTextOffset() throws IOException {
        if (_currToken == JsonToken.FIELD_NAME) {
            return 0;
        }
        return delegate.getTextOffset();
    }
>>>>>>> d10ac691

    /*
    /**********************************************************************
    /* Public API, traversal methods that CAN NOT just delegate
    /* and where we need to override default delegation
    /**********************************************************************
     */

    @Override
    public String nextName() throws JacksonException {
        return (nextToken() == JsonToken.PROPERTY_NAME) ? currentName() : null;
    }

    @Override
    public boolean nextName(SerializableString str) throws JacksonException {
        return (nextToken() == JsonToken.PROPERTY_NAME) && str.getValue().equals(currentName());
    }

    @Override
<<<<<<< HEAD
    public int nextNameMatch(PropertyNameMatcher matcher) throws JacksonException {
        String str = nextName();
        if (str != null) {
            // 15-Nov-2017, tatu: We can not rely on name being interned here
            return matcher.matchName(str);
        }
        if (hasToken(JsonToken.END_OBJECT)) {
            return PropertyNameMatcher.MATCH_END_OBJECT;
        }
        return PropertyNameMatcher.MATCH_ODD_TOKEN;
    }
=======
    public Number getNumberValue() throws IOException { return delegate.getNumberValue(); }

    /*
    /**********************************************************
    /* Public API, access to token information, coercion/conversion
    /**********************************************************
     */
    
    @Override public int getValueAsInt() throws IOException { return delegate.getValueAsInt(); }
    @Override public int getValueAsInt(int defaultValue) throws IOException { return delegate.getValueAsInt(defaultValue); }
    @Override public long getValueAsLong() throws IOException { return delegate.getValueAsLong(); }
    @Override public long getValueAsLong(long defaultValue) throws IOException { return delegate.getValueAsLong(defaultValue); }
    @Override public double getValueAsDouble() throws IOException { return delegate.getValueAsDouble(); }
    @Override public double getValueAsDouble(double defaultValue) throws IOException { return delegate.getValueAsDouble(defaultValue); }
    @Override public boolean getValueAsBoolean() throws IOException { return delegate.getValueAsBoolean(); }
    @Override public boolean getValueAsBoolean(boolean defaultValue) throws IOException { return delegate.getValueAsBoolean(defaultValue); }

    @Override public String getValueAsString() throws IOException {
        if (_currToken == JsonToken.FIELD_NAME) {
            return currentName();
        }
        return delegate.getValueAsString();
    }
    @Override public String getValueAsString(String defaultValue) throws IOException {
        if (_currToken == JsonToken.FIELD_NAME) {
            return currentName();
        }
        return delegate.getValueAsString(defaultValue);
    }

    /*
    /**********************************************************
    /* Public API, access to token values, other
    /**********************************************************
     */

    @Override public Object getEmbeddedObject() throws IOException { return delegate.getEmbeddedObject(); }
    @Override public byte[] getBinaryValue(Base64Variant b64variant) throws IOException { return delegate.getBinaryValue(b64variant); }
    @Override public int readBinaryValue(Base64Variant b64variant, OutputStream out) throws IOException { return delegate.readBinaryValue(b64variant, out); }
    @Override public JsonLocation getTokenLocation() { return delegate.getTokenLocation(); }
>>>>>>> d10ac691

    /*
    /**********************************************************************
    /* Internal helper methods
    /**********************************************************************
     */

    protected TokenStreamContext _filterContext() {
        if (_exposedContext != null) {
            return _exposedContext;
        }
        return _headContext;
    }
}<|MERGE_RESOLUTION|>--- conflicted
+++ resolved
@@ -828,54 +828,65 @@
             }
         }
     }
-<<<<<<< HEAD
-=======
-    
     /*
-    /**********************************************************
-    /* Public API, access to token information, text
-    /**********************************************************
+    /**********************************************************************
+    /* Public API, access to token information, text; cannot simply delegate
+    /* due to access via `JsonToken.PROPERTY_NAME`
+    /**********************************************************************
      */
 
     // 19-Jul-2021, tatu: Cannot quite just delegate these methods due to oddity
     //   of property name token, which may be buffered.
 
-    @Override public String getText() throws IOException {
-        if (_currToken == JsonToken.FIELD_NAME) {
+    @Override public String getText() throws JacksonException {
+        if (_currToken == JsonToken.PROPERTY_NAME) {
             return currentName();
         }
         return delegate.getText();
     }
 
     @Override public boolean hasTextCharacters() {
-        if (_currToken == JsonToken.FIELD_NAME) {
+        if (_currToken == JsonToken.PROPERTY_NAME) {
             return false;
         }
         return delegate.hasTextCharacters();
     }
 
-    @Override public char[] getTextCharacters() throws IOException {
+    @Override public char[] getTextCharacters() throws JacksonException {
         // Not optimal but is correct, unlike delegating (as underlying stream
         // may point to something else due to buffering)
-        if (_currToken == JsonToken.FIELD_NAME) {
+        if (_currToken == JsonToken.PROPERTY_NAME) {
             return currentName().toCharArray();
         }
         return delegate.getTextCharacters();
     }
 
-    @Override public int getTextLength() throws IOException {
-        if (_currToken == JsonToken.FIELD_NAME) {
+    @Override public int getTextLength() throws JacksonException {
+        if (_currToken == JsonToken.PROPERTY_NAME) {
             return currentName().length();
         }
         return delegate.getTextLength();
     }
-    @Override public int getTextOffset() throws IOException {
-        if (_currToken == JsonToken.FIELD_NAME) {
+    @Override public int getTextOffset() throws JacksonException {
+        if (_currToken == JsonToken.PROPERTY_NAME) {
             return 0;
         }
         return delegate.getTextOffset();
     }
->>>>>>> d10ac691
+
+    @Override public String getValueAsString() throws JacksonException {
+        if (_currToken == JsonToken.PROPERTY_NAME) {
+            return currentName();
+        }
+        return delegate.getValueAsString();
+    }
+
+    @Override public String getValueAsString(String defaultValue) throws JacksonException {
+        if (_currToken == JsonToken.PROPERTY_NAME) {
+            return currentName();
+        }
+        return delegate.getValueAsString(defaultValue);
+    }
 
     /*
     /**********************************************************************
@@ -895,7 +906,6 @@
     }
 
     @Override
-<<<<<<< HEAD
     public int nextNameMatch(PropertyNameMatcher matcher) throws JacksonException {
         String str = nextName();
         if (str != null) {
@@ -907,48 +917,6 @@
         }
         return PropertyNameMatcher.MATCH_ODD_TOKEN;
     }
-=======
-    public Number getNumberValue() throws IOException { return delegate.getNumberValue(); }
-
-    /*
-    /**********************************************************
-    /* Public API, access to token information, coercion/conversion
-    /**********************************************************
-     */
-    
-    @Override public int getValueAsInt() throws IOException { return delegate.getValueAsInt(); }
-    @Override public int getValueAsInt(int defaultValue) throws IOException { return delegate.getValueAsInt(defaultValue); }
-    @Override public long getValueAsLong() throws IOException { return delegate.getValueAsLong(); }
-    @Override public long getValueAsLong(long defaultValue) throws IOException { return delegate.getValueAsLong(defaultValue); }
-    @Override public double getValueAsDouble() throws IOException { return delegate.getValueAsDouble(); }
-    @Override public double getValueAsDouble(double defaultValue) throws IOException { return delegate.getValueAsDouble(defaultValue); }
-    @Override public boolean getValueAsBoolean() throws IOException { return delegate.getValueAsBoolean(); }
-    @Override public boolean getValueAsBoolean(boolean defaultValue) throws IOException { return delegate.getValueAsBoolean(defaultValue); }
-
-    @Override public String getValueAsString() throws IOException {
-        if (_currToken == JsonToken.FIELD_NAME) {
-            return currentName();
-        }
-        return delegate.getValueAsString();
-    }
-    @Override public String getValueAsString(String defaultValue) throws IOException {
-        if (_currToken == JsonToken.FIELD_NAME) {
-            return currentName();
-        }
-        return delegate.getValueAsString(defaultValue);
-    }
-
-    /*
-    /**********************************************************
-    /* Public API, access to token values, other
-    /**********************************************************
-     */
-
-    @Override public Object getEmbeddedObject() throws IOException { return delegate.getEmbeddedObject(); }
-    @Override public byte[] getBinaryValue(Base64Variant b64variant) throws IOException { return delegate.getBinaryValue(b64variant); }
-    @Override public int readBinaryValue(Base64Variant b64variant, OutputStream out) throws IOException { return delegate.readBinaryValue(b64variant, out); }
-    @Override public JsonLocation getTokenLocation() { return delegate.getTokenLocation(); }
->>>>>>> d10ac691
 
     /*
     /**********************************************************************
