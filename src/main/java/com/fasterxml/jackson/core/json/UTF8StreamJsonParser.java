package com.fasterxml.jackson.core.json;

import java.io.*;

import com.fasterxml.jackson.core.*;
import com.fasterxml.jackson.core.exc.StreamReadException;
import com.fasterxml.jackson.core.exc.WrappedIOException;
import com.fasterxml.jackson.core.io.CharTypes;
import com.fasterxml.jackson.core.io.IOContext;
import com.fasterxml.jackson.core.sym.ByteQuadsCanonicalizer;
import com.fasterxml.jackson.core.sym.PropertyNameMatcher;
import com.fasterxml.jackson.core.util.*;

import static com.fasterxml.jackson.core.JsonTokenId.*;

/**
 * This is a concrete implementation of {@link JsonParser}, which is
 * based on a {@link java.io.InputStream} as the input source.
 */
public class UTF8StreamJsonParser
    extends JsonParserBase
{
    final static byte BYTE_LF = (byte) '\n';

    private final static int FEAT_MASK_TRAILING_COMMA = JsonReadFeature.ALLOW_TRAILING_COMMA.getMask();
    private final static int FEAT_MASK_ALLOW_MISSING = JsonReadFeature.ALLOW_MISSING_VALUES.getMask();

    // This is the main input-code lookup table, fetched eagerly
    private final static int[] _icUTF8 = CharTypes.getInputCodeUtf8();

    // Latin1 encoding is not supported, but we do use 8-bit subset for
    // pre-processing task, to simplify first pass, keep it fast.
    protected final static int[] _icLatin1 = CharTypes.getInputCodeLatin1();

    /*
    /**********************************************************************
    /* Configuration
    /**********************************************************************
     */

    /**
     * Symbol table that contains property names encountered so far
     */
    protected final ByteQuadsCanonicalizer _symbols;

    /*
    /**********************************************************************
    /* Parsing state
    /**********************************************************************
     */

    /**
     * Temporary buffer used for name parsing.
     */
    protected int[] _quadBuffer = new int[16];

    /**
     * Flag that indicates that the current token has not yet
     * been fully processed, and needs to be finished for
     * some access (or skipped to obtain the next token)
     */
    protected boolean _tokenIncomplete;

    /**
     * Temporary storage for partially parsed name bytes.
     */
    private int _quad1;

    /**
     * Temporary input pointer
     */
    private int _quadPtr;
    
    /**
     * Value of {@link #_inputPtr} at the time when the first character of
     * name token was read. Used for calculating token location when requested;
     * combined with {@link #_currInputProcessed}, may be updated appropriately
     * as needed.
     */
    protected int _nameStartOffset; 

    protected int _nameStartRow;

    protected int _nameStartCol;

    /*
    /**********************************************************************
    /* Input buffering (from former 'StreamBasedParserBase')
    /**********************************************************************
     */

    protected InputStream _inputStream;

    /*
    /**********************************************************************
    /* Current input data
    /**********************************************************************
     */

    /**
     * Current buffer from which data is read; generally data is read into
     * buffer from input source, but in some cases pre-loaded buffer
     * is handed to the parser.
     */
    protected byte[] _inputBuffer;

    /**
     * Flag that indicates whether the input buffer is recycable (and
     * needs to be returned to recycler once we are done) or not.
     *<p>
     * If it is not, it also means that parser can NOT modify underlying
     * buffer.
     */
    protected boolean _bufferRecyclable;

    /*
    /**********************************************************************
    /* Life-cycle
    /**********************************************************************
     */

    /**
     * Constructor called when caller wants to provide input buffer directly
     * (or needs to, in case of bootstrapping having read some of contents)
     * and it may or may not be recyclable use standard recycle context.
     *
     * @param readCtxt Object read context to use
     * @param ctxt I/O context to use
     * @param stdFeatures Standard stream read features enabled
     * @param formatReadFeatures Format-specific read features enabled
     * @param in InputStream used for reading actual content, if any; {@code null} if none
     * @param sym Name canonicalizer to use
     * @param inputBuffer Input buffer to read initial content from (before Reader)
     * @param start Pointer in {@code inputBuffer} that has the first content character to decode
     * @param end Pointer past the last content character in {@code inputBuffer}
     * @param bytesPreProcessed Number of bytes that have been consumed already (by bootstrapping)
     * @param bufferRecyclable Whether {@code inputBuffer} passed is managed by Jackson core
     *    (and thereby needs recycling)
     */
    public UTF8StreamJsonParser(ObjectReadContext readCtxt, IOContext ctxt,
            int stdFeatures, int formatReadFeatures,
            InputStream in,
            ByteQuadsCanonicalizer sym,
            byte[] inputBuffer, int start, int end, int bytesPreProcessed,
            boolean bufferRecyclable)
    {
        super(readCtxt, ctxt, stdFeatures, formatReadFeatures);
        _inputStream = in;
        _symbols = sym;
        _inputBuffer = inputBuffer;
        _inputPtr = start;
        _inputEnd = end;
        _currInputRowStart = start - bytesPreProcessed;
        // If we have offset, need to omit that from byte offset, so:
        _currInputProcessed = -start + bytesPreProcessed;
        _bufferRecyclable = bufferRecyclable;
    }

    /*
    /**********************************************************************
    /* Overrides for life-cycle
    /**********************************************************************
     */

    @Override
    public int releaseBuffered(OutputStream out) throws JacksonException
    {
        int count = _inputEnd - _inputPtr;
        if (count < 1) {
            return 0;
        }
        // let's just advance ptr to end
        int origPtr = _inputPtr;
        _inputPtr += count;
        try {
            out.write(_inputBuffer, origPtr, count);
        } catch (IOException e) {
            throw _wrapIOFailure(e);
        }
        return count;
    }

    @Override
    public Object streamReadInputSource() {
        return _inputStream;
    }

    /*
    /**********************************************************************
    /* Overrides, low-level reading
    /**********************************************************************
     */

    protected final boolean _loadMore() throws JacksonException
    {
        if (_inputStream != null) {
            int space = _inputBuffer.length;
            if (space == 0) { // only occurs when we've been closed
                return false;
            }
            
            int count;
            try {
                count = _inputStream.read(_inputBuffer, 0, space);
            } catch (IOException e) {
                throw _wrapIOFailure(e);
            }
            if (count > 0) {
                final int bufSize = _inputEnd;

                _currInputProcessed += bufSize;
                _currInputRowStart -= bufSize;

                // 26-Nov-2015, tatu: Since name-offset requires it too, must offset
                //   this increase to avoid "moving" name-offset, resulting most likely
                //   in negative value, which is fine as combine value remains unchanged.
                _nameStartOffset -= bufSize;

                _inputPtr = 0;
                _inputEnd = count;

                return true;
            }
            // End of input
            _closeInput();
            // Should never return 0, so let's fail
            if (count == 0) {
                _reportBadInputStream(_inputBuffer.length);
            }
        }
        return false;
    }

    @Override
    protected void _closeInput()
    {
        // We are not to call close() on the underlying InputStream
        // unless we "own" it, or auto-closing feature is enabled.
        if (_inputStream != null) {
            if (_ioContext.isResourceManaged() || isEnabled(StreamReadFeature.AUTO_CLOSE_SOURCE)) {
                try {
                    _inputStream.close();
                } catch (IOException e) {
                    throw _wrapIOFailure(e);
                }
            }
            _inputStream = null;
        }
    }

    /**
     * Method called to release internal buffers owned by the base
     * reader. This may be called along with {@link #_closeInput} (for
     * example, when explicitly closing this reader instance), or
     * separately (if need be).
     */
    @Override
    protected void _releaseBuffers()
    {
        super._releaseBuffers();
        // Merge found symbols, if any:
        _symbols.release();
        if (_bufferRecyclable) {
            byte[] buf = _inputBuffer;
            if (buf != null) {
                // Let's not set it to null; this way should get slightly more meaningful
                // error messages in case someone closes parser indirectly, without realizing.
                if (buf != NO_BYTES) {
                    _inputBuffer = NO_BYTES;
                    _ioContext.releaseReadIOBuffer(buf);
                }
            }
        }
    }

    /*
    /**********************************************************************
    /* Public API, data access
    /**********************************************************************
     */

    @Override
    public String getText() throws JacksonException
    {
        if (_currToken == JsonToken.VALUE_STRING) {
            if (_tokenIncomplete) {
                _tokenIncomplete = false;
                return _finishAndReturnString(); // only strings can be incomplete
            }
            return _textBuffer.contentsAsString();
        }
        return _getText2(_currToken);
    }

    @Override
    public int getText(Writer writer) throws JacksonException
    {
        try {
            JsonToken t = _currToken;
            if (t == JsonToken.VALUE_STRING) {
                if (_tokenIncomplete) {
                    _tokenIncomplete = false;
                    _finishString(); // only strings can be incomplete
                }
                return _textBuffer.contentsToWriter(writer);
            }
            if (t == JsonToken.PROPERTY_NAME) {
                String n = _streamReadContext.currentName();
                writer.write(n);
                return n.length();
            }
            if (t != null) {
                if (t.isNumeric()) {
                    return _textBuffer.contentsToWriter(writer);
                }
                char[] ch = t.asCharArray();
                writer.write(ch);
                return ch.length;
            }
        } catch (IOException e) {
            throw _wrapIOFailure(e);
        }
        return 0;
    }

    // // // Let's override default impls for improved performance

    @Override
    public String getValueAsString() throws JacksonException
    {
        if (_currToken == JsonToken.VALUE_STRING) {
            if (_tokenIncomplete) {
                _tokenIncomplete = false;
                return _finishAndReturnString(); // only strings can be incomplete
            }
            return _textBuffer.contentsAsString();
        }
        if (_currToken == JsonToken.PROPERTY_NAME) {
            return currentName();
        }
        return super.getValueAsString(null);
    }

    @Override
    public String getValueAsString(String defValue) throws JacksonException
    {
        if (_currToken == JsonToken.VALUE_STRING) {
            if (_tokenIncomplete) {
                _tokenIncomplete = false;
                return _finishAndReturnString(); // only strings can be incomplete
            }
            return _textBuffer.contentsAsString();
        }
        if (_currToken == JsonToken.PROPERTY_NAME) {
            return currentName();
        }
        return super.getValueAsString(defValue);
    }

    // since 2.6
    @Override
    public int getValueAsInt() throws JacksonException
    {
        JsonToken t = _currToken;
        if ((t == JsonToken.VALUE_NUMBER_INT) || (t == JsonToken.VALUE_NUMBER_FLOAT)) {
            // inlined 'getIntValue()'
            if ((_numTypesValid & NR_INT) == 0) {
                if (_numTypesValid == NR_UNKNOWN) {
                    return _parseIntValue();
                }
                if ((_numTypesValid & NR_INT) == 0) {
                    convertNumberToInt();
                }
            }
            return _numberInt;
        }
        return super.getValueAsInt(0);
    }

    // since 2.6
    @Override
    public int getValueAsInt(int defValue) throws JacksonException
    {
        JsonToken t = _currToken;
        if ((t == JsonToken.VALUE_NUMBER_INT) || (t == JsonToken.VALUE_NUMBER_FLOAT)) {
            // inlined 'getIntValue()'
            if ((_numTypesValid & NR_INT) == 0) {
                if (_numTypesValid == NR_UNKNOWN) {
                    return _parseIntValue();
                }
                if ((_numTypesValid & NR_INT) == 0) {
                    convertNumberToInt();
                }
            }
            return _numberInt;
        }
        return super.getValueAsInt(defValue);
    }

    protected final String _getText2(JsonToken t)
    {
        if (t == null) {
            return null;
        }
        switch (t.id()) {
        case ID_PROPERTY_NAME:
            return _streamReadContext.currentName();

        case ID_STRING:
            // fall through
        case ID_NUMBER_INT:
        case ID_NUMBER_FLOAT:
            return _textBuffer.contentsAsString();
        default:
        	return t.asString();
        }
    }

    @Override
    public char[] getTextCharacters() throws JacksonException
    {
        if (_currToken != null) { // null only before/after document
            switch (_currToken.id()) {
                
            case ID_PROPERTY_NAME:
                return currentNameInBuffer();
            case ID_STRING:
                if (_tokenIncomplete) {
                    _tokenIncomplete = false;
                    _finishString(); // only strings can be incomplete
                }
                // fall through
            case ID_NUMBER_INT:
            case ID_NUMBER_FLOAT:
                return _textBuffer.getTextBuffer();
                
            default:
                return _currToken.asCharArray();
            }
        }
        return null;
    }

    @Override
    public int getTextLength() throws JacksonException
    {
        if (_currToken != null) { // null only before/after document
            switch (_currToken.id()) {
                
            case ID_PROPERTY_NAME:
                return _streamReadContext.currentName().length();
            case ID_STRING:
                if (_tokenIncomplete) {
                    _tokenIncomplete = false;
                    _finishString(); // only strings can be incomplete
                }
                // fall through
            case ID_NUMBER_INT:
            case ID_NUMBER_FLOAT:
                return _textBuffer.size();
                
            default:
                return _currToken.asCharArray().length;
            }
        }
        return 0;
    }

    @Override
    public int getTextOffset() throws JacksonException
    {
        // Most have offset of 0, only some may have other values:
        if (_currToken != null) {
            switch (_currToken.id()) {
            case ID_PROPERTY_NAME:
                return 0;
            case ID_STRING:
                if (_tokenIncomplete) {
                    _tokenIncomplete = false;
                    _finishString(); // only strings can be incomplete
                }
                // fall through
            case ID_NUMBER_INT:
            case ID_NUMBER_FLOAT:
                return _textBuffer.getTextOffset();
            default:
            }
        }
        return 0;
    }

    @Override
    public byte[] getBinaryValue(Base64Variant b64variant) throws JacksonException
    {
        if (_currToken != JsonToken.VALUE_STRING &&
                (_currToken != JsonToken.VALUE_EMBEDDED_OBJECT || _binaryValue == null)) {
            _reportError("Current token ("+_currToken+") not VALUE_STRING or VALUE_EMBEDDED_OBJECT, can not access as binary");
        }
        // To ensure that we won't see inconsistent data, better clear up state...
        if (_tokenIncomplete) {
            try {
                _binaryValue = _decodeBase64(b64variant);
            } catch (IllegalArgumentException iae) {
                throw _constructReadException("Failed to decode VALUE_STRING as base64 ("+b64variant+"): "+iae.getMessage());
            }
            // let's clear incomplete only now; allows for accessing other textual content in error cases
            _tokenIncomplete = false;
        } else { // may actually require conversion...
            if (_binaryValue == null) {
                @SuppressWarnings("resource")
                ByteArrayBuilder builder = _getByteArrayBuilder();
                _decodeBase64(getText(), builder, b64variant);
                _binaryValue = builder.toByteArray();
            }
        }
        return _binaryValue;
    }

    @Override
    public int readBinaryValue(Base64Variant b64variant, OutputStream out) throws JacksonException
    {
        // if we have already read the token, just use whatever we may have
        if (!_tokenIncomplete || _currToken != JsonToken.VALUE_STRING) {
            byte[] b = getBinaryValue(b64variant);
            try {
                out.write(b);
            } catch (IOException e) {
                throw _wrapIOFailure(e);
            }
            return b.length;
        }
        // otherwise do "real" incremental parsing...
        byte[] buf = _ioContext.allocBase64Buffer();
        try {
            return _readBinary(b64variant, out, buf);
        } catch (IOException e) {
            throw _wrapIOFailure(e);
        } finally {
            _ioContext.releaseBase64Buffer(buf);
        }
    }

    protected int _readBinary(Base64Variant b64variant, OutputStream out,
            byte[] buffer) throws IOException
    {
        int outputPtr = 0;
        final int outputEnd = buffer.length - 3;
        int outputCount = 0;

        while (true) {
            // first, we'll skip preceding white space, if any
            int ch;
            do {
                if (_inputPtr >= _inputEnd) {
                    _loadMoreGuaranteed();
                }
                ch = (int) _inputBuffer[_inputPtr++] & 0xFF;
            } while (ch <= INT_SPACE);
            int bits = b64variant.decodeBase64Char(ch);
            if (bits < 0) { // reached the end, fair and square?
                if (ch == INT_QUOTE) {
                    break;
                }
                bits = _decodeBase64Escape(b64variant, ch, 0);
                if (bits < 0) { // white space to skip
                    continue;
                }
            }

            // enough room? If not, flush
            if (outputPtr > outputEnd) {
                outputCount += outputPtr;
                out.write(buffer, 0, outputPtr);
                outputPtr = 0;
            }

            int decodedData = bits;

            // then second base64 char; can't get padding yet, nor ws

            if (_inputPtr >= _inputEnd) {
                _loadMoreGuaranteed();
            }
            ch = _inputBuffer[_inputPtr++] & 0xFF;
            bits = b64variant.decodeBase64Char(ch);
            if (bits < 0) {
                bits = _decodeBase64Escape(b64variant, ch, 1);
            }
            decodedData = (decodedData << 6) | bits;

            // third base64 char; can be padding, but not ws
            if (_inputPtr >= _inputEnd) {
                _loadMoreGuaranteed();
            }
            ch = _inputBuffer[_inputPtr++] & 0xFF;
            bits = b64variant.decodeBase64Char(ch);

            // First branch: can get padding (-> 1 byte)
            if (bits < 0) {
                if (bits != Base64Variant.BASE64_VALUE_PADDING) {
                    // as per [JACKSON-631], could also just be 'missing'  padding
                    if (ch == INT_QUOTE) {
                        decodedData >>= 4;
                        buffer[outputPtr++] = (byte) decodedData;
                        if (b64variant.usesPadding()) {
                            --_inputPtr; // to keep parser state bit more consistent
                            _handleBase64MissingPadding(b64variant);
                        }
                        break;
                    }
                    bits = _decodeBase64Escape(b64variant, ch, 2);
                }
                if (bits == Base64Variant.BASE64_VALUE_PADDING) {
                    // Ok, must get padding
                    if (_inputPtr >= _inputEnd) {
                        _loadMoreGuaranteed();
                    }
                    ch = _inputBuffer[_inputPtr++] & 0xFF;
                    if (!b64variant.usesPaddingChar(ch)) {
                        if (_decodeBase64Escape(b64variant, ch, 3) != Base64Variant.BASE64_VALUE_PADDING) {
                            _reportInvalidBase64Char(b64variant, ch, 3, "expected padding character '"+b64variant.getPaddingChar()+"'");
                        }
                    }
                    // Got 12 bits, only need 8, need to shift
                    decodedData >>= 4;
                    buffer[outputPtr++] = (byte) decodedData;
                    continue;
                }
            }
            // Nope, 2 or 3 bytes
            decodedData = (decodedData << 6) | bits;
            // fourth and last base64 char; can be padding, but not ws
            if (_inputPtr >= _inputEnd) {
                _loadMoreGuaranteed();
            }
            ch = _inputBuffer[_inputPtr++] & 0xFF;
            bits = b64variant.decodeBase64Char(ch);
            if (bits < 0) {
                if (bits != Base64Variant.BASE64_VALUE_PADDING) {
                    // as per [JACKSON-631], could also just be 'missing'  padding
                    if (ch == INT_QUOTE) {
                        decodedData >>= 2;
                        buffer[outputPtr++] = (byte) (decodedData >> 8);
                        buffer[outputPtr++] = (byte) decodedData;
                        if (b64variant.usesPadding()) {
                            --_inputPtr; // to keep parser state bit more consistent
                            _handleBase64MissingPadding(b64variant);
                        }
                        break;
                    }
                    bits = _decodeBase64Escape(b64variant, ch, 3);
                }
                if (bits == Base64Variant.BASE64_VALUE_PADDING) {
                    /* With padding we only get 2 bytes; but we have
                     * to shift it a bit so it is identical to triplet
                     * case with partial output.
                     * 3 chars gives 3x6 == 18 bits, of which 2 are
                     * dummies, need to discard:
                     */
                    decodedData >>= 2;
                    buffer[outputPtr++] = (byte) (decodedData >> 8);
                    buffer[outputPtr++] = (byte) decodedData;
                    continue;
                }
            }
            // otherwise, our triplet is now complete
            decodedData = (decodedData << 6) | bits;
            buffer[outputPtr++] = (byte) (decodedData >> 16);
            buffer[outputPtr++] = (byte) (decodedData >> 8);
            buffer[outputPtr++] = (byte) decodedData;
        }
        _tokenIncomplete = false;
        if (outputPtr > 0) {
            outputCount += outputPtr;
            out.write(buffer, 0, outputPtr);
        }
        return outputCount;
    }

    /*
    /**********************************************************************
    /* Public API, traversal, basic
    /**********************************************************************
     */

    /**
     * @return Next token from the stream, if any found, or null
     *   to indicate end-of-input
     */
    @Override
    public JsonToken nextToken() throws JacksonException
    {
        /* First: property names are special -- we will always tokenize
         * (part of) value along with property name to simplify
         * state handling. If so, can and need to use secondary token:
         */
        if (_currToken == JsonToken.PROPERTY_NAME) {
            return _nextAfterName();
        }
        // But if we didn't already have a name, and (partially?) decode number,
        // need to ensure no numeric information is leaked
        _numTypesValid = NR_UNKNOWN;
        if (_tokenIncomplete) {
            _skipString(); // only strings can be partial
        }
        int i = _skipWSOrEnd();
        if (i < 0) { // end-of-input
            // Close/release things like input source, symbol table and recyclable buffers
            close();
            return (_currToken = null);
        }
        // clear any data retained so far
        _binaryValue = null;

        // Closing scope?
        if (i == INT_RBRACKET) {
            _closeArrayScope();
            return (_currToken = JsonToken.END_ARRAY);
        }
        if (i == INT_RCURLY) {
            _closeObjectScope();
            return (_currToken = JsonToken.END_OBJECT);
        }

        // Nope: do we then expect a comma?
        if (_streamReadContext.expectComma()) {
            if (i != INT_COMMA) {
                _reportUnexpectedChar(i, "was expecting comma to separate "+_streamReadContext.typeDesc()+" entries");
            }
            i = _skipWS();
            // Was that a trailing comma?
            if ((_formatReadFeatures & FEAT_MASK_TRAILING_COMMA) != 0) {
                if ((i == INT_RBRACKET) || (i == INT_RCURLY)) {
                    return _closeScope(i);
                }
            }
        }

        /* And should we now have a name? Always true for Object contexts
         * since the intermediate 'expect-value' state is never retained.
         */
        if (!_streamReadContext.inObject()) {
            _updateLocation();
            return _nextTokenNotInObject(i);
        }
        // So first parse the property name itself:
        _updateNameLocation();
        String n = _parseName(i);
        _streamReadContext.setCurrentName(n);
        _currToken = JsonToken.PROPERTY_NAME;

        i = _skipColon();
        _updateLocation();

        // Ok: we must have a value... what is it? Strings are very common, check first:
        if (i == INT_QUOTE) {
            _tokenIncomplete = true;
            _nextToken = JsonToken.VALUE_STRING;
            return _currToken;
        }        
        JsonToken t;

        switch (i) {
        case '-':
            t = _parsePossibleNumber(true);
            break;
        case '+':
            if (isEnabled(JsonReadFeature.ALLOW_LEADING_PLUS_SIGN_FOR_NUMBERS.mappedFeature())) {
                t = _parsePossibleNumber(false);
            } else {
                t = _handleUnexpectedValue(i);
            }
            break;
        case '.': // [core#611]:
            t = _parseFloatThatStartsWithPeriod();
            break;
        case '0':
        case '1':
        case '2':
        case '3':
        case '4':
        case '5':
        case '6':
        case '7':
        case '8':
        case '9':
            t = _parsePosNumber(i);
            break;
        case 'f':
            _matchFalse();
             t = JsonToken.VALUE_FALSE;
            break;
        case 'n':
            _matchNull();
            t = JsonToken.VALUE_NULL;
            break;
        case 't':
            _matchTrue();
            t = JsonToken.VALUE_TRUE;
            break;
        case '[':
            t = JsonToken.START_ARRAY;
            break;
        case '{':
            t = JsonToken.START_OBJECT;
            break;

        default:
            t = _handleUnexpectedValue(i);
        }
        _nextToken = t;
        return _currToken;
    }

    private final JsonToken _nextTokenNotInObject(int i) throws JacksonException
    {
        if (i == INT_QUOTE) {
            _tokenIncomplete = true;
            return (_currToken = JsonToken.VALUE_STRING);
        }
        switch (i) {
        case '[':
            _streamReadContext = _streamReadContext.createChildArrayContext(_tokenInputRow, _tokenInputCol);
            return (_currToken = JsonToken.START_ARRAY);
        case '{':
            _streamReadContext = _streamReadContext.createChildObjectContext(_tokenInputRow, _tokenInputCol);
            return (_currToken = JsonToken.START_OBJECT);
        case 't':
            _matchTrue();
            return (_currToken = JsonToken.VALUE_TRUE);
        case 'f':
            _matchFalse();
            return (_currToken = JsonToken.VALUE_FALSE);
        case 'n':
            _matchNull();
            return (_currToken = JsonToken.VALUE_NULL);
        case '-':
            return (_currToken = _parsePossibleNumber(true));
        case '+':
            if (!isEnabled(JsonReadFeature.ALLOW_LEADING_PLUS_SIGN_FOR_NUMBERS.mappedFeature())) {
                return (_currToken = _handleUnexpectedValue(i));
            }
            return (_currToken = _parsePossibleNumber(false));
        case '.': // [core#611]:
            return (_currToken = _parseFloatThatStartsWithPeriod());
        case '0':
        case '1':
        case '2':
        case '3':
        case '4':
        case '5':
        case '6':
        case '7':
        case '8':
        case '9':
            return (_currToken = _parsePosNumber(i));
        }
        return (_currToken = _handleUnexpectedValue(i));
    }
    
    private final JsonToken _nextAfterName()
    {
        _nameCopied = false; // need to invalidate if it was copied
        JsonToken t = _nextToken;
        _nextToken = null;

 // !!! 16-Nov-2015, tatu: TODO: fix [databind#37], copy next location to current here
        
        // Also: may need to start new context?
        if (t == JsonToken.START_ARRAY) {
            _streamReadContext = _streamReadContext.createChildArrayContext(_tokenInputRow, _tokenInputCol);
        } else if (t == JsonToken.START_OBJECT) {
            _streamReadContext = _streamReadContext.createChildObjectContext(_tokenInputRow, _tokenInputCol);
        }
        return (_currToken = t);
    }

    @Override
    public void finishToken() throws JacksonException {
        if (_tokenIncomplete) {
            _tokenIncomplete = false;
            _finishString(); // only strings can be incomplete
        }
    }

    /*
    /**********************************************************************
    /* Public API, traversal, nextName() variants
    /**********************************************************************
     */

    @Override
    public String nextName() throws JacksonException
    {
        // // // Note: this is almost a verbatim copy of nextToken()

        _numTypesValid = NR_UNKNOWN;
        if (_currToken == JsonToken.PROPERTY_NAME) {
            _nextAfterName();
            return null;
        }
        if (_tokenIncomplete) {
            _skipString();
        }
        int i = _skipWSOrEnd();
        if (i < 0) {
            close();
            _currToken = null;
            return null;
        }
        _binaryValue = null;

        if (i == INT_RBRACKET) {
            _closeArrayScope();
            _currToken = JsonToken.END_ARRAY;
            return null;
        }
        if (i == INT_RCURLY) {
            _closeObjectScope();
            _currToken = JsonToken.END_OBJECT;
            return null;
        }

        // Nope: do we then expect a comma?
        if (_streamReadContext.expectComma()) {
            if (i != INT_COMMA) {
                _reportUnexpectedChar(i, "was expecting comma to separate "+_streamReadContext.typeDesc()+" entries");
            }
            i = _skipWS();
            // Was that a trailing comma?
            if ((_formatReadFeatures & FEAT_MASK_TRAILING_COMMA) != 0) {
                if ((i == INT_RBRACKET) || (i == INT_RCURLY)) {
                    _closeScope(i);
                    return null;
                }
            }
        }

        if (!_streamReadContext.inObject()) {
            _updateLocation();
            _nextTokenNotInObject(i);
            return null;
        }

        _updateNameLocation();
        final String nameStr = _parseName(i);
        _streamReadContext.setCurrentName(nameStr);
        _currToken = JsonToken.PROPERTY_NAME;

        i = _skipColon();
        _updateLocation();
        if (i == INT_QUOTE) {
            _tokenIncomplete = true;
            _nextToken = JsonToken.VALUE_STRING;
            return nameStr;
        }
        JsonToken t;
        switch (i) {
        case '-':
            t = _parseNegNumber();
            break;
        case '0':
        case '1':
        case '2':
        case '3':
        case '4':
        case '5':
        case '6':
        case '7':
        case '8':
        case '9':
            t = _parsePosNumber(i);
            break;
        case 'f':
            _matchFalse();
             t = JsonToken.VALUE_FALSE;
            break;
        case 'n':
            _matchNull();
            t = JsonToken.VALUE_NULL;
            break;
        case 't':
            _matchTrue();
            t = JsonToken.VALUE_TRUE;
            break;
        case '[':
            t = JsonToken.START_ARRAY;
            break;
        case '{':
            t = JsonToken.START_OBJECT;
            break;

        default:
            t = _handleUnexpectedValue(i);
        }
        _nextToken = t;
        return nameStr;
    }

    @Override
    public boolean nextName(SerializableString str) throws JacksonException
    {
        // // // Note: most of code below is copied from nextToken()
        _numTypesValid = NR_UNKNOWN;
        if (_currToken == JsonToken.PROPERTY_NAME) { // can't have name right after name
            _nextAfterName();
            return false;
        }
        if (_tokenIncomplete) {
            _skipString();
        }
        int i = _skipWSOrEnd();
        if (i < 0) { // end-of-input
            close();
            _currToken = null;
            return false;
        }
        _binaryValue = null;

        // Closing scope?
        if (i == INT_RBRACKET) {
            _closeArrayScope();
            _currToken = JsonToken.END_ARRAY;
            return false;
        }
        if (i == INT_RCURLY) {
            _closeObjectScope();
            _currToken = JsonToken.END_OBJECT;
            return false;
        }

        // Nope: do we then expect a comma?
        if (_streamReadContext.expectComma()) {
            if (i != INT_COMMA) {
                _reportUnexpectedChar(i, "was expecting comma to separate "+_streamReadContext.typeDesc()+" entries");
            }
            i = _skipWS();

            // Was that a trailing comma?
            if ((_formatReadFeatures & FEAT_MASK_TRAILING_COMMA) != 0) {
                if ((i == INT_RBRACKET) || (i == INT_RCURLY)) {
                    _closeScope(i);
                    return false;
                }
            }
        }
        if (!_streamReadContext.inObject()) {
            _updateLocation();
            _nextTokenNotInObject(i);
            return false;
        }
        
        // // // This part differs, name parsing
        _updateNameLocation();
        if (i == INT_QUOTE) {
            // when doing literal match, must consider escaping:
            byte[] nameBytes = str.asQuotedUTF8();
            final int len = nameBytes.length;
            // 22-May-2014, tatu: Actually, let's require 4 more bytes for faster skipping
            //    of colon that follows name
            if ((_inputPtr + len + 4) < _inputEnd) { // maybe...
                // first check length match by
                final int end = _inputPtr+len;
                if (_inputBuffer[end] == INT_QUOTE) {
                    int offset = 0;
                    int ptr = _inputPtr;
                    while (true) {
                        if (ptr == end) { // yes, match!
                            _streamReadContext.setCurrentName(str.getValue());
                            i = _skipColonFast(ptr+1);
                            _isNextTokenNameYes(i);
                            return true;
                        }
                        if (nameBytes[offset] != _inputBuffer[ptr]) {
                            break;
                        }
                        ++offset;
                        ++ptr;
                    }
                }
            }
        }
        return _isNextTokenNameMaybe(i, str);
    }

    @Override
    public int nextNameMatch(PropertyNameMatcher matcher) throws JacksonException
    {
        // // // Note: this is almost a verbatim copy of nextToken()
        _numTypesValid = NR_UNKNOWN;
        if (_currToken == JsonToken.PROPERTY_NAME) {
            _nextAfterName();
            return PropertyNameMatcher.MATCH_ODD_TOKEN;
        }
        if (_tokenIncomplete) {
            _skipString();
        }
        int i = _skipWSOrEnd();
        if (i < 0) {
            close();
            _currToken = null;
            return PropertyNameMatcher.MATCH_ODD_TOKEN;
        }
        _binaryValue = null;

        if (i == INT_RBRACKET) {
            _closeArrayScope();
            _currToken = JsonToken.END_ARRAY;
            return PropertyNameMatcher.MATCH_ODD_TOKEN;
        }
        if (i == INT_RCURLY) {
            _closeObjectScope();
            _currToken = JsonToken.END_OBJECT;
            return PropertyNameMatcher.MATCH_END_OBJECT;
        }

        // Nope: do we then expect a comma?
        if (_streamReadContext.expectComma()) {
            if (i != INT_COMMA) {
                _reportUnexpectedChar(i, "was expecting comma to separate "+_streamReadContext.typeDesc()+" entries");
            }
            i = _skipWS();
            // Was that a trailing comma?
            if ((_formatReadFeatures & FEAT_MASK_TRAILING_COMMA) != 0) {
                boolean isEndObject = (i == INT_RCURLY);
                if (isEndObject || (i == INT_RBRACKET)) {
                    _closeScope(i);
                    return isEndObject ? PropertyNameMatcher.MATCH_END_OBJECT : PropertyNameMatcher.MATCH_ODD_TOKEN;
                }
            }
        }

        if (!_streamReadContext.inObject()) {
            _updateLocation();
            _nextTokenNotInObject(i);
            return PropertyNameMatcher.MATCH_ODD_TOKEN;
        }

        _updateNameLocation();

        String name;
        int match = _matchName(matcher, i);
        if (match >= 0) { // gotcha! (expected case)
            _inputPtr = _quadPtr;
            name = matcher.nameLookup()[match];
        } else {
            // !!! TODO 12-Dec-2017, tatu: Should probably try to use symbol table
            //   for cases where quads were decoded ok, but no match?
            /*
            if (match == PropertyNameMatcher.MATCH_UNKNOWN_NAME) {
                throw new RuntimeException("No name match!");
            }
            */
            name = _parseName(i);
            match = matcher.matchName(name);
        }

        _streamReadContext.setCurrentName(name);
        _currToken = JsonToken.PROPERTY_NAME;
        // Otherwise, try again...

        i = _skipColon();
        _updateLocation();
        if (i == INT_QUOTE) { // optimize commonest case, String value
            _tokenIncomplete = true;
            _nextToken = JsonToken.VALUE_STRING;
            return match;
        }
        JsonToken t;
        switch (i) {
        case '-':
            t = _parsePossibleNumber(true);
            break;
        case '+':
            if (isEnabled(JsonReadFeature.ALLOW_LEADING_PLUS_SIGN_FOR_NUMBERS.mappedFeature())) {
                t = _parsePossibleNumber(false);
            } else {
                t = _handleUnexpectedValue(i);
            }
            break;
        case '.': // [core#611]:
            t = _parseFloatThatStartsWithPeriod();
            break;
        case '0':
        case '1':
        case '2':
        case '3':
        case '4':
        case '5':
        case '6':
        case '7':
        case '8':
        case '9':
            t = _parsePosNumber(i);
            break;
        case 'f':
            _matchFalse();
             t = JsonToken.VALUE_FALSE;
            break;
        case 'n':
            _matchNull();
            t = JsonToken.VALUE_NULL;
            break;
        case 't':
            _matchTrue();
            t = JsonToken.VALUE_TRUE;
            break;
        case '[':
            t = JsonToken.START_ARRAY;
            break;
        case '{':
            t = JsonToken.START_OBJECT;
            break;

        default:
            t = _handleUnexpectedValue(i);
        }
        _nextToken = t;
        return match;
    }

    // Variant called when we know there's at least 4 more bytes available
    private final int _skipColonFast(int ptr) throws JacksonException
    {
        int i = _inputBuffer[ptr++];
        if (i == INT_COLON) { // common case, no leading space
            i = _inputBuffer[ptr++];
            if (i > INT_SPACE) { // nor trailing
                if (i != INT_SLASH && i != INT_HASH) {
                    _inputPtr = ptr;
                    return i;
                }
            } else if (i == INT_SPACE || i == INT_TAB) {
                i = (int) _inputBuffer[ptr++];
                if (i > INT_SPACE) {
                    if (i != INT_SLASH && i != INT_HASH) {
                        _inputPtr = ptr;
                        return i;
                    }
                }
            }
            _inputPtr = ptr-1;
            return _skipColon2(true); // true -> skipped colon
        }
        if (i == INT_SPACE || i == INT_TAB) {
            i = _inputBuffer[ptr++];
        }
        if (i == INT_COLON) {
            i = _inputBuffer[ptr++];
            if (i > INT_SPACE) {
                if (i != INT_SLASH && i != INT_HASH) {
                    _inputPtr = ptr;
                    return i;
                }
            } else if (i == INT_SPACE || i == INT_TAB) {
                i = (int) _inputBuffer[ptr++];
                if (i > INT_SPACE) {
                    if (i != INT_SLASH && i != INT_HASH) {
                        _inputPtr = ptr;
                        return i;
                    }
                }
            }
            _inputPtr = ptr-1;
            return _skipColon2(true);
        }
        _inputPtr = ptr-1;
        return _skipColon2(false);
    }

    private final void _isNextTokenNameYes(int i) throws JacksonException
    {
        _currToken = JsonToken.PROPERTY_NAME;
        _updateLocation();

        switch (i) {
        case '"':
            _tokenIncomplete = true;
            _nextToken = JsonToken.VALUE_STRING;
            return;
        case '[':
            _nextToken = JsonToken.START_ARRAY;
            return;
        case '{':
            _nextToken = JsonToken.START_OBJECT;
            return;
        case 't':
            _matchTrue();
            _nextToken = JsonToken.VALUE_TRUE;
            return;
        case 'f':
            _matchFalse();
            _nextToken = JsonToken.VALUE_FALSE;
            return;
        case 'n':
            _matchNull();
            _nextToken = JsonToken.VALUE_NULL;
            return;
        case '-':
            _nextToken = _parsePossibleNumber(true);
            return;
        case '+':
            if (isEnabled(JsonReadFeature.ALLOW_LEADING_PLUS_SIGN_FOR_NUMBERS.mappedFeature())) {
                _nextToken = _parsePossibleNumber(false);
            } else {
                _nextToken = _handleUnexpectedValue(i);
            }
            return;
        case '.': // [core#611]
            _nextToken = _parseFloatThatStartsWithPeriod();
            return;
        case '0':
        case '1':
        case '2':
        case '3':
        case '4':
        case '5':
        case '6':
        case '7':
        case '8':
        case '9':
            _nextToken = _parsePosNumber(i);
            return;
        }
        _nextToken = _handleUnexpectedValue(i);
    }

    private final boolean _isNextTokenNameMaybe(int i, SerializableString str) throws JacksonException
    {
        // // // and this is back to standard nextToken()

        String n = _parseName(i);
        _streamReadContext.setCurrentName(n);
        final boolean match = n.equals(str.getValue());
        _currToken = JsonToken.PROPERTY_NAME;
        i = _skipColon();
        _updateLocation();

        // Ok: we must have a value... what is it? Strings are very common, check first:
        if (i == INT_QUOTE) {
            _tokenIncomplete = true;
            _nextToken = JsonToken.VALUE_STRING;
            return match;
        }
        JsonToken t;

        switch (i) {
        case '[':
            t = JsonToken.START_ARRAY;
            break;
        case '{':
            t = JsonToken.START_OBJECT;
            break;
        case 't':
            _matchTrue();
            t = JsonToken.VALUE_TRUE;
            break;
        case 'f':
            _matchFalse();
             t = JsonToken.VALUE_FALSE;
            break;
        case 'n':
            _matchNull();
            t = JsonToken.VALUE_NULL;
            break;
        case '-':
            t = _parsePossibleNumber(true);
            break;
        case '+':
            if (isEnabled(JsonReadFeature.ALLOW_LEADING_PLUS_SIGN_FOR_NUMBERS.mappedFeature())) {
                t = _parsePossibleNumber(false);
            } else {
                t = _handleUnexpectedValue(i);
            }
            break;
        case '.': // [core#611]
            t = _parseFloatThatStartsWithPeriod();
            break;
        case '0':
        case '1':
        case '2':
        case '3':
        case '4':
        case '5':
        case '6':
        case '7':
        case '8':
        case '9':
            t = _parsePosNumber(i);
            break;
        default:
            t = _handleUnexpectedValue(i);
        }
        _nextToken = t;
        return match;
    }

    protected final int _matchName(PropertyNameMatcher matcher, int i) throws JacksonException
    {
        if (i != INT_QUOTE) {
            return -1;
        }
        // First: can we optimize out bounds checks for first rounds of processing?
        int qptr = _inputPtr;
        if ((qptr + 13) > _inputEnd) { // Need up to 12 chars, plus one trailing (quote)
            return -1;
        }

        final byte[] input = _inputBuffer;
        final int[] codes = _icLatin1;

        int q = input[qptr++] & 0xFF;

        if (codes[q] != 0) {
            if (q == INT_QUOTE) { // special case, ""
                return matcher.matchName("");
            }
            return -1;
        }
            
        i = input[qptr++] & 0xFF;
        if (codes[i] != 0) {
            if (i != INT_QUOTE) {
                return -1;
            }
// 12-Dec-2017, tatu: we would need something like this for "null masking", to handle
//   special case of trailing "null chars": but for now it does not seem necessary.
//  So cross that bridge if we ever get there
//            q = _padLastQuadNoCheck(q, (-1 << 8));
        } else {
            q = (q << 8) | i;
            i = input[qptr++] & 0xFF;
            if (codes[i] != 0) {
                if (i != INT_QUOTE) {
                    return -1;
                }
//                q = _padLastQuadNoCheck(q, (-1 << 16));
            } else {
                q = (q << 8) | i;
                i = input[qptr++] & 0xFF;
                if (codes[i] != 0) {
                    if (i != INT_QUOTE) {
                        return -1;
                    }
//                    q = _padLastQuadNoCheck(q, (-1 << 24));
                } else {
                    q = (q << 8) | i;
                    i = input[qptr++] & 0xFF;
                    if (codes[i] == 0) {
                        _quad1 = q;
                        return _matchMediumName(matcher, qptr, i);
                    }
                    if (i != INT_QUOTE) {
                        return -1;
                    }
                }                
            }
        }
        _quadPtr = qptr;
//System.err.printf("_matchName(0x%08x): %d\n", q, matcher.matchByQuad(q));
        return matcher.matchByQuad(q);
    }

    protected final int _matchMediumName(PropertyNameMatcher matcher, int qptr, int q2) throws JacksonException
    {
        final byte[] input = _inputBuffer;
        final int[] codes = _icLatin1;

        // Ok, got 5 name bytes so far, with `q2` last one we got
        int i = input[qptr++] & 0xFF;
        if (codes[i] != 0) {
            if (i != INT_QUOTE) {
                return -1;
            }
//            q2 = _padLastQuadNoCheck(q2, (-1 << 8));
        } else {
            q2 = (q2 << 8) | i;
            i = input[qptr++] & 0xFF;
            if (codes[i] != 0) {
                if (i != INT_QUOTE) {
                    return -1;
                }
//                q2 = _padLastQuadNoCheck(q2, (-1 << 16));
            } else {
                q2 = (q2 << 8) | i;
                i = input[qptr++] & 0xFF;
                if (codes[i] != 0) {
                    if (i != INT_QUOTE) {
                        return -1;
                    }
//                    q2 = _padLastQuadNoCheck(q2, (-1 << 24));
                } else {
                    q2 = (q2 << 8) | i;
                    i = input[qptr++] & 0xFF;
                    if (codes[i] == 0) {
                        return _matchMediumName2(matcher, qptr, i, q2);
                    }
                    if (i != INT_QUOTE) {
                        return -1;
                    }
                }
            }
        }
        _quadPtr = qptr;
//System.err.printf("_matchMediumName(0x%08x,0x%08x): %d\n", _quad1, q2, matcher.matchByQuad(_quad1, q2));
        return matcher.matchByQuad(_quad1, q2);
    }

    protected final int _matchMediumName2(PropertyNameMatcher matcher, int qptr,
            int q3, final int q2) throws JacksonException
    {
        final byte[] input = _inputBuffer;
        final int[] codes = _icLatin1;

        // Got 9 name bytes so far, q3 being the last
        int i = input[qptr++] & 0xFF;
        if (codes[i] != 0) {
            if (i != INT_QUOTE) {
                return -1;
            }
//            q3 = _padLastQuadNoCheck(q3, (-1 << 8));
        } else {
            q3 = (q3 << 8) | i;
            i = input[qptr++] & 0xFF;
            if (codes[i] != 0) {
                if (i != INT_QUOTE) {
                    return -1;
                }
//                q3 = _padLastQuadNoCheck(q3, (-1 << 16));
            } else {
                q3 = (q3 << 8) | i;
                i = input[qptr++] & 0xFF;
                if (codes[i] != 0) {
                    if (i != INT_QUOTE) {
                        return -1;
                    }
//                    q3 = _padLastQuadNoCheck(q3, (-1 << 24));
                } else {
                    q3 = (q3 << 8) | i;
                    i = input[qptr++] & 0xFF;
                    if (codes[i] == 0) {
                        _quadBuffer[0] = _quad1;
                        _quadBuffer[1] = q2;
                        _quadBuffer[2] = q3;
                        return _matchLongName(matcher, qptr, i);
                    }
                    if (i != INT_QUOTE) {
                        return -1;
                    }
                }
            }
        }
        _quadPtr = qptr;
        return matcher.matchByQuad(_quad1, q2, q3);
    }

    protected final int _matchLongName(PropertyNameMatcher matcher, int qptr,
            int q) throws JacksonException
    {
        final byte[] input = _inputBuffer;
        final int[] codes = _icLatin1;
        int qlen = 3;

        while ((qptr + 4) <= _inputEnd) {
            int i = input[qptr++] & 0xFF;
            if (codes[i] != 0) {
                if (i != INT_QUOTE) {
                    return -1;
                }
                _quadPtr = qptr;
                return matcher.matchByQuad(_quadBuffer, qlen);
            }
            q = (q << 8) | i;
            i = input[qptr++] & 0xFF;
            if (codes[i] != 0) {
                if (i != INT_QUOTE) {
                    return -1;
                }
//                q = _padLastQuadNoCheck(q, (-1 << 8));
                break;
            }
            q = (q << 8) | i;
            i = input[qptr++] & 0xFF;
            if (codes[i] != 0) {
                if (i != INT_QUOTE) {
                    return -1;
                }
//                q = _padLastQuadNoCheck(q, (-1 << 16));
                break;
            }
            q = (q << 8) | i;
            i = input[qptr++] & 0xFF;
            if (codes[i] != 0) {
                if (i != INT_QUOTE) {
                    return -1;
                }
//                q = _padLastQuadNoCheck(q, (-1 << 24));
                break;
            }
            // Nope, no end in sight. Need to grow quad array etc
            if (qlen >= _quadBuffer.length) {
                _quadBuffer = growArrayBy(_quadBuffer, qlen);
            }
            _quadBuffer[qlen++] = q;
            q = i;
        }
        // Let's offline if we hit buffer boundary (otherwise would need to [try to]
        // align input, which is bit complicated and may not always be possible)
        return -1;
    }

    // 12-Dec-2017, tatu: Might need this to cover case of trailing "null chars"
    //    (Unicode character point 0); but since we have fallback lookup, does not
    //    actually look like this is necessary for our fast patch.
    /*
    private final static int _padLastQuadNoCheck(int q, int mask) {
        return q;
    }
    */

    /*
    /**********************************************************************
    /* Public API, traversal, nextXxxValue() variants
    /**********************************************************************
     */
    
    @Override
    public String nextTextValue() throws JacksonException
    {
        // two distinct cases; either got name and we know next type, or 'other'
        if (_currToken == JsonToken.PROPERTY_NAME) { // mostly copied from '_nextAfterName'
            _nameCopied = false;
            JsonToken t = _nextToken;
            _nextToken = null;
            _currToken = t;
            if (t == JsonToken.VALUE_STRING) {
                if (_tokenIncomplete) {
                    _tokenIncomplete = false;
                    return _finishAndReturnString();
                }
                return _textBuffer.contentsAsString();
            }
            if (t == JsonToken.START_ARRAY) {
                _streamReadContext = _streamReadContext.createChildArrayContext(_tokenInputRow, _tokenInputCol);
            } else if (t == JsonToken.START_OBJECT) {
                _streamReadContext = _streamReadContext.createChildObjectContext(_tokenInputRow, _tokenInputCol);
            }
            return null;
        }
        // !!! TODO: optimize this case as well
        return (nextToken() == JsonToken.VALUE_STRING) ? getText() : null;
    }

    @Override
    public int nextIntValue(int defaultValue) throws JacksonException
    {
        // two distinct cases; either got name and we know next type, or 'other'
        if (_currToken == JsonToken.PROPERTY_NAME) { // mostly copied from '_nextAfterName'
            _nameCopied = false;
            JsonToken t = _nextToken;
            _nextToken = null;
            _currToken = t;
            if (t == JsonToken.VALUE_NUMBER_INT) {
                return getIntValue();
            }
            if (t == JsonToken.START_ARRAY) {
                _streamReadContext = _streamReadContext.createChildArrayContext(_tokenInputRow, _tokenInputCol);
            } else if (t == JsonToken.START_OBJECT) {
                _streamReadContext = _streamReadContext.createChildObjectContext(_tokenInputRow, _tokenInputCol);
            }
            return defaultValue;
        }
        // !!! TODO: optimize this case as well
        return (nextToken() == JsonToken.VALUE_NUMBER_INT) ? getIntValue() : defaultValue;
    }

    @Override
    public long nextLongValue(long defaultValue) throws JacksonException
    {
        // two distinct cases; either got name and we know next type, or 'other'
        if (_currToken == JsonToken.PROPERTY_NAME) { // mostly copied from '_nextAfterName'
            _nameCopied = false;
            JsonToken t = _nextToken;
            _nextToken = null;
            _currToken = t;
            if (t == JsonToken.VALUE_NUMBER_INT) {
                return getLongValue();
            }
            if (t == JsonToken.START_ARRAY) {
                _streamReadContext = _streamReadContext.createChildArrayContext(_tokenInputRow, _tokenInputCol);
            } else if (t == JsonToken.START_OBJECT) {
                _streamReadContext = _streamReadContext.createChildObjectContext(_tokenInputRow, _tokenInputCol);
            }
            return defaultValue;
        }
        // !!! TODO: optimize this case as well
        return (nextToken() == JsonToken.VALUE_NUMBER_INT) ? getLongValue() : defaultValue;
    }

    @Override
    public Boolean nextBooleanValue() throws JacksonException
    {
        // two distinct cases; either got name and we know next type, or 'other'
        if (_currToken == JsonToken.PROPERTY_NAME) { // mostly copied from '_nextAfterName'
            _nameCopied = false;
            JsonToken t = _nextToken;
            _nextToken = null;
            _currToken = t;
            if (t == JsonToken.VALUE_TRUE) {
                return Boolean.TRUE;
            }
            if (t == JsonToken.VALUE_FALSE) {
                return Boolean.FALSE;
            }
            if (t == JsonToken.START_ARRAY) {
                _streamReadContext = _streamReadContext.createChildArrayContext(_tokenInputRow, _tokenInputCol);
            } else if (t == JsonToken.START_OBJECT) {
                _streamReadContext = _streamReadContext.createChildObjectContext(_tokenInputRow, _tokenInputCol);
            }
            return null;
        }

        JsonToken t = nextToken();
        if (t == JsonToken.VALUE_TRUE) {
            return Boolean.TRUE;
        }
        if (t == JsonToken.VALUE_FALSE) {
            return Boolean.FALSE;
        }
        return null;
    }

    /*
    /**********************************************************************
    /* Internal methods, number parsing
    /**********************************************************************
     */

    protected final JsonToken _parseFloatThatStartsWithPeriod() throws JacksonException
    {
        // [core#611]: allow optionally leading decimal point
        if (!isEnabled(JsonReadFeature.ALLOW_LEADING_DECIMAL_POINT_FOR_NUMBERS)) {
            return _handleUnexpectedValue(INT_PERIOD);
        }
        return _parseFloat(_textBuffer.emptyAndGetCurrentSegment(),
                0, INT_PERIOD, false, 0);
    }

    /**
     * Initial parsing method for number values. It needs to be able
     * to parse enough input to be able to determine whether the
     * value is to be considered a simple integer value, or a more
     * generic decimal value: latter of which needs to be expressed
     * as a floating point number. The basic rule is that if the number
     * has no fractional or exponential part, it is an integer; otherwise
     * a floating point number.
     *<p>
     * Because much of input has to be processed in any case, no partial
     * parsing is done: all input text will be stored for further
     * processing. However, actual numeric value conversion will be
     * deferred, since it is usually the most complicated and costliest
     * part of processing.
     *
     * @param c The first non-null digit character of the number to parse
     *
     * @return Type of token decoded, usually {@link JsonToken#VALUE_NUMBER_INT}
     *    or {@link JsonToken#VALUE_NUMBER_FLOAT}
     *
     * @throws WrappedIOException for low-level read issues
     * @throws StreamReadException for decoding problems
     */
    protected JsonToken _parsePosNumber(int c) throws JacksonException
    {
        char[] outBuf = _textBuffer.emptyAndGetCurrentSegment();
        // One special case: if first char is 0, must not be followed by a digit
        if (c == INT_0) {
            c = _verifyNoLeadingZeroes();
        }
        // Ok: we can first just add digit we saw first:
        outBuf[0] = (char) c;
        int intLen = 1;
        int outPtr = 1;
        // And then figure out how far we can read without further checks
        // for either input or output
        final int end = Math.min(_inputEnd, _inputPtr + outBuf.length - 1); // 1 == outPtr
        // With this, we have a nice and tight loop:
        while (true) {
            if (_inputPtr >= end) { // split across boundary, offline
                return _parseNumber2(outBuf, outPtr, false, intLen);
            }
            c = (int) _inputBuffer[_inputPtr++] & 0xFF;
            if (c < INT_0 || c > INT_9) {
                break;
            }
            ++intLen;
            outBuf[outPtr++] = (char) c;
        }
        if (c == INT_PERIOD || c == INT_e || c == INT_E) {
            return _parseFloat(outBuf, outPtr, c, false, intLen);
        }
        --_inputPtr; // to push back trailing char (comma etc)
        _textBuffer.setCurrentLength(outPtr);
        // As per #105, need separating space between root values; check here
        if (_streamReadContext.inRoot()) {
            _verifyRootSpace(c);
        }
        // And there we have it!
        return resetInt(false, intLen);
    }
<<<<<<< HEAD
    
    protected JsonToken _parseNegNumber() throws JacksonException
=======

    private final JsonToken _parsePossibleNumber(boolean negative) throws IOException
>>>>>>> ab89bf21
    {
        char[] outBuf = _textBuffer.emptyAndGetCurrentSegment();
        int outPtr = 0;

        if (negative) {
            // Need to prepend sign?
            outBuf[outPtr++] = '-';
        }
        // Must have something after sign too
        if (_inputPtr >= _inputEnd) {
            _loadMoreGuaranteed();
        }
        int c = (int) _inputBuffer[_inputPtr++] & 0xFF;
        // Note: must be followed by a digit
        if (c <= INT_0) {
            // One special case: if first char is 0, must not be followed by a digit
            if (c != INT_0) {
                if (c == INT_PERIOD) {
                    return _parseFloatThatStartsWithPeriod();
                }
                return _handleInvalidNumberStart(c, negative);
            }
            c = _verifyNoLeadingZeroes();
        } else if (c > INT_9) {
            return _handleInvalidNumberStart(c, negative);
        }

        // Ok: we can first just add digit we saw first:
        outBuf[outPtr++] = (char) c;
        int intLen = 1;

        // And then figure out how far we can read without further checks
        // for either input or output
        final int end = Math.min(_inputEnd, _inputPtr + outBuf.length - outPtr);
        // With this, we have a nice and tight loop:
        while (true) {
            if (_inputPtr >= end) {
                // Long enough to be split across boundary, so:
                return _parseNumber2(outBuf, outPtr, negative, intLen);
            }
            c = (int) _inputBuffer[_inputPtr++] & 0xFF;
            if (c < INT_0 || c > INT_9) {
                break;
            }
            ++intLen;
            outBuf[outPtr++] = (char) c;
        }
        if (c == INT_PERIOD || c == INT_e || c == INT_E) {
            return _parseFloat(outBuf, outPtr, c, negative, intLen);
        }

        --_inputPtr; // to push back trailing char (comma etc)
        _textBuffer.setCurrentLength(outPtr);
        // As per #105, need separating space between root values; check here
        if (_streamReadContext.inRoot()) {
            _verifyRootSpace(c);
        }

        // And there we have it!
        return resetInt(negative, intLen);
    }

    // Method called to handle parsing when input is split across buffer boundary
    // (or output is longer than segment used to store it)
    private final JsonToken _parseNumber2(char[] outBuf, int outPtr, boolean negative,
            int intPartLength) throws JacksonException
    {
        // Ok, parse the rest
        while (true) {
            if (_inputPtr >= _inputEnd && !_loadMore()) {
                _textBuffer.setCurrentLength(outPtr);
                return resetInt(negative, intPartLength);
            }
            int c = (int) _inputBuffer[_inputPtr++] & 0xFF;
            if (c > INT_9 || c < INT_0) {
                if (c == INT_PERIOD || c == INT_e || c == INT_E) {
                    return _parseFloat(outBuf, outPtr, c, negative, intPartLength);
                }
                break;
            }
            if (outPtr >= outBuf.length) {
                outBuf = _textBuffer.finishCurrentSegment();
                outPtr = 0;
            }
            outBuf[outPtr++] = (char) c;
            ++intPartLength;
        }
        --_inputPtr; // to push back trailing char (comma etc)
        _textBuffer.setCurrentLength(outPtr);
        // As per #105, need separating space between root values; check here
        if (_streamReadContext.inRoot()) {
            _verifyRootSpace(_inputBuffer[_inputPtr] & 0xFF);
        }

        // And there we have it!
        return resetInt(negative, intPartLength);
        
    }

    // Method called when we have seen one zero, and want to ensure
    // it is not followed by another
    private final int _verifyNoLeadingZeroes() throws JacksonException
    {
        // Ok to have plain "0"
        if (_inputPtr >= _inputEnd && !_loadMore()) {
            return INT_0;
        }
        int ch = _inputBuffer[_inputPtr] & 0xFF;
        // if not followed by a number (probably '.'); return zero as is, to be included
        if (ch < INT_0 || ch > INT_9) {
            return INT_0;
        }
        // Optionally may accept leading zeroes:
        if (!isEnabled(JsonReadFeature.ALLOW_LEADING_ZEROS_FOR_NUMBERS)) {
            _reportInvalidNumber("Leading zeroes not allowed");
        }
        // if so, just need to skip either all zeroes (if followed by number); or all but one (if non-number)
        ++_inputPtr; // Leading zero to be skipped
        if (ch == INT_0) {
            while (_inputPtr < _inputEnd || _loadMore()) {
                ch = _inputBuffer[_inputPtr] & 0xFF;
                if (ch < INT_0 || ch > INT_9) { // followed by non-number; retain one zero
                    return INT_0;
                }
                ++_inputPtr; // skip previous zeroes
                if (ch != INT_0) { // followed by other number; return 
                    break;
                }
            }
        }
        return ch;
    }

    private final JsonToken _parseFloat(char[] outBuf, int outPtr, int c,
            boolean negative, int integerPartLength) throws JacksonException
    {
        int fractLen = 0;
        boolean eof = false;

        // And then see if we get other parts
        if (c == INT_PERIOD) { // yes, fraction
            if (outPtr >= outBuf.length) {
                outBuf = _textBuffer.finishCurrentSegment();
                outPtr = 0;
            }
            outBuf[outPtr++] = (char) c;

            fract_loop:
            while (true) {
                if (_inputPtr >= _inputEnd && !_loadMore()) {
                    eof = true;
                    break fract_loop;
                }
                c = (int) _inputBuffer[_inputPtr++] & 0xFF;
                if (c < INT_0 || c > INT_9) {
                    break fract_loop;
                }
                ++fractLen;
                if (outPtr >= outBuf.length) {
                    outBuf = _textBuffer.finishCurrentSegment();
                    outPtr = 0;
                }
                outBuf[outPtr++] = (char) c;
            }
            // must be followed by sequence of ints, one minimum
            if (fractLen == 0) {
                if (!isEnabled(JsonReadFeature.ALLOW_TRAILING_DECIMAL_POINT_FOR_NUMBERS)) {
                    _reportUnexpectedNumberChar(c, "Decimal point not followed by a digit");
                }
            }
        }

        int expLen = 0;
        if (c == INT_e || c == INT_E) { // exponent?
            if (outPtr >= outBuf.length) {
                outBuf = _textBuffer.finishCurrentSegment();
                outPtr = 0;
            }
            outBuf[outPtr++] = (char) c;
            // Not optional, can require that we get one more char
            if (_inputPtr >= _inputEnd) {
                _loadMoreGuaranteed();
            }
            c = (int) _inputBuffer[_inputPtr++] & 0xFF;
            // Sign indicator?
            if (c == '-' || c == '+') {
                if (outPtr >= outBuf.length) {
                    outBuf = _textBuffer.finishCurrentSegment();
                    outPtr = 0;
                }
                outBuf[outPtr++] = (char) c;
                // Likewise, non optional:
                if (_inputPtr >= _inputEnd) {
                    _loadMoreGuaranteed();
                }
                c = (int) _inputBuffer[_inputPtr++] & 0xFF;
            }

            exp_loop:
            while (c >= INT_0 && c <= INT_9) {
                ++expLen;
                if (outPtr >= outBuf.length) {
                    outBuf = _textBuffer.finishCurrentSegment();
                    outPtr = 0;
                }
                outBuf[outPtr++] = (char) c;
                if (_inputPtr >= _inputEnd && !_loadMore()) {
                    eof = true;
                    break exp_loop;
                }
                c = (int) _inputBuffer[_inputPtr++] & 0xFF;
            }
            // must be followed by sequence of ints, one minimum
            if (expLen == 0) {
                _reportUnexpectedNumberChar(c, "Exponent indicator not followed by a digit");
            }
        }

        // Ok; unless we hit end-of-input, need to push last char read back
        if (!eof) {
            --_inputPtr;
            // As per [core#105], need separating space between root values; check here
            if (_streamReadContext.inRoot()) {
                _verifyRootSpace(c);
            }
        }
        _textBuffer.setCurrentLength(outPtr);

        // And there we have it!
        return resetFloat(negative, integerPartLength, fractLen, expLen);
    }

    /**
     * Method called to ensure that a root-value is followed by a space
     * token.
     *<p>
     * NOTE: caller MUST ensure there is at least one character available;
     * and that input pointer is AT given char (not past)
     *
     * @param ch First character of likely white space to skip
     *
     * @throws WrappedIOException for low-level read issues
     * @throws StreamReadException for decoding problems (invalid white space)
     */
    private final void _verifyRootSpace(int ch) throws JacksonException
    {
        // caller had pushed it back, before calling; reset
        ++_inputPtr;
        // TODO? Handle UTF-8 char decoding for error reporting
        switch (ch) {
        case ' ':
        case '\t':
            return;
        case '\r':
            _skipCR();
            return;
        case '\n':
            ++_currInputRow;
            _currInputRowStart = _inputPtr;
            return;
        }
        _reportMissingRootWS(ch);
    }

    /*
    /**********************************************************************
    /* Internal methods, secondary parsing
    /**********************************************************************
     */

    protected final String _parseName(int i) throws JacksonException
    {
        if (i != INT_QUOTE) {
            return _handleOddName(i);
        }
        // First: can we optimize out bounds checks?
        if ((_inputPtr + 13) > _inputEnd) { // Need up to 12 chars, plus one trailing (quote)
            return slowParseName();
        }

        // If so, can also unroll loops nicely
        /* 25-Nov-2008, tatu: This may seem weird, but here we do
         *   NOT want to worry about UTF-8 decoding. Rather, we'll
         *   assume that part is ok (if not it will get caught
         *   later on), and just handle quotes and backslashes here.
         */
        final byte[] input = _inputBuffer;
        final int[] codes = _icLatin1;

        int q = input[_inputPtr++] & 0xFF;

        if (codes[q] == 0) {
            i = input[_inputPtr++] & 0xFF;
            if (codes[i] == 0) {
                q = (q << 8) | i;
                i = input[_inputPtr++] & 0xFF;
                if (codes[i] == 0) {
                    q = (q << 8) | i;
                    i = input[_inputPtr++] & 0xFF;
                    if (codes[i] == 0) {
                        q = (q << 8) | i;
                        i = input[_inputPtr++] & 0xFF;
                        if (codes[i] == 0) {
                            _quad1 = q;
                            return parseMediumName(i);
                        }
                        if (i == INT_QUOTE) { // 4 byte/char case or broken
                            return findName(q, 4);
                        }
                        return parseName(q, i, 4);
                    }
                    if (i == INT_QUOTE) { // 3 byte/char case or broken
                        return findName(q, 3);
                    }
                    return parseName(q, i, 3);
                }                
                if (i == INT_QUOTE) { // 2 byte/char case or broken
                    return findName(q, 2);
                }
                return parseName(q, i, 2);
            }
            if (i == INT_QUOTE) { // one byte/char case or broken
                return findName(q, 1);
            }
            return parseName(q, i, 1);
        }     
        if (q == INT_QUOTE) { // special case, ""
            return "";
        }
        return parseName(0, q, 0); // quoting or invalid char
    }

    protected final String parseMediumName(int q2) throws JacksonException
    {
        final byte[] input = _inputBuffer;
        final int[] codes = _icLatin1;

        // Ok, got 5 name bytes so far
        int i = input[_inputPtr++] & 0xFF;
        if (codes[i] != 0) {
            if (i == INT_QUOTE) { // 5 bytes
                return findName(_quad1, q2, 1);
            }
            return parseName(_quad1, q2, i, 1); // quoting or invalid char
        }
        q2 = (q2 << 8) | i;
        i = input[_inputPtr++] & 0xFF;
        if (codes[i] != 0) {
            if (i == INT_QUOTE) { // 6 bytes
                return findName(_quad1, q2, 2);
            }
            return parseName(_quad1, q2, i, 2);
        }
        q2 = (q2 << 8) | i;
        i = input[_inputPtr++] & 0xFF;
        if (codes[i] != 0) {
            if (i == INT_QUOTE) { // 7 bytes
                return findName(_quad1, q2, 3);
            }
            return parseName(_quad1, q2, i, 3);
        }
        q2 = (q2 << 8) | i;
        i = input[_inputPtr++] & 0xFF;
        if (codes[i] != 0) {
            if (i == INT_QUOTE) { // 8 bytes
                return findName(_quad1, q2, 4);
            }
            return parseName(_quad1, q2, i, 4);
        }
        return parseMediumName2(i, q2);
    }

    protected final String parseMediumName2(int q3, final int q2) throws JacksonException
    {
        final byte[] input = _inputBuffer;
        final int[] codes = _icLatin1;

        // Got 9 name bytes so far
        int i = input[_inputPtr++] & 0xFF;
        if (codes[i] != 0) {
            if (i == INT_QUOTE) { // 9 bytes
                return findName(_quad1, q2, q3, 1);
            }
            return parseName(_quad1, q2, q3, i, 1);
        }
        q3 = (q3 << 8) | i;
        i = input[_inputPtr++] & 0xFF;
        if (codes[i] != 0) {
            if (i == INT_QUOTE) { // 10 bytes
                return findName(_quad1, q2, q3, 2);
            }
            return parseName(_quad1, q2, q3, i, 2);
        }
        q3 = (q3 << 8) | i;
        i = input[_inputPtr++] & 0xFF;
        if (codes[i] != 0) {
            if (i == INT_QUOTE) { // 11 bytes
                return findName(_quad1, q2, q3, 3);
            }
            return parseName(_quad1, q2, q3, i, 3);
        }
        q3 = (q3 << 8) | i;
        i = input[_inputPtr++] & 0xFF;
        if (codes[i] != 0) {
            if (i == INT_QUOTE) { // 12 bytes
                return findName(_quad1, q2, q3, 4);
            }
            return parseName(_quad1, q2, q3, i, 4);
        }
        return parseLongName(i, q2, q3);
    }
    
    protected final String parseLongName(int q, final int q2, int q3) throws JacksonException
    {
        _quadBuffer[0] = _quad1;
        _quadBuffer[1] = q2;
        _quadBuffer[2] = q3;

        // As explained above, will ignore UTF-8 encoding at this point
        final byte[] input = _inputBuffer;
        final int[] codes = _icLatin1;
        int qlen = 3;

        while ((_inputPtr + 4) <= _inputEnd) {
            int i = input[_inputPtr++] & 0xFF;
            if (codes[i] != 0) {
                if (i == INT_QUOTE) {
                    return findName(_quadBuffer, qlen, q, 1);
                }
                return parseEscapedName(_quadBuffer, qlen, q, i, 1);
            }

            q = (q << 8) | i;
            i = input[_inputPtr++] & 0xFF;
            if (codes[i] != 0) {
                if (i == INT_QUOTE) {
                    return findName(_quadBuffer, qlen, q, 2);
                }
                return parseEscapedName(_quadBuffer, qlen, q, i, 2);
            }

            q = (q << 8) | i;
            i = input[_inputPtr++] & 0xFF;
            if (codes[i] != 0) {
                if (i == INT_QUOTE) {
                    return findName(_quadBuffer, qlen, q, 3);
                }
                return parseEscapedName(_quadBuffer, qlen, q, i, 3);
            }

            q = (q << 8) | i;
            i = input[_inputPtr++] & 0xFF;
            if (codes[i] != 0) {
                if (i == INT_QUOTE) {
                    return findName(_quadBuffer, qlen, q, 4);
                }
                return parseEscapedName(_quadBuffer, qlen, q, i, 4);
            }

            // Nope, no end in sight. Need to grow quad array etc
            if (qlen >= _quadBuffer.length) {
                _quadBuffer = growArrayBy(_quadBuffer, qlen);
            }
            _quadBuffer[qlen++] = q;
            q = i;
        }

        /* Let's offline if we hit buffer boundary (otherwise would
         * need to [try to] align input, which is bit complicated
         * and may not always be possible)
         */
        return parseEscapedName(_quadBuffer, qlen, 0, q, 0);
    }

    // Method called when not even first 8 bytes are guaranteed
    // to come consecutively. Happens rarely, so this is offlined;
    // plus we'll also do full checks for escaping etc.
    protected String slowParseName() throws JacksonException
    {
        if (_inputPtr >= _inputEnd) {
            if (!_loadMore()) {
                _reportInvalidEOF(": was expecting closing '\"' for name", JsonToken.PROPERTY_NAME);
            }
        }
        int i = _inputBuffer[_inputPtr++] & 0xFF;
        if (i == INT_QUOTE) { // special case, ""
            return "";
        }
        return parseEscapedName(_quadBuffer, 0, 0, i, 0);
    }

    private final String parseName(int q1, int ch, int lastQuadBytes) throws JacksonException {
        return parseEscapedName(_quadBuffer, 0, q1, ch, lastQuadBytes);
    }

    private final String parseName(int q1, int q2, int ch, int lastQuadBytes) throws JacksonException {
        _quadBuffer[0] = q1;
        return parseEscapedName(_quadBuffer, 1, q2, ch, lastQuadBytes);
    }

    private final String parseName(int q1, int q2, int q3, int ch, int lastQuadBytes) throws JacksonException {
        _quadBuffer[0] = q1;
        _quadBuffer[1] = q2;
        return parseEscapedName(_quadBuffer, 2, q3, ch, lastQuadBytes);
    }

    // Slower parsing method which is generally branched to when an escape
    // sequence is detected (or alternatively for long names, one crossing
    // input buffer boundary). Needs to be able to handle more exceptional
    // cases, gets slower, and hence is offlined to a separate method.
    protected final String parseEscapedName(int[] quads, int qlen, int currQuad, int ch,
            int currQuadBytes) throws JacksonException
    {
        // This may seem weird, but here we do not want to worry about
        // UTF-8 decoding yet. Rather, we'll assume that part is ok (if not it will get
        // caught later on), and just handle quotes and backslashes here.
        final int[] codes = _icLatin1;

        while (true) {
            if (codes[ch] != 0) {
                if (ch == INT_QUOTE) { // we are done
                    break;
                }
                // Unquoted white space?
                if (ch != INT_BACKSLASH) {
                    // As per [JACKSON-208], call can now return:
                    _throwUnquotedSpace(ch, "name");
                } else {
                    // Nope, escape sequence
                    ch = _decodeEscaped();
                }
                // Oh crap. May need to UTF-8 (re-)encode it, if it's beyond
                // 7-bit ASCII. Gets pretty messy. If this happens often, may
                // want to use different name canonicalization to avoid these hits.
                if (ch > 127) {
                    // Ok, we'll need room for first byte right away
                    if (currQuadBytes >= 4) {
                        if (qlen >= quads.length) {
                            _quadBuffer = quads = growArrayBy(quads, quads.length);
                        }
                        quads[qlen++] = currQuad;
                        currQuad = 0;
                        currQuadBytes = 0;
                    }
                    if (ch < 0x800) { // 2-byte
                        currQuad = (currQuad << 8) | (0xc0 | (ch >> 6));
                        ++currQuadBytes;
                        // Second byte gets output below:
                    } else { // 3 bytes; no need to worry about surrogates here
                        currQuad = (currQuad << 8) | (0xe0 | (ch >> 12));
                        ++currQuadBytes;
                        // need room for middle byte?
                        if (currQuadBytes >= 4) {
                            if (qlen >= quads.length) {
                                _quadBuffer = quads = growArrayBy(quads, quads.length);
                            }
                            quads[qlen++] = currQuad;
                            currQuad = 0;
                            currQuadBytes = 0;
                        }
                        currQuad = (currQuad << 8) | (0x80 | ((ch >> 6) & 0x3f));
                        ++currQuadBytes;
                    }
                    // And same last byte in both cases, gets output below:
                    ch = 0x80 | (ch & 0x3f);
                }
            }
            // Ok, we have one more byte to add at any rate:
            if (currQuadBytes < 4) {
                ++currQuadBytes;
                currQuad = (currQuad << 8) | ch;
            } else {
                if (qlen >= quads.length) {
                    _quadBuffer = quads = growArrayBy(quads, quads.length);
                }
                quads[qlen++] = currQuad;
                currQuad = ch;
                currQuadBytes = 1;
            }
            if (_inputPtr >= _inputEnd) {
                if (!_loadMore()) {
                    _reportInvalidEOF(" in property name", JsonToken.PROPERTY_NAME);
                }
            }
            ch = _inputBuffer[_inputPtr++] & 0xFF;
        }

        if (currQuadBytes > 0) {
            if (qlen >= quads.length) {
                _quadBuffer = quads = growArrayBy(quads, quads.length);
            }
            quads[qlen++] = _padLastQuad(currQuad, currQuadBytes);
        }
        String name = _symbols.findName(quads, qlen);
        if (name == null) {
            name = addName(quads, qlen, currQuadBytes);
        }
        return name;
    }

    /**
     * Method called when we see non-white space character other
     * than double quote, when expecting a property name.
     * In standard mode will just throw an exception; but
     * in non-standard modes may be able to parse name.
     *
     * @param ch First undecoded character of possible "odd name" to decode
     *
     * @return Name decoded, if allowed and successful
     *
     * @throws WrappedIOException for low-level read issues
     * @throws StreamReadException for decoding problems (invalid name)
     */
    protected String _handleOddName(int ch) throws JacksonException
    {
        // First: may allow single quotes
        if (ch == INT_APOS && isEnabled(JsonReadFeature.ALLOW_SINGLE_QUOTES)) {
            return _parseAposName();
        }
        // Allow unquoted names only if feature enabled:
        if (!isEnabled(JsonReadFeature.ALLOW_UNQUOTED_PROPERTY_NAMES)) {
            char c = (char) _decodeCharForError(ch);
            _reportUnexpectedChar(c, "was expecting double-quote to start property name");
        }
        /* Also: note that although we use a different table here,
         * it does NOT handle UTF-8 decoding. It'll just pass those
         * high-bit codes as acceptable for later decoding.
         */
        final int[] codes = CharTypes.getInputCodeUtf8JsNames();
        // Also: must start with a valid character...
        if (codes[ch] != 0) {
            _reportUnexpectedChar(ch, "was expecting either valid name character (for unquoted name) or double-quote (for quoted) to start property name");
        }

        // Ok, now; instead of ultra-optimizing parsing here (as with regular
        // JSON names), let's just use the generic "slow" variant.
        // Can measure its impact later on if need be.
        int[] quads = _quadBuffer;
        int qlen = 0;
        int currQuad = 0;
        int currQuadBytes = 0;

        while (true) {
            // Ok, we have one more byte to add at any rate:
            if (currQuadBytes < 4) {
                ++currQuadBytes;
                currQuad = (currQuad << 8) | ch;
            } else {
                if (qlen >= quads.length) {
                    _quadBuffer = quads = growArrayBy(quads, quads.length);
                }
                quads[qlen++] = currQuad;
                currQuad = ch;
                currQuadBytes = 1;
            }
            if (_inputPtr >= _inputEnd) {
                if (!_loadMore()) {
                    _reportInvalidEOF(" in property name", JsonToken.PROPERTY_NAME);
                }
            }
            ch = _inputBuffer[_inputPtr] & 0xFF;
            if (codes[ch] != 0) {
                break;
            }
            ++_inputPtr;
        }

        if (currQuadBytes > 0) {
            if (qlen >= quads.length) {
                _quadBuffer = quads = growArrayBy(quads, quads.length);
            }
            quads[qlen++] = currQuad;
        }
        String name = _symbols.findName(quads, qlen);
        if (name == null) {
            name = addName(quads, qlen, currQuadBytes);
        }
        return name;
    }

    // Parsing to support apostrope-quoted names. Plenty of duplicated code;
    // main reason being to try to avoid slowing down fast path
    // for valid JSON -- more alternatives, more code, generally
    // bit slower execution.
    protected String _parseAposName() throws JacksonException
    {
        if (_inputPtr >= _inputEnd) {
            if (!_loadMore()) {
                _reportInvalidEOF(": was expecting closing '\'' for property name", JsonToken.PROPERTY_NAME);
            }
        }
        int ch = _inputBuffer[_inputPtr++] & 0xFF;
        if (ch == INT_APOS) { // special case, ''
            return "";
        }
        int[] quads = _quadBuffer;
        int qlen = 0;
        int currQuad = 0;
        int currQuadBytes = 0;

        // Copied from parseEscapedFieldName, with minor mods:

        final int[] codes = _icLatin1;

        while (true) {
            if (ch == INT_APOS) {
                break;
            }
            // additional check to skip handling of double-quotes
            if ((codes[ch] != 0) && (ch != INT_QUOTE)) {
                if (ch != '\\') {
                    // Unquoted white space?
                    // As per [JACKSON-208], call can now return:
                    _throwUnquotedSpace(ch, "name");
                } else {
                    // Nope, escape sequence
                    ch = _decodeEscaped();
                }
                // as per main code, inefficient but will have to do
                if (ch > 127) {
                    // Ok, we'll need room for first byte right away
                    if (currQuadBytes >= 4) {
                        if (qlen >= quads.length) {
                            _quadBuffer = quads = growArrayBy(quads, quads.length);
                        }
                        quads[qlen++] = currQuad;
                        currQuad = 0;
                        currQuadBytes = 0;
                    }
                    if (ch < 0x800) { // 2-byte
                        currQuad = (currQuad << 8) | (0xc0 | (ch >> 6));
                        ++currQuadBytes;
                        // Second byte gets output below:
                    } else { // 3 bytes; no need to worry about surrogates here
                        currQuad = (currQuad << 8) | (0xe0 | (ch >> 12));
                        ++currQuadBytes;
                        // need room for middle byte?
                        if (currQuadBytes >= 4) {
                            if (qlen >= quads.length) {
                                _quadBuffer = quads = growArrayBy(quads, quads.length);
                            }
                            quads[qlen++] = currQuad;
                            currQuad = 0;
                            currQuadBytes = 0;
                        }
                        currQuad = (currQuad << 8) | (0x80 | ((ch >> 6) & 0x3f));
                        ++currQuadBytes;
                    }
                    // And same last byte in both cases, gets output below:
                    ch = 0x80 | (ch & 0x3f);
                }
            }
            // Ok, we have one more byte to add at any rate:
            if (currQuadBytes < 4) {
                ++currQuadBytes;
                currQuad = (currQuad << 8) | ch;
            } else {
                if (qlen >= quads.length) {
                    _quadBuffer = quads = growArrayBy(quads, quads.length);
                }
                quads[qlen++] = currQuad;
                currQuad = ch;
                currQuadBytes = 1;
            }
            if (_inputPtr >= _inputEnd) {
                if (!_loadMore()) {
                    _reportInvalidEOF(" in property name", JsonToken.PROPERTY_NAME);
                }
            }
            ch = _inputBuffer[_inputPtr++] & 0xFF;
        }

        if (currQuadBytes > 0) {
            if (qlen >= quads.length) {
                _quadBuffer = quads = growArrayBy(quads, quads.length);
            }
            quads[qlen++] = _padLastQuad(currQuad, currQuadBytes);
        }
        String name = _symbols.findName(quads, qlen);
        if (name == null) {
            name = addName(quads, qlen, currQuadBytes);
        }
        return name;
    }

    /*
    /**********************************************************************
    /* Internal methods, symbol (name) handling
    /**********************************************************************
     */

    private final String findName(int q1, int lastQuadBytes) throws StreamReadException
    {
        q1 = _padLastQuad(q1, lastQuadBytes);
        // Usually we'll find it from the canonical symbol table already
        String name = _symbols.findName(q1);
        if (name != null) {
            return name;
        }
        // If not, more work. We'll need add stuff to buffer
        _quadBuffer[0] = q1;
        return addName(_quadBuffer, 1, lastQuadBytes);
    }

    private final String findName(int q1, int q2, int lastQuadBytes) throws StreamReadException
    {
        q2 = _padLastQuad(q2, lastQuadBytes);
        // Usually we'll find it from the canonical symbol table already
        String name = _symbols.findName(q1, q2);
        if (name != null) {
            return name;
        }
        // If not, more work. We'll need add stuff to buffer
        _quadBuffer[0] = q1;
        _quadBuffer[1] = q2;
        return addName(_quadBuffer, 2, lastQuadBytes);
    }

    private final String findName(int q1, int q2, int q3, int lastQuadBytes) throws StreamReadException
    {
        q3 = _padLastQuad(q3, lastQuadBytes);
        String name = _symbols.findName(q1, q2, q3);
        if (name != null) {
            return name;
        }
        int[] quads = _quadBuffer;
        quads[0] = q1;
        quads[1] = q2;
        quads[2] = _padLastQuad(q3, lastQuadBytes);
        return addName(quads, 3, lastQuadBytes);
    }
    
    private final String findName(int[] quads, int qlen, int lastQuad, int lastQuadBytes)
        throws StreamReadException
    {
        if (qlen >= quads.length) {
            _quadBuffer = quads = growArrayBy(quads, quads.length);
        }
        quads[qlen++] = _padLastQuad(lastQuad, lastQuadBytes);
        String name = _symbols.findName(quads, qlen);
        if (name == null) {
            return addName(quads, qlen, lastQuadBytes);
        }
        return name;
    }

    /* This is the main workhorse method used when we take a symbol
     * table miss. It needs to demultiplex individual bytes, decode
     * multi-byte chars (if any), and then construct Name instance
     * and add it to the symbol table.
     */
    private final String addName(int[] quads, int qlen, int lastQuadBytes)
        throws StreamReadException
    {
        /* Ok: must decode UTF-8 chars. No other validation is
         * needed, since unescaping has been done earlier as necessary
         * (as well as error reporting for unescaped control chars)
         */
        // 4 bytes per quad, except last one maybe less
        int byteLen = (qlen << 2) - 4 + lastQuadBytes;

        /* And last one is not correctly aligned (leading zero bytes instead
         * need to shift a bit, instead of trailing). Only need to shift it
         * for UTF-8 decoding; need revert for storage (since key will not
         * be aligned, to optimize lookup speed)
         */
        int lastQuad;

        if (lastQuadBytes < 4) {
            lastQuad = quads[qlen-1];
            // 8/16/24 bit left shift
            quads[qlen-1] = (lastQuad << ((4 - lastQuadBytes) << 3));
        } else {
            lastQuad = 0;
        }

        // Need some working space, TextBuffer works well:
        char[] cbuf = _textBuffer.emptyAndGetCurrentSegment();
        int cix = 0;

        for (int ix = 0; ix < byteLen; ) {
            int ch = quads[ix >> 2]; // current quad, need to shift+mask
            int byteIx = (ix & 3);
            ch = (ch >> ((3 - byteIx) << 3)) & 0xFF;
            ++ix;

            if (ch > 127) { // multi-byte
                int needed;
                if ((ch & 0xE0) == 0xC0) { // 2 bytes (0x0080 - 0x07FF)
                    ch &= 0x1F;
                    needed = 1;
                } else if ((ch & 0xF0) == 0xE0) { // 3 bytes (0x0800 - 0xFFFF)
                    ch &= 0x0F;
                    needed = 2;
                } else if ((ch & 0xF8) == 0xF0) { // 4 bytes; double-char with surrogates and all...
                    ch &= 0x07;
                    needed = 3;
                } else { // 5- and 6-byte chars not valid json chars
                    _reportInvalidInitial(ch);
                    needed = ch = 1; // never really gets this far
                }
                if ((ix + needed) > byteLen) {
                    _reportInvalidEOF(" in property name", JsonToken.PROPERTY_NAME);
                }
                
                // Ok, always need at least one more:
                int ch2 = quads[ix >> 2]; // current quad, need to shift+mask
                byteIx = (ix & 3);
                ch2 = (ch2 >> ((3 - byteIx) << 3));
                ++ix;
                
                if ((ch2 & 0xC0) != 0x080) {
                    _reportInvalidOther(ch2);
                }
                ch = (ch << 6) | (ch2 & 0x3F);
                if (needed > 1) {
                    ch2 = quads[ix >> 2];
                    byteIx = (ix & 3);
                    ch2 = (ch2 >> ((3 - byteIx) << 3));
                    ++ix;
                    
                    if ((ch2 & 0xC0) != 0x080) {
                        _reportInvalidOther(ch2);
                    }
                    ch = (ch << 6) | (ch2 & 0x3F);
                    if (needed > 2) { // 4 bytes? (need surrogates on output)
                        ch2 = quads[ix >> 2];
                        byteIx = (ix & 3);
                        ch2 = (ch2 >> ((3 - byteIx) << 3));
                        ++ix;
                        if ((ch2 & 0xC0) != 0x080) {
                            _reportInvalidOther(ch2 & 0xFF);
                        }
                        ch = (ch << 6) | (ch2 & 0x3F);
                    }
                }
                if (needed > 2) { // surrogate pair? once again, let's output one here, one later on
                    ch -= 0x10000; // to normalize it starting with 0x0
                    if (cix >= cbuf.length) {
                        cbuf = _textBuffer.expandCurrentSegment();
                    }
                    cbuf[cix++] = (char) (0xD800 + (ch >> 10));
                    ch = 0xDC00 | (ch & 0x03FF);
                }
            }
            if (cix >= cbuf.length) {
                cbuf = _textBuffer.expandCurrentSegment();
            }
            cbuf[cix++] = (char) ch;
        }

        // Ok. Now we have the character array, and can construct the String
        String baseName = new String(cbuf, 0, cix);
        // And finally, un-align if necessary
        if (lastQuadBytes < 4) {
            quads[qlen-1] = lastQuad;
        }
        return _symbols.addName(baseName, quads, qlen);
    }

    // Helper method needed to fix [jackson-core#148], masking of 0x00 character
    private final static int _padLastQuad(int q, int bytes) {
        return (bytes == 4) ? q : (q | (-1 << (bytes << 3)));
    }

    /*
    /**********************************************************************
    /* Internal methods, String value parsing
    /**********************************************************************
     */

    protected void _loadMoreGuaranteed() throws JacksonException {
        if (!_loadMore()) { _reportInvalidEOF(); }
    }

    protected void _finishString() throws JacksonException
    {
        // First, single tight loop for ASCII content, not split across input buffer boundary:        
        int ptr = _inputPtr;
        if (ptr >= _inputEnd) {
            _loadMoreGuaranteed();
            ptr = _inputPtr;
        }
        int outPtr = 0;
        char[] outBuf = _textBuffer.emptyAndGetCurrentSegment();
        final int[] codes = _icUTF8;

        final int max = Math.min(_inputEnd, (ptr + outBuf.length));
        final byte[] inputBuffer = _inputBuffer;
        while (ptr < max) {
            int c = (int) inputBuffer[ptr] & 0xFF;
            if (codes[c] != 0) {
                if (c == INT_QUOTE) {
                    _inputPtr = ptr+1;
                    _textBuffer.setCurrentLength(outPtr);
                    return;
                }
                break;
            }
            ++ptr;
            outBuf[outPtr++] = (char) c;
        }
        _inputPtr = ptr;
        _finishString2(outBuf, outPtr);
    }

    protected String _finishAndReturnString() throws JacksonException
    {
        // First, single tight loop for ASCII content, not split across input buffer boundary:        
        int ptr = _inputPtr;
        if (ptr >= _inputEnd) {
            _loadMoreGuaranteed();
            ptr = _inputPtr;
        }
        int outPtr = 0;
        char[] outBuf = _textBuffer.emptyAndGetCurrentSegment();
        final int[] codes = _icUTF8;

        final int max = Math.min(_inputEnd, (ptr + outBuf.length));
        final byte[] inputBuffer = _inputBuffer;
        while (ptr < max) {
            int c = (int) inputBuffer[ptr] & 0xFF;
            if (codes[c] != 0) {
                if (c == INT_QUOTE) {
                    _inputPtr = ptr+1;
                    return _textBuffer.setCurrentAndReturn(outPtr);
                }
                break;
            }
            ++ptr;
            outBuf[outPtr++] = (char) c;
        }
        _inputPtr = ptr;
        _finishString2(outBuf, outPtr);
        return _textBuffer.contentsAsString();
    }
    
    private final void _finishString2(char[] outBuf, int outPtr)
        throws JacksonException
    {
        int c;

        // Here we do want to do full decoding, hence:
        final int[] codes = _icUTF8;
        final byte[] inputBuffer = _inputBuffer;

        main_loop:
        while (true) {
            // Then the tight ASCII non-funny-char loop:
            ascii_loop:
            while (true) {
                int ptr = _inputPtr;
                if (ptr >= _inputEnd) {
                    _loadMoreGuaranteed();
                    ptr = _inputPtr;
                }
                if (outPtr >= outBuf.length) {
                    outBuf = _textBuffer.finishCurrentSegment();
                    outPtr = 0;
                }
                final int max = Math.min(_inputEnd, (ptr + (outBuf.length - outPtr)));
                while (ptr < max) {
                    c = (int) inputBuffer[ptr++] & 0xFF;
                    if (codes[c] != 0) {
                        _inputPtr = ptr;
                        break ascii_loop;
                    }
                    outBuf[outPtr++] = (char) c;
                }
                _inputPtr = ptr;
            }
            // Ok: end marker, escape or multi-byte?
            if (c == INT_QUOTE) {
                break main_loop;
            }

            switch (codes[c]) {
            case 1: // backslash
                c = _decodeEscaped();
                break;
            case 2: // 2-byte UTF
                c = _decodeUtf8_2(c);
                break;
            case 3: // 3-byte UTF
                if ((_inputEnd - _inputPtr) >= 2) {
                    c = _decodeUtf8_3fast(c);
                } else {
                    c = _decodeUtf8_3(c);
                }
                break;
            case 4: // 4-byte UTF
                c = _decodeUtf8_4(c);
                // Let's add first part right away:
                outBuf[outPtr++] = (char) (0xD800 | (c >> 10));
                if (outPtr >= outBuf.length) {
                    outBuf = _textBuffer.finishCurrentSegment();
                    outPtr = 0;
                }
                c = 0xDC00 | (c & 0x3FF);
                // And let the other char output down below
                break;
            default:
                if (c < INT_SPACE) {
                    // As per [JACKSON-208], call can now return:
                    _throwUnquotedSpace(c, "string value");
                } else {
                    // Is this good enough error message?
                    _reportInvalidChar(c);
                }
            }
            // Need more room?
            if (outPtr >= outBuf.length) {
                outBuf = _textBuffer.finishCurrentSegment();
                outPtr = 0;
            }
            // Ok, let's add char to output:
            outBuf[outPtr++] = (char) c;
        }
        _textBuffer.setCurrentLength(outPtr);
    }

    /**
     * Method called to skim through rest of unparsed String value,
     * if it is not needed. This can be done bit faster if contents
     * need not be stored for future access.
     *
     * @throws WrappedIOException for low-level read issues
     * @throws StreamReadException for decoding problems (invalid String value)
     */
    protected void _skipString() throws JacksonException
    {
        _tokenIncomplete = false;

        // Need to be fully UTF-8 aware here:
        final int[] codes = _icUTF8;
        final byte[] inputBuffer = _inputBuffer;

        main_loop:
        while (true) {
            int c;

            ascii_loop:
            while (true) {
                int ptr = _inputPtr;
                int max = _inputEnd;
                if (ptr >= max) {
                    _loadMoreGuaranteed();
                    ptr = _inputPtr;
                    max = _inputEnd;
                }
                while (ptr < max) {
                    c = (int) inputBuffer[ptr++] & 0xFF;
                    if (codes[c] != 0) {
                        _inputPtr = ptr;
                        break ascii_loop;
                    }
                }
                _inputPtr = ptr;
            }
            // Ok: end marker, escape or multi-byte?
            if (c == INT_QUOTE) {
                break main_loop;
            }
            
            switch (codes[c]) {
            case 1: // backslash
                _decodeEscaped();
                break;
            case 2: // 2-byte UTF
                _skipUtf8_2();
                break;
            case 3: // 3-byte UTF
                _skipUtf8_3();
                break;
            case 4: // 4-byte UTF
                _skipUtf8_4(c);
                break;
            default:
                if (c < INT_SPACE) {
                    _throwUnquotedSpace(c, "string value");
                } else {
                    // Is this good enough error message?
                    _reportInvalidChar(c);
                }
            }
        }
    }

    /**
     * Method for handling cases where first non-space character
     * of an expected value token is not legal for standard JSON content.
     *
     * @param c First undecoded character of possible "odd value" to decode
     *
     * @return Type of value decoded, if allowed and successful
     *
     * @throws WrappedIOException for low-level read issues
     * @throws StreamReadException for decoding problems
     */
    protected JsonToken _handleUnexpectedValue(int c) throws JacksonException
    {
        // Most likely an error, unless we are to allow single-quote-strings
        switch (c) {
        /* This check proceeds only if `Feature.ALLOW_MISSING_VALUES` is enabled;
         * it is for missing values. In case of missing values in an array the next token
         * will be either ',' or ']'. This case, decrements the already incremented _inputPtr
         * in the buffer in case of comma (`,`) so that the existing flow goes back to checking
         * the next token which will be comma again and  it parsing continues.
         * Also the case returns NULL as current token in case of ',' or ']'.    
         */
        case ']':
            if (!_streamReadContext.inArray()) {
                break;
            }
            // fall through
        case ',':
            // 28-Mar-2016: [core#116]: If Feature.ALLOW_MISSING_VALUES is enabled
            //   we may allow "missing values", that is, encountering a trailing
            //   comma or closing marker where value would be expected
            // 11-May-2020, tatu: [core#616] No commas in root level
            if (!_streamReadContext.inRoot()) {
                if ((_formatReadFeatures & FEAT_MASK_ALLOW_MISSING) != 0) {
                    --_inputPtr;
                    return JsonToken.VALUE_NULL;
                }
            }
            // fall through
        case '}':
            // Error: neither is valid at this point; valid closers have
            // been handled earlier
            _reportUnexpectedChar(c, "expected a value");
        case '\'':
            if (isEnabled(JsonReadFeature.ALLOW_SINGLE_QUOTES)) {
                return _handleApos();
            }
            break;
        case 'N':
            _matchToken("NaN", 1);
            if (isEnabled(JsonReadFeature.ALLOW_NON_NUMERIC_NUMBERS)) {
                return resetAsNaN("NaN", Double.NaN);
            }
            _reportError("Non-standard token 'NaN': enable `JsonReadFeature.ALLOW_NON_NUMERIC_NUMBERS` to allow");
            break;
        case 'I':
            _matchToken("Infinity", 1);
            if (isEnabled(JsonReadFeature.ALLOW_NON_NUMERIC_NUMBERS)) {
                return resetAsNaN("Infinity", Double.POSITIVE_INFINITY);
            }
            _reportError("Non-standard token 'Infinity': enable `JsonReadFeature.ALLOW_NON_NUMERIC_NUMBERS` to allow");
            break;
        case '+': // note: '-' is taken as number
            if (_inputPtr >= _inputEnd) {
                if (!_loadMore()) {
                    _reportInvalidEOFInValue(JsonToken.VALUE_NUMBER_INT);
                }
            }
            return _handleInvalidNumberStart(_inputBuffer[_inputPtr++] & 0xFF, false);
        }
        // [core#77] Try to decode most likely token
        if (Character.isJavaIdentifierStart(c)) {
            _reportInvalidToken(""+((char) c), _validJsonTokenList());
        }
        // but if it doesn't look like a token:
        _reportUnexpectedChar(c, "expected a valid value "+_validJsonValueList());
        return null;
    }

    protected JsonToken _handleApos() throws JacksonException
    {
        int c = 0;
        // Otherwise almost verbatim copy of _finishString()
        int outPtr = 0;
        char[] outBuf = _textBuffer.emptyAndGetCurrentSegment();

        // Here we do want to do full decoding, hence:
        final int[] codes = _icUTF8;
        final byte[] inputBuffer = _inputBuffer;

        main_loop:
        while (true) {
            // Then the tight ascii non-funny-char loop:
            ascii_loop:
            while (true) {
                if (_inputPtr >= _inputEnd) {
                    _loadMoreGuaranteed();
                }
                if (outPtr >= outBuf.length) {
                    outBuf = _textBuffer.finishCurrentSegment();
                    outPtr = 0;
                }
                int max = _inputEnd;
                {
                    int max2 = _inputPtr + (outBuf.length - outPtr);
                    if (max2 < max) {
                        max = max2;
                    }
                }
                while (_inputPtr < max) {
                    c = (int) inputBuffer[_inputPtr++] & 0xFF;
                    if (c == INT_APOS) {
                        break main_loop;
                    }
                    if ((codes[c] != 0)
                        // 13-Oct-2021, tatu: [core#721] Alas, regular quote is included as
                        //    special, need to ignore here
                            && (c != INT_QUOTE)) {
                        break ascii_loop;
                    }
                    outBuf[outPtr++] = (char) c;
                }
            }

            switch (codes[c]) {
            case 1: // backslash
                c = _decodeEscaped();
                break;
            case 2: // 2-byte UTF
                c = _decodeUtf8_2(c);
                break;
            case 3: // 3-byte UTF
                if ((_inputEnd - _inputPtr) >= 2) {
                    c = _decodeUtf8_3fast(c);
                } else {
                    c = _decodeUtf8_3(c);
                }
                break;
            case 4: // 4-byte UTF
                c = _decodeUtf8_4(c);
                // Let's add first part right away:
                outBuf[outPtr++] = (char) (0xD800 | (c >> 10));
                if (outPtr >= outBuf.length) {
                    outBuf = _textBuffer.finishCurrentSegment();
                    outPtr = 0;
                }
                c = 0xDC00 | (c & 0x3FF);
                // And let the other char output down below
                break;
            default:
                if (c < INT_SPACE) {
                    _throwUnquotedSpace(c, "string value");
                }
                // Is this good enough error message?
                _reportInvalidChar(c);
            }
            // Need more room?
            if (outPtr >= outBuf.length) {
                outBuf = _textBuffer.finishCurrentSegment();
                outPtr = 0;
            }
            // Ok, let's add char to output:
            outBuf[outPtr++] = (char) c;
        }
        _textBuffer.setCurrentLength(outPtr);

        return JsonToken.VALUE_STRING;
    }

    /*
    /**********************************************************************
    /* Internal methods, well-known token decoding
    /**********************************************************************
     */

    // Method called if expected numeric value (due to leading sign) does not
    // look like a number
    protected JsonToken _handleInvalidNumberStart(int ch, boolean neg) throws JacksonException
    {
        while (ch == 'I') {
            if (_inputPtr >= _inputEnd) {
                if (!_loadMore()) {
                    _reportInvalidEOFInValue(JsonToken.VALUE_NUMBER_FLOAT); // possibly?
                }
            }
            ch = _inputBuffer[_inputPtr++];
            String match;
            if (ch == 'N') {
                match = neg ? "-INF" :"+INF";
            } else if (ch == 'n') {
                match = neg ? "-Infinity" :"+Infinity";
            } else {
                break;
            }
            _matchToken(match, 3);
            if (isEnabled(JsonReadFeature.ALLOW_NON_NUMERIC_NUMBERS)) {
                return resetAsNaN(match, neg ? Double.NEGATIVE_INFINITY : Double.POSITIVE_INFINITY);
            }
            _reportError("Non-standard token '%s': enable `JsonReadFeature.ALLOW_NON_NUMERIC_NUMBERS` to allow",
                    match);
        }
        _reportUnexpectedNumberChar(ch, "expected digit (0-9) to follow minus sign, for valid numeric value");
        return null;
    }

    // NOTE: first character already decoded
    protected final void _matchTrue() throws JacksonException
    {
        int ptr = _inputPtr;
        if ((ptr + 3) < _inputEnd) {
            byte[] buf = _inputBuffer;
            if ((buf[ptr++] == 'r') 
                   && (buf[ptr++] == 'u')
                   && (buf[ptr++] == 'e')) {
                int ch = buf[ptr] & 0xFF;
                if (ch < INT_0 || (ch == INT_RBRACKET) || (ch == INT_RCURLY)) { // expected/allowed chars
                    _inputPtr = ptr;
                    return;
                }
            }
        }
        _matchToken2("true", 1);
    }

    protected final void _matchFalse() throws JacksonException
    {
        int ptr = _inputPtr;
        if ((ptr + 4) < _inputEnd) {
            byte[] buf = _inputBuffer;
            if ((buf[ptr++] == 'a') 
                   && (buf[ptr++] == 'l')
                   && (buf[ptr++] == 's')
                   && (buf[ptr++] == 'e')) {
                int ch = buf[ptr] & 0xFF;
                if (ch < INT_0 || (ch == INT_RBRACKET) || (ch == INT_RCURLY)) { // expected/allowed chars
                    _inputPtr = ptr;
                    return;
                }
            }
        }
        _matchToken2("false", 1);
    }

    protected final void _matchNull() throws JacksonException
    {
        int ptr = _inputPtr;
        if ((ptr + 3) < _inputEnd) {
            byte[] buf = _inputBuffer;
            if ((buf[ptr++] == 'u') 
                   && (buf[ptr++] == 'l')
                   && (buf[ptr++] == 'l')) {
                int ch = buf[ptr] & 0xFF;
                if (ch < INT_0 || (ch == INT_RBRACKET) || (ch == INT_RCURLY)) { // expected/allowed chars
                    _inputPtr = ptr;
                    return;
                }
            }
        }
        _matchToken2("null", 1);
    }
    
    protected final void _matchToken(String matchStr, int i) throws JacksonException
    {
        final int len = matchStr.length();
        if ((_inputPtr + len) >= _inputEnd) {
            _matchToken2(matchStr, i);
            return;
        }
        do {
            if (_inputBuffer[_inputPtr] != matchStr.charAt(i)) {
                _reportInvalidToken(matchStr.substring(0, i));
            }
            ++_inputPtr;
        } while (++i < len);
    
        int ch = _inputBuffer[_inputPtr] & 0xFF;
        if (ch >= '0' && ch != ']' && ch != '}') { // expected/allowed chars
            _checkMatchEnd(matchStr, i, ch);
        }
    }

    private final void _matchToken2(String matchStr, int i) throws JacksonException
    {
        final int len = matchStr.length();
        do {
            if (((_inputPtr >= _inputEnd) && !_loadMore())
                ||  (_inputBuffer[_inputPtr] != matchStr.charAt(i))) {
                _reportInvalidToken(matchStr.substring(0, i));
            }
            ++_inputPtr;
        } while (++i < len);
    
        // but let's also ensure we either get EOF, or non-alphanum char...
        if (_inputPtr >= _inputEnd && !_loadMore()) {
            return;
        }
        int ch = _inputBuffer[_inputPtr] & 0xFF;
        if (ch >= '0' && ch != ']' && ch != '}') { // expected/allowed chars
            _checkMatchEnd(matchStr, i, ch);
        }
    }

    private final void _checkMatchEnd(String matchStr, int i, int ch) throws JacksonException {
        // but actually only alphanums are problematic
        char c = (char) _decodeCharForError(ch);
        if (Character.isJavaIdentifierPart(c)) {
            _reportInvalidToken(matchStr.substring(0, i));
        }
    }

    /*
    /**********************************************************************
    /* Internal methods, ws skipping, escape/unescape
    /**********************************************************************
     */

    private final int _skipWS() throws JacksonException
    {
        while (_inputPtr < _inputEnd) {
            int i = _inputBuffer[_inputPtr++] & 0xFF;
            if (i > INT_SPACE) {
                if (i == INT_SLASH || i == INT_HASH) {
                    --_inputPtr;
                    return _skipWS2();
                }
                return i;
            }
            if (i != INT_SPACE) {
                if (i == INT_LF) {
                    ++_currInputRow;
                    _currInputRowStart = _inputPtr;
                } else if (i == INT_CR) {
                    _skipCR();
                } else if (i != INT_TAB) {
                    _throwInvalidSpace(i);
                }
            }
        }
        return _skipWS2();
    }

    private final int _skipWS2() throws JacksonException
    {
        while (_inputPtr < _inputEnd || _loadMore()) {
            int i = _inputBuffer[_inputPtr++] & 0xFF;
            if (i > INT_SPACE) {
                if (i == INT_SLASH) {
                    _skipComment();
                    continue;
                }
                if (i == INT_HASH) {
                    if (_skipYAMLComment()) {
                        continue;
                    }
                }
                return i;
            }
            if (i != INT_SPACE) {
                if (i == INT_LF) {
                    ++_currInputRow;
                    _currInputRowStart = _inputPtr;
                } else if (i == INT_CR) {
                    _skipCR();
                } else if (i != INT_TAB) {
                    _throwInvalidSpace(i);
                }
            }
        }        
        throw _constructReadException("Unexpected end-of-input within/between "+_streamReadContext.typeDesc()+" entries");
    }

    private final int _skipWSOrEnd() throws JacksonException
    {
        // Let's handle first character separately since it is likely that
        // it is either non-whitespace; or we have longer run of white space
        if (_inputPtr >= _inputEnd) {
            if (!_loadMore()) {
                return _eofAsNextChar();
            }
        }
        int i = _inputBuffer[_inputPtr++] & 0xFF;
        if (i > INT_SPACE) {
            if (i == INT_SLASH || i == INT_HASH) {
                --_inputPtr;
                return _skipWSOrEnd2();
            }
            return i;
        }
        if (i != INT_SPACE) {
            if (i == INT_LF) {
                ++_currInputRow;
                _currInputRowStart = _inputPtr;
            } else if (i == INT_CR) {
                _skipCR();
            } else if (i != INT_TAB) {
                _throwInvalidSpace(i);
            }
        }
        
        while (_inputPtr < _inputEnd) {
            i = _inputBuffer[_inputPtr++] & 0xFF;
            if (i > INT_SPACE) {
                if (i == INT_SLASH || i == INT_HASH) {
                    --_inputPtr;
                    return _skipWSOrEnd2();
                }
                return i;
            }
            if (i != INT_SPACE) {
                if (i == INT_LF) {
                    ++_currInputRow;
                    _currInputRowStart = _inputPtr;
                } else if (i == INT_CR) {
                    _skipCR();
                } else if (i != INT_TAB) {
                    _throwInvalidSpace(i);
                }
            }
        }
        return _skipWSOrEnd2();
    }

    private final int _skipWSOrEnd2() throws JacksonException
    {
        while ((_inputPtr < _inputEnd) || _loadMore()) {
            int i = _inputBuffer[_inputPtr++] & 0xFF;
            if (i > INT_SPACE) {
                if (i == INT_SLASH) {
                    _skipComment();
                    continue;
                }
                if (i == INT_HASH) {
                    if (_skipYAMLComment()) {
                        continue;
                    }
                }
                return i;
            } else if (i != INT_SPACE) {
                if (i == INT_LF) {
                    ++_currInputRow;
                    _currInputRowStart = _inputPtr;
                } else if (i == INT_CR) {
                    _skipCR();
                } else if (i != INT_TAB) {
                    _throwInvalidSpace(i);
                }
            }
        }
        // We ran out of input...
        return _eofAsNextChar();
    }

    private final int _skipColon() throws JacksonException
    {
        if ((_inputPtr + 4) >= _inputEnd) {
            return _skipColon2(false);
        }
        // Fast path: colon with optional single-space/tab before and/or after:
        int i = _inputBuffer[_inputPtr];
        if (i == INT_COLON) { // common case, no leading space
            i = _inputBuffer[++_inputPtr];
            if (i > INT_SPACE) { // nor trailing
                if (i == INT_SLASH || i == INT_HASH) {
                    return _skipColon2(true);
                }
                ++_inputPtr;
                return i;
            }
            if (i == INT_SPACE || i == INT_TAB) {
                i = (int) _inputBuffer[++_inputPtr];
                if (i > INT_SPACE) {
                    if (i == INT_SLASH || i == INT_HASH) {
                        return _skipColon2(true);
                    }
                    ++_inputPtr;                    
                    return i;
                }
            }
            return _skipColon2(true); // true -> skipped colon
        }
        if (i == INT_SPACE || i == INT_TAB) {
            i = _inputBuffer[++_inputPtr];
        }
        if (i == INT_COLON) {
            i = _inputBuffer[++_inputPtr];
            if (i > INT_SPACE) {
                if (i == INT_SLASH || i == INT_HASH) {
                    return _skipColon2(true);
                }
                ++_inputPtr;
                return i;
            }
            if (i == INT_SPACE || i == INT_TAB) {
                i = (int) _inputBuffer[++_inputPtr];
                if (i > INT_SPACE) {
                    if (i == INT_SLASH || i == INT_HASH) {
                        return _skipColon2(true);
                    }
                    ++_inputPtr;
                    return i;
                }
            }
            return _skipColon2(true);
        }
        return _skipColon2(false);
    }

    private final int _skipColon2(boolean gotColon) throws JacksonException
    {
        while (_inputPtr < _inputEnd || _loadMore()) {
            int i = _inputBuffer[_inputPtr++] & 0xFF;

            if (i > INT_SPACE) {
                if (i == INT_SLASH) {
                    _skipComment();
                    continue;
                }
                if (i == INT_HASH) {
                    if (_skipYAMLComment()) {
                        continue;
                    }
                }
                if (gotColon) {
                    return i;
                }
                if (i != INT_COLON) {
                    _reportUnexpectedChar(i, "was expecting a colon to separate property name and value");
                }
                gotColon = true;
            } else if (i != INT_SPACE) {
                if (i == INT_LF) {
                    ++_currInputRow;
                    _currInputRowStart = _inputPtr;
                } else if (i == INT_CR) {
                    _skipCR();
                } else if (i != INT_TAB) {
                    _throwInvalidSpace(i);
                }
            }
        }
        _reportInvalidEOF(" within/between "+_streamReadContext.typeDesc()+" entries",
                null);
        return -1;
    }

    private final void _skipComment() throws JacksonException
    {
        if (!isEnabled(JsonReadFeature.ALLOW_JAVA_COMMENTS)) {
            _reportUnexpectedChar('/', "maybe a (non-standard) comment? (not recognized as one since Feature 'ALLOW_COMMENTS' not enabled for parser)");
        }
        // First: check which comment (if either) it is:
        if (_inputPtr >= _inputEnd && !_loadMore()) {
            _reportInvalidEOF(" in a comment", null);
        }
        int c = _inputBuffer[_inputPtr++] & 0xFF;
        if (c == INT_SLASH) {
            _skipLine();
        } else if (c == INT_ASTERISK) {
            _skipCComment();
        } else {
            _reportUnexpectedChar(c, "was expecting either '*' or '/' for a comment");
        }
    }

    private final void _skipCComment() throws JacksonException
    {
        // Need to be UTF-8 aware here to decode content (for skipping)
        final int[] codes = CharTypes.getInputCodeComment();

        // Ok: need the matching '*/'
        main_loop:
        while ((_inputPtr < _inputEnd) || _loadMore()) {
            int i = (int) _inputBuffer[_inputPtr++] & 0xFF;
            int code = codes[i];
            if (code != 0) {
                switch (code) {
                case '*':
                    if (_inputPtr >= _inputEnd && !_loadMore()) {
                        break main_loop;
                    }
                    if (_inputBuffer[_inputPtr] == INT_SLASH) {
                        ++_inputPtr;
                        return;
                    }
                    break;
                case INT_LF:
                    ++_currInputRow;
                    _currInputRowStart = _inputPtr;
                    break;
                case INT_CR:
                    _skipCR();
                    break;
                case 2: // 2-byte UTF
                    _skipUtf8_2();
                    break;
                case 3: // 3-byte UTF
                    _skipUtf8_3();
                    break;
                case 4: // 4-byte UTF
                    _skipUtf8_4(i);
                    break;
                default: // e.g. -1
                    // Is this good enough error message?
                    _reportInvalidChar(i);
                }
            }
        }
        _reportInvalidEOF(" in a comment", null);
    }

    private final boolean _skipYAMLComment() throws JacksonException
    {
        if (!isEnabled(JsonReadFeature.ALLOW_YAML_COMMENTS)) {
            return false;
        }
        _skipLine();
        return true;
    }

    // Method for skipping contents of an input line; usually for CPP
    // and YAML style comments.
    private final void _skipLine() throws JacksonException
    {
        // Ok: need to find EOF or linefeed
        final int[] codes = CharTypes.getInputCodeComment();
        while ((_inputPtr < _inputEnd) || _loadMore()) {
            int i = (int) _inputBuffer[_inputPtr++] & 0xFF;
            int code = codes[i];
            if (code != 0) {
                switch (code) {
                case INT_LF:
                    ++_currInputRow;
                    _currInputRowStart = _inputPtr;
                    return;
                case INT_CR:
                    _skipCR();
                    return;
                case '*': // nop for these comments
                    break;
                case 2: // 2-byte UTF
                    _skipUtf8_2();
                    break;
                case 3: // 3-byte UTF
                    _skipUtf8_3();
                    break;
                case 4: // 4-byte UTF
                    _skipUtf8_4(i);
                    break;
                default: // e.g. -1
                    if (code < 0) {
                        // Is this good enough error message?
                        _reportInvalidChar(i);
                    }
                }
            }
        }
    }
    
    @Override
    protected char _decodeEscaped() throws JacksonException
    {
        if (_inputPtr >= _inputEnd) {
            if (!_loadMore()) {
                _reportInvalidEOF(" in character escape sequence", JsonToken.VALUE_STRING);
            }
        }
        int c = (int) _inputBuffer[_inputPtr++];

        switch (c) {
            // First, ones that are mapped
        case 'b':
            return '\b';
        case 't':
            return '\t';
        case 'n':
            return '\n';
        case 'f':
            return '\f';
        case 'r':
            return '\r';

            // And these are to be returned as they are
        case '"':
        case '/':
        case '\\':
            return (char) c;

        case 'u': // and finally hex-escaped
            break;

        default:
            return _handleUnrecognizedCharacterEscape((char) _decodeCharForError(c));
        }

        // Ok, a hex escape. Need 4 characters
        int value = 0;
        for (int i = 0; i < 4; ++i) {
            if (_inputPtr >= _inputEnd) {
                if (!_loadMore()) {
                    _reportInvalidEOF(" in character escape sequence", JsonToken.VALUE_STRING);
                }
            }
            int ch = _inputBuffer[_inputPtr++];
            int digit = CharTypes.charToHex(ch);
            if (digit < 0) {
                _reportUnexpectedChar(ch & 0xFF, "expected a hex-digit for character escape sequence");
            }
            value = (value << 4) | digit;
        }
        return (char) value;
    }

    protected int _decodeCharForError(int firstByte) throws JacksonException
    {
        int c = firstByte & 0xFF;
        if (c > 0x7F) { // if >= 0, is ascii and fine as is
            int needed;
            
            // Ok; if we end here, we got multi-byte combination
            if ((c & 0xE0) == 0xC0) { // 2 bytes (0x0080 - 0x07FF)
                c &= 0x1F;
                needed = 1;
            } else if ((c & 0xF0) == 0xE0) { // 3 bytes (0x0800 - 0xFFFF)
                c &= 0x0F;
                needed = 2;
            } else if ((c & 0xF8) == 0xF0) {
                // 4 bytes; double-char with surrogates and all...
                c &= 0x07;
                needed = 3;
            } else {
                _reportInvalidInitial(c & 0xFF);
                needed = 1; // never gets here
            }

            int d = nextByte();
            if ((d & 0xC0) != 0x080) {
                _reportInvalidOther(d & 0xFF);
            }
            c = (c << 6) | (d & 0x3F);
            
            if (needed > 1) { // needed == 1 means 2 bytes total
                d = nextByte(); // 3rd byte
                if ((d & 0xC0) != 0x080) {
                    _reportInvalidOther(d & 0xFF);
                }
                c = (c << 6) | (d & 0x3F);
                if (needed > 2) { // 4 bytes? (need surrogates)
                    d = nextByte();
                    if ((d & 0xC0) != 0x080) {
                        _reportInvalidOther(d & 0xFF);
                    }
                    c = (c << 6) | (d & 0x3F);
                }
            }
        }
        return c;
    }

    /*
    /**********************************************************************
    /* Internal methods,UTF8 decoding
    /**********************************************************************
     */

    private final int _decodeUtf8_2(int c) throws JacksonException
    {
        if (_inputPtr >= _inputEnd) {
            _loadMoreGuaranteed();
        }
        int d = (int) _inputBuffer[_inputPtr++];
        if ((d & 0xC0) != 0x080) {
            _reportInvalidOther(d & 0xFF, _inputPtr);
        }
        return ((c & 0x1F) << 6) | (d & 0x3F);
    }

    private final int _decodeUtf8_3(int c1) throws JacksonException
    {
        if (_inputPtr >= _inputEnd) {
            _loadMoreGuaranteed();
        }
        c1 &= 0x0F;
        int d = (int) _inputBuffer[_inputPtr++];
        if ((d & 0xC0) != 0x080) {
            _reportInvalidOther(d & 0xFF, _inputPtr);
        }
        int c = (c1 << 6) | (d & 0x3F);
        if (_inputPtr >= _inputEnd) {
            _loadMoreGuaranteed();
        }
        d = (int) _inputBuffer[_inputPtr++];
        if ((d & 0xC0) != 0x080) {
            _reportInvalidOther(d & 0xFF, _inputPtr);
        }
        c = (c << 6) | (d & 0x3F);
        return c;
    }

    private final int _decodeUtf8_3fast(int c1) throws JacksonException
    {
        c1 &= 0x0F;
        int d = (int) _inputBuffer[_inputPtr++];
        if ((d & 0xC0) != 0x080) {
            _reportInvalidOther(d & 0xFF, _inputPtr);
        }
        int c = (c1 << 6) | (d & 0x3F);
        d = (int) _inputBuffer[_inputPtr++];
        if ((d & 0xC0) != 0x080) {
            _reportInvalidOther(d & 0xFF, _inputPtr);
        }
        c = (c << 6) | (d & 0x3F);
        return c;
    }

    // @return Character value <b>minus 0x10000</c>; this so that caller
    //    can readily expand it to actual surrogates
    private final int _decodeUtf8_4(int c) throws JacksonException
    {
        if (_inputPtr >= _inputEnd) {
            _loadMoreGuaranteed();
        }
        int d = (int) _inputBuffer[_inputPtr++];
        if ((d & 0xC0) != 0x080) {
            _reportInvalidOther(d & 0xFF, _inputPtr);
        }
        c = ((c & 0x07) << 6) | (d & 0x3F);

        if (_inputPtr >= _inputEnd) {
            _loadMoreGuaranteed();
        }
        d = (int) _inputBuffer[_inputPtr++];
        if ((d & 0xC0) != 0x080) {
            _reportInvalidOther(d & 0xFF, _inputPtr);
        }
        c = (c << 6) | (d & 0x3F);
        if (_inputPtr >= _inputEnd) {
            _loadMoreGuaranteed();
        }
        d = (int) _inputBuffer[_inputPtr++];
        if ((d & 0xC0) != 0x080) {
            _reportInvalidOther(d & 0xFF, _inputPtr);
        }

        /* note: won't change it to negative here, since caller
         * already knows it'll need a surrogate
         */
        return ((c << 6) | (d & 0x3F)) - 0x10000;
    }

    private final void _skipUtf8_2() throws JacksonException
    {
        if (_inputPtr >= _inputEnd) {
            _loadMoreGuaranteed();
        }
        int c = (int) _inputBuffer[_inputPtr++];
        if ((c & 0xC0) != 0x080) {
            _reportInvalidOther(c & 0xFF, _inputPtr);
        }
    }

    /* Alas, can't heavily optimize skipping, since we still have to
     * do validity checks...
     */
    private final void _skipUtf8_3() throws JacksonException
    {
        if (_inputPtr >= _inputEnd) {
            _loadMoreGuaranteed();
        }
        //c &= 0x0F;
        int c = (int) _inputBuffer[_inputPtr++];
        if ((c & 0xC0) != 0x080) {
            _reportInvalidOther(c & 0xFF, _inputPtr);
        }
        if (_inputPtr >= _inputEnd) {
            _loadMoreGuaranteed();
        }
        c = (int) _inputBuffer[_inputPtr++];
        if ((c & 0xC0) != 0x080) {
            _reportInvalidOther(c & 0xFF, _inputPtr);
        }
    }

    private final void _skipUtf8_4(int c) throws JacksonException
    {
        if (_inputPtr >= _inputEnd) {
            _loadMoreGuaranteed();
        }
        int d = (int) _inputBuffer[_inputPtr++];
        if ((d & 0xC0) != 0x080) {
            _reportInvalidOther(d & 0xFF, _inputPtr);
        }
        if (_inputPtr >= _inputEnd) {
            _loadMoreGuaranteed();
        }
        d = (int) _inputBuffer[_inputPtr++];
        if ((d & 0xC0) != 0x080) {
            _reportInvalidOther(d & 0xFF, _inputPtr);
        }
        if (_inputPtr >= _inputEnd) {
            _loadMoreGuaranteed();
        }
        d = (int) _inputBuffer[_inputPtr++];
        if ((d & 0xC0) != 0x080) {
            _reportInvalidOther(d & 0xFF, _inputPtr);
        }
    }

    /*
    /**********************************************************************
    /* Internal methods, input loading
    /**********************************************************************
     */

    // We actually need to check the character value here
    // (to see if we have \n following \r).
    protected final void _skipCR() throws JacksonException
    {
        if (_inputPtr < _inputEnd || _loadMore()) {
            if (_inputBuffer[_inputPtr] == BYTE_LF) {
                ++_inputPtr;
            }
        }
        ++_currInputRow;
        _currInputRowStart = _inputPtr;
    }

    private int nextByte() throws JacksonException
    {
        if (_inputPtr >= _inputEnd) {
            _loadMoreGuaranteed();
        }
        return _inputBuffer[_inputPtr++] & 0xFF;
    }

    /*
    /**********************************************************************
    /* Internal methods, error reporting
    /**********************************************************************
     */

    protected void _reportInvalidToken(String matchedPart, int ptr) throws JacksonException {
        _inputPtr = ptr;
        _reportInvalidToken(matchedPart, _validJsonTokenList());
    }

    protected void _reportInvalidToken(String matchedPart) throws JacksonException {
        _reportInvalidToken(matchedPart, _validJsonTokenList());
    }

    protected void _reportInvalidToken(String matchedPart, String msg) throws JacksonException
    {
        /* Let's just try to find what appears to be the token, using
         * regular Java identifier character rules. It's just a heuristic,
         * nothing fancy here (nor fast).
         */
        StringBuilder sb = new StringBuilder(matchedPart);
        while ((_inputPtr < _inputEnd) || _loadMore()) {
            int i = (int) _inputBuffer[_inputPtr++];
            char c = (char) _decodeCharForError(i);
            if (!Character.isJavaIdentifierPart(c)) {
                // 11-Jan-2016, tatu: note: we will fully consume the character,
                //   included or not, so if recovery was possible, it'd be off-by-one...
                // 04-Apr-2021, tatu: ... and the reason we can't do much about it is
                //   because it may be multi-byte UTF-8 character (and even if saved
                //   offset, on buffer boundary it would not work, still)
                break;
            }
            sb.append(c);
            if (sb.length() >= MAX_ERROR_TOKEN_LENGTH) {
                sb.append("...");
                break;
            }
        }
        _reportError("Unrecognized token '%s': was expecting %s", sb, msg);
    }

    protected void _reportInvalidChar(int c) throws StreamReadException
    {
        // Either invalid WS or illegal UTF-8 start char
        if (c < INT_SPACE) {
            _throwInvalidSpace(c);
        }
        _reportInvalidInitial(c);
    }

    protected void _reportInvalidInitial(int mask) throws StreamReadException {
        _reportError("Invalid UTF-8 start byte 0x"+Integer.toHexString(mask));
    }

    protected void _reportInvalidOther(int mask) throws StreamReadException {
        _reportError("Invalid UTF-8 middle byte 0x"+Integer.toHexString(mask));
    }

    protected void _reportInvalidOther(int mask, int ptr) throws StreamReadException
    {
        _inputPtr = ptr;
        _reportInvalidOther(mask);
    }

    /*
    /**********************************************************************
    /* Internal methods, binary access
    /**********************************************************************
     */

    /**
     * Efficient handling for incremental parsing of base64-encoded
     * textual content.
     *
     * @param b64variant Type of base64 encoding expected in context
     *
     * @return Fully decoded value of base64 content
     *
     * @throws WrappedIOException for low-level read issues
     * @throws StreamReadException for decoding problems (invalid content)
     */
    @SuppressWarnings("resource")
    protected final byte[] _decodeBase64(Base64Variant b64variant) throws JacksonException
    {
        ByteArrayBuilder builder = _getByteArrayBuilder();

        while (true) {
            // first, we'll skip preceding white space, if any
            int ch;
            do {
                if (_inputPtr >= _inputEnd) {
                    _loadMoreGuaranteed();
                }
                ch = (int) _inputBuffer[_inputPtr++] & 0xFF;
            } while (ch <= INT_SPACE);
            int bits = b64variant.decodeBase64Char(ch);
            if (bits < 0) { // reached the end, fair and square?
                if (ch == INT_QUOTE) {
                    return builder.toByteArray();
                }
                bits = _decodeBase64Escape(b64variant, ch, 0);
                if (bits < 0) { // white space to skip
                    continue;
                }
            }
            int decodedData = bits;
            
            // then second base64 char; can't get padding yet, nor ws
            
            if (_inputPtr >= _inputEnd) {
                _loadMoreGuaranteed();
            }
            ch = _inputBuffer[_inputPtr++] & 0xFF;
            bits = b64variant.decodeBase64Char(ch);
            if (bits < 0) {
                bits = _decodeBase64Escape(b64variant, ch, 1);
            }
            decodedData = (decodedData << 6) | bits;
            
            // third base64 char; can be padding, but not ws
            if (_inputPtr >= _inputEnd) {
                _loadMoreGuaranteed();
            }
            ch = _inputBuffer[_inputPtr++] & 0xFF;
            bits = b64variant.decodeBase64Char(ch);

            // First branch: can get padding (-> 1 byte)
            if (bits < 0) {
                if (bits != Base64Variant.BASE64_VALUE_PADDING) {
                    // could also just be 'missing'  padding
                    if (ch == INT_QUOTE) {
                        decodedData >>= 4;
                        builder.append(decodedData);
                        if (b64variant.usesPadding()) {
                            --_inputPtr; // to keep parser state bit more consistent
                            _handleBase64MissingPadding(b64variant);
                        }
                        return builder.toByteArray();
                    }
                    bits = _decodeBase64Escape(b64variant, ch, 2);
                }
                if (bits == Base64Variant.BASE64_VALUE_PADDING) {
                    // Ok, must get padding
                    if (_inputPtr >= _inputEnd) {
                        _loadMoreGuaranteed();
                    }
                    ch = _inputBuffer[_inputPtr++] & 0xFF;
                    if (!b64variant.usesPaddingChar(ch)) {
                        if (_decodeBase64Escape(b64variant, ch, 3) != Base64Variant.BASE64_VALUE_PADDING) {
                            _reportInvalidBase64Char(b64variant, ch, 3, "expected padding character '"+b64variant.getPaddingChar()+"'");
                        }
                    }
                    // Got 12 bits, only need 8, need to shift
                    decodedData >>= 4;
                    builder.append(decodedData);
                    continue;
                }
            }
            // Nope, 2 or 3 bytes
            decodedData = (decodedData << 6) | bits;
            // fourth and last base64 char; can be padding, but not ws
            if (_inputPtr >= _inputEnd) {
                _loadMoreGuaranteed();
            }
            ch = _inputBuffer[_inputPtr++] & 0xFF;
            bits = b64variant.decodeBase64Char(ch);
            if (bits < 0) {
                if (bits != Base64Variant.BASE64_VALUE_PADDING) {
                    // could also just be 'missing'  padding
                    if (ch == INT_QUOTE) {
                        decodedData >>= 2;
                        builder.appendTwoBytes(decodedData);
                        if (b64variant.usesPadding()) {
                            --_inputPtr; // to keep parser state bit more consistent
                            _handleBase64MissingPadding(b64variant);
                        }
                        return builder.toByteArray();
                    }
                    bits = _decodeBase64Escape(b64variant, ch, 3);
                }
                if (bits == Base64Variant.BASE64_VALUE_PADDING) {
                    // With padding we only get 2 bytes; but we have to shift it
                    // a bit so it is identical to triplet case with partial output.
                    // 3 chars gives 3x6 == 18 bits, of which 2 are dummies, need to discard:
                    decodedData >>= 2;
                    builder.appendTwoBytes(decodedData);
                    continue;
                }
            }
            // otherwise, our triplet is now complete
            decodedData = (decodedData << 6) | bits;
            builder.appendThreeBytes(decodedData);
        }
    }

    /*
    /**********************************************************************
    /* Improved location updating
    /**********************************************************************
     */

    // As per [core#108], must ensure we call the right method
    @Override
    public JsonLocation currentTokenLocation()
    {
        if (_currToken == JsonToken.PROPERTY_NAME) {
            long total = _currInputProcessed + (_nameStartOffset-1);
            return new JsonLocation(_contentReference(),
                    total, -1L, _nameStartRow, _nameStartCol);
        }
        return new JsonLocation(_contentReference(),
                _tokenInputTotal-1, -1L, _tokenInputRow, _tokenInputCol);
    }

    // As per [core#108], must ensure we call the right method
    @Override
    public JsonLocation currentLocation()
    {
        int col = _inputPtr - _currInputRowStart + 1; // 1-based
        return new JsonLocation(_contentReference(),
                _currInputProcessed + _inputPtr, -1L, // bytes, chars
                _currInputRow, col);
    }

    private final void _updateLocation()
    {
        _tokenInputRow = _currInputRow;
        final int ptr = _inputPtr;
        _tokenInputTotal = _currInputProcessed + ptr;
        _tokenInputCol = ptr - _currInputRowStart;
    }

    private final void _updateNameLocation()
    {
        _nameStartRow = _currInputRow;
        final int ptr = _inputPtr;
        _nameStartOffset = ptr;
        _nameStartCol = ptr - _currInputRowStart;
    }

    /*
    /**********************************************************************
    /* Internal methods, other
    /**********************************************************************
     */

    private final JsonToken _closeScope(int i) throws StreamReadException {
        if (i == INT_RCURLY) {
            _closeObjectScope();
            return (_currToken = JsonToken.END_OBJECT);
        }
        _closeArrayScope();
        return (_currToken = JsonToken.END_ARRAY);
    }

    private final void _closeArrayScope() throws StreamReadException {
        _updateLocation();
        if (!_streamReadContext.inArray()) {
            _reportMismatchedEndMarker(']', '}');
        }
        _streamReadContext = _streamReadContext.clearAndGetParent();
    }

    private final void _closeObjectScope() throws StreamReadException {
        _updateLocation();
        if (!_streamReadContext.inObject()) {
            _reportMismatchedEndMarker('}', ']');
        }
        _streamReadContext = _streamReadContext.clearAndGetParent();
    }
}<|MERGE_RESOLUTION|>--- conflicted
+++ resolved
@@ -765,7 +765,7 @@
             t = _parsePossibleNumber(true);
             break;
         case '+':
-            if (isEnabled(JsonReadFeature.ALLOW_LEADING_PLUS_SIGN_FOR_NUMBERS.mappedFeature())) {
+            if (isEnabled(JsonReadFeature.ALLOW_LEADING_PLUS_SIGN_FOR_NUMBERS)) {
                 t = _parsePossibleNumber(false);
             } else {
                 t = _handleUnexpectedValue(i);
@@ -837,7 +837,7 @@
         case '-':
             return (_currToken = _parsePossibleNumber(true));
         case '+':
-            if (!isEnabled(JsonReadFeature.ALLOW_LEADING_PLUS_SIGN_FOR_NUMBERS.mappedFeature())) {
+            if (!isEnabled(JsonReadFeature.ALLOW_LEADING_PLUS_SIGN_FOR_NUMBERS)) {
                 return (_currToken = _handleUnexpectedValue(i));
             }
             return (_currToken = _parsePossibleNumber(false));
@@ -957,7 +957,14 @@
         JsonToken t;
         switch (i) {
         case '-':
-            t = _parseNegNumber();
+            t = _parsePossibleNumber(true);
+            break;
+        case '+':
+            if (isEnabled(JsonReadFeature.ALLOW_LEADING_PLUS_SIGN_FOR_NUMBERS)) {
+                t = _parsePossibleNumber(false);
+            } else {
+                t = _handleUnexpectedValue(i);
+            }
             break;
         case '0':
         case '1':
@@ -1172,7 +1179,7 @@
             t = _parsePossibleNumber(true);
             break;
         case '+':
-            if (isEnabled(JsonReadFeature.ALLOW_LEADING_PLUS_SIGN_FOR_NUMBERS.mappedFeature())) {
+            if (isEnabled(JsonReadFeature.ALLOW_LEADING_PLUS_SIGN_FOR_NUMBERS)) {
                 t = _parsePossibleNumber(false);
             } else {
                 t = _handleUnexpectedValue(i);
@@ -1300,7 +1307,7 @@
             _nextToken = _parsePossibleNumber(true);
             return;
         case '+':
-            if (isEnabled(JsonReadFeature.ALLOW_LEADING_PLUS_SIGN_FOR_NUMBERS.mappedFeature())) {
+            if (isEnabled(JsonReadFeature.ALLOW_LEADING_PLUS_SIGN_FOR_NUMBERS)) {
                 _nextToken = _parsePossibleNumber(false);
             } else {
                 _nextToken = _handleUnexpectedValue(i);
@@ -1367,7 +1374,7 @@
             t = _parsePossibleNumber(true);
             break;
         case '+':
-            if (isEnabled(JsonReadFeature.ALLOW_LEADING_PLUS_SIGN_FOR_NUMBERS.mappedFeature())) {
+            if (isEnabled(JsonReadFeature.ALLOW_LEADING_PLUS_SIGN_FOR_NUMBERS)) {
                 t = _parsePossibleNumber(false);
             } else {
                 t = _handleUnexpectedValue(i);
@@ -1807,13 +1814,8 @@
         // And there we have it!
         return resetInt(false, intLen);
     }
-<<<<<<< HEAD
-    
-    protected JsonToken _parseNegNumber() throws JacksonException
-=======
-
-    private final JsonToken _parsePossibleNumber(boolean negative) throws IOException
->>>>>>> ab89bf21
+
+    private final JsonToken _parsePossibleNumber(boolean negative) throws JacksonException
     {
         char[] outBuf = _textBuffer.emptyAndGetCurrentSegment();
         int outPtr = 0;
