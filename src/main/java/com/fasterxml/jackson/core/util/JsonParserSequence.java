--- conflicted
+++ resolved
@@ -99,14 +99,6 @@
                 p.toArray(new JsonParser[0]));
     }
 
-<<<<<<< HEAD
-=======
-    @Deprecated // since 2.8
-    public static JsonParserSequence createFlattened(JsonParser first, JsonParser second) {
-        return createFlattened(false, first, second);
-    }
-    
->>>>>>> a40a7f7b
     @SuppressWarnings("resource")
     protected void addFlattenedActiveParsers(List<JsonParser> listToAddIn)
     {
