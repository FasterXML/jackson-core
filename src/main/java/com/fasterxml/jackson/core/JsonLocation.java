--- conflicted
+++ resolved
@@ -67,27 +67,6 @@
         _columnNr = columnNr;
     }
 
-<<<<<<< HEAD
-=======
-    @Deprecated
-    public JsonLocation(Object srcRef, long totalChars, int lineNr, int columnNr) {
-        this(_wrap(srcRef), totalChars, lineNr, columnNr);
-    }
-
-    @Deprecated
-    public JsonLocation(Object srcRef, long totalBytes, long totalChars,
-            int lineNr, int columnNr) {
-        this(_wrap(srcRef), totalBytes, totalChars, lineNr, columnNr);
-    }
-
-    protected static ContentReference _wrap(Object srcRef) {
-        if (srcRef instanceof ContentReference) {
-            return (ContentReference) srcRef;
-        }
-        return ContentReference.construct(false, srcRef);
-    }
-
->>>>>>> 4e445083
     /**
      * Accessor for information about the original input source content is being
      * read from. Returned reference is never {@code null} but may not contain
@@ -241,28 +220,12 @@
         }
         sb.append('(').append(tn).append(')');
 
-<<<<<<< HEAD
-        if (srcRef instanceof CharSequence) {
-            CharSequence cs = (CharSequence) srcRef;
-            len = cs.length();
-            len -= _append(sb, cs.subSequence(0, Math.min(len, MAX_CONTENT_SNIPPET)).toString());
-        } else if (srcRef instanceof char[]) {
-            char[] ch = (char[]) srcRef;
-            len = ch.length;
-            len -= _append(sb, new String(ch, 0, Math.min(len, MAX_CONTENT_SNIPPET)));
-        } else if (srcRef instanceof byte[]) {
-            byte[] b = (byte[]) srcRef;
-            int maxLen = Math.min(b.length, MAX_CONTENT_SNIPPET);
-            _append(sb, new String(b, 0, maxLen, StandardCharsets.UTF_8));
-            len = b.length - maxLen;
-            charStr = " bytes";
-=======
         // and then, include (part of) contents for selected types
         // (never for binary-format data)
         if (_contentReference.hasTextualContent()) {
             int len;
             String charStr = " chars";
-    
+
             if (srcRef instanceof CharSequence) {
                 CharSequence cs = (CharSequence) srcRef;
                 len = cs.length();
@@ -274,7 +237,7 @@
             } else if (srcRef instanceof byte[]) {
                 byte[] b = (byte[]) srcRef;
                 int maxLen = Math.min(b.length, MAX_CONTENT_SNIPPET);
-                _append(sb, new String(b, 0, maxLen, Charset.forName("UTF-8")));
+                _append(sb, new String(b, 0, maxLen, StandardCharsets.UTF_8));
                 len = b.length - maxLen;
                 charStr = " bytes";
             } else {
@@ -283,9 +246,6 @@
             if (len > 0) {
                 sb.append("[truncated ").append(len).append(charStr).append(']');
             }
->>>>>>> 4e445083
-        } else {
-            
         }
         return sb;
     }
