package com.fasterxml.jackson.core.json;

import java.io.*;

import com.fasterxml.jackson.core.*;
import com.fasterxml.jackson.core.exc.StreamReadException;
import com.fasterxml.jackson.core.exc.WrappedIOException;
import com.fasterxml.jackson.core.io.CharTypes;
import com.fasterxml.jackson.core.io.IOContext;
import com.fasterxml.jackson.core.sym.CharsToNameCanonicalizer;
import com.fasterxml.jackson.core.util.*;

import static com.fasterxml.jackson.core.JsonTokenId.*;

/**
 * This is a concrete implementation of {@link JsonParser}, which is
 * based on a {@link java.io.Reader} to handle low-level character
 * conversion tasks.
 */
public class ReaderBasedJsonParser
    extends JsonParserBase
{
    private final static int FEAT_MASK_TRAILING_COMMA = JsonReadFeature.ALLOW_TRAILING_COMMA.getMask();
    private final static int FEAT_MASK_ALLOW_MISSING = JsonReadFeature.ALLOW_MISSING_VALUES.getMask();

    // Latin1 encoding is not supported, but we do use 8-bit subset for
    // pre-processing task, to simplify first pass, keep it fast.
    protected final static int[] _icLatin1 = CharTypes.getInputCodeLatin1();

    /*
    /**********************************************************************
    /* Input configuration
    /**********************************************************************
     */

    /**
     * Reader that can be used for reading more content, if one
     * buffer from input source, but in some cases pre-loaded buffer
     * is handed to the parser.
     */
    protected Reader _reader;

    /**
     * Current buffer from which data is read; generally data is read into
     * buffer from input source.
     */
    protected char[] _inputBuffer;

    /**
     * Flag that indicates whether the input buffer is recycable (and
     * needs to be returned to recycler once we are done) or not.
     *<p>
     * If it is not, it also means that parser can NOT modify underlying
     * buffer.
     */
    protected boolean _bufferRecyclable;

    /*
    /**********************************************************************
    /* Configuration
    /**********************************************************************
     */

    protected final CharsToNameCanonicalizer _symbols;

    protected final int _hashSeed;

    /*
    /**********************************************************************
    /* Parsing state
    /**********************************************************************
     */

    /**
     * Flag that indicates that the current token has not yet
     * been fully processed, and needs to be finished for
     * some access (or skipped to obtain the next token)
     */
    protected boolean _tokenIncomplete;

    /**
     * Value of {@link #_inputPtr} at the time when the first character of
     * name token was read. Used for calculating token location when requested;
     * combined with {@link #_currInputProcessed}, may be updated appropriately
     * as needed.
     */
    protected long _nameStartOffset;

    protected int _nameStartRow;

    protected int _nameStartCol;

    /*
    /**********************************************************************
    /* Life-cycle
    /**********************************************************************
     */

    /**
     * Constructor called when caller wants to provide input buffer directly
     * (or needs to, in case of bootstrapping having read some of contents)
     * and it may or may not be recyclable use standard recycle context.
     *
     * @param readCtxt Object read context to use
     * @param ctxt I/O context to use
     * @param stdFeatures Standard stream read features enabled
     * @param formatFeatures Format-specific read features enabled
     * @param r Reader used for reading actual content, if any; {@code null} if none
     * @param st Name canonicalizer to use
     * @param inputBuffer Input buffer to read initial content from (before Reader)
     * @param start Pointer in {@code inputBuffer} that has the first content character to decode
     * @param end Pointer past the last content character in {@code inputBuffer}
     * @param bufferRecyclable Whether {@code inputBuffer} passed is managed by Jackson core
     *    (and thereby needs recycling)
     */
    public ReaderBasedJsonParser(ObjectReadContext readCtxt, IOContext ctxt,
            int stdFeatures, int formatFeatures, Reader r,
            CharsToNameCanonicalizer st,
            char[] inputBuffer, int start, int end,
            boolean bufferRecyclable)
    {
        super(readCtxt, ctxt, stdFeatures, formatFeatures);
        _reader = r;
        _inputBuffer = inputBuffer;
        _inputPtr = start;
        _inputEnd = end;
        _currInputRowStart = start;
        // If we have offset, need to omit that from byte offset, so:
        _currInputProcessed = -start;
        _symbols = st;
        _hashSeed = st.hashSeed();
        _bufferRecyclable = bufferRecyclable;
    }

    /**
     * Constructor called when input comes as a {@link java.io.Reader}, and buffer allocation
     * can be done using default mechanism.
     *
     * @param readCtxt Object read context to use
     * @param ctxt I/O context to use
     * @param stdFeatures Standard stream read features enabled
     * @param formatFeatures Format-specific read features enabled
     * @param r Reader used for reading actual content, if any; {@code null} if none
     * @param st Name canonicalizer to use
     */
    public ReaderBasedJsonParser(ObjectReadContext readCtxt, IOContext ctxt,
            int stdFeatures, int formatFeatures, Reader r,
            CharsToNameCanonicalizer st)
    {
        super(readCtxt, ctxt, stdFeatures, formatFeatures);
        _reader = r;
        _inputBuffer = ctxt.allocTokenBuffer();
        _inputPtr = 0;
        _inputEnd = 0;
        _symbols = st;
        _hashSeed = st.hashSeed();
        _bufferRecyclable = true;
    }

    /*
    /**********************************************************************
    /* Base method defs, overrides
    /**********************************************************************
     */

    @Override
    public int releaseBuffered(Writer w) throws JacksonException {
        int count = _inputEnd - _inputPtr;
        if (count < 1) { return 0; }
        // let's just advance ptr to end
        int origPtr = _inputPtr;
        _inputPtr += count;
        try {
            w.write(_inputBuffer, origPtr, count);
        } catch (IOException e) {
            throw _wrapIOFailure(e);
        }
        return count;
    }

    @Override public Object streamReadInputSource() { return _reader; }

    protected char getNextChar(String eofMsg, JsonToken forToken) throws JacksonException {
        if (_inputPtr >= _inputEnd) {
            if (!_loadMore()) {
                _reportInvalidEOF(eofMsg, forToken);
            }
        }
        return _inputBuffer[_inputPtr++];
    }

    @Override
    protected void _closeInput() {
        /* 25-Nov-2008, tatus: As per [JACKSON-16] we are not to call close()
         *   on the underlying Reader, unless we "own" it, or auto-closing
         *   feature is enabled.
         *   One downside is that when using our optimized
         *   Reader (granted, we only do that for UTF-32...) this
         *   means that buffer recycling won't work correctly.
         */
        if (_reader != null) {
            if (_ioContext.isResourceManaged() || isEnabled(StreamReadFeature.AUTO_CLOSE_SOURCE)) {
                try {
                    _reader.close();
                } catch (IOException e) {
                    throw _wrapIOFailure(e);
                }
            }
            _reader = null;
        }
    }

    /**
     * Method called to release internal buffers owned by the base
     * reader. This may be called along with {@link #_closeInput} (for
     * example, when explicitly closing this reader instance), or
     * separately (if need be).
     */
    @Override
    protected void _releaseBuffers()
    {
        super._releaseBuffers();
        // merge new symbols, if any
        _symbols.release();
        // and release buffers, if they are recyclable ones
        if (_bufferRecyclable) {
            char[] buf = _inputBuffer;
            if (buf != null) {
                _inputBuffer = null;
                _ioContext.releaseTokenBuffer(buf);
            }
        }
    }

    /*
    /**********************************************************************
    /* Low-level access, supporting
    /**********************************************************************
     */

    protected void _loadMoreGuaranteed() throws JacksonException {
        if (!_loadMore()) { _reportInvalidEOF(); }
    }
    
    protected boolean _loadMore() throws JacksonException
    {
        if (_reader != null) {
            int count;
            try {
                count = _reader.read(_inputBuffer, 0, _inputBuffer.length);
            } catch (IOException e) {
                throw _wrapIOFailure(e);
            }
            if (count > 0) {
                final int bufSize = _inputEnd;
                _currInputProcessed += bufSize;
                _currInputRowStart -= bufSize;

                // 26-Nov-2015, tatu: Since name-offset requires it too, must offset
                //   this increase to avoid "moving" name-offset, resulting most likely
                //   in negative value, which is fine as combine value remains unchanged.
                _nameStartOffset -= bufSize;

                _inputPtr = 0;
                _inputEnd = count;

                return true;
            }
            // End of input
            _closeInput();
            // Should never return 0, so let's fail
            if (count == 0) {
                _reportBadReader(_inputBuffer.length);
            }
        }
        return false;
    }

    /*
    /**********************************************************************
    /* Public API, data access
    /**********************************************************************
     */

    /**
     * Method for accessing textual representation of the current event;
     * if no current event (before first call to {@link #nextToken}, or
     * after encountering end-of-input), returns null.
     * Method can be called for any event.
     */
    @Override
    public final String getText() throws JacksonException
    {
        if (_currToken == JsonToken.VALUE_STRING) {
            if (_tokenIncomplete) {
                _tokenIncomplete = false;
                _finishString(); // only strings can be incomplete
            }
            return _textBuffer.contentsAsString();
        }
        return _getText2(_currToken);
    }

    @Override
    public int getText(Writer writer) throws JacksonException
    {
        final JsonToken t = _currToken;

        try {
            if (t == JsonToken.VALUE_STRING) {
                if (_tokenIncomplete) {
                    _tokenIncomplete = false;
                    _finishString(); // only strings can be incomplete
                }
                return _textBuffer.contentsToWriter(writer);
            }
            if (t == JsonToken.PROPERTY_NAME) {
                String n = _streamReadContext.currentName();
                writer.write(n);
                return n.length();
            }
            if (t != null) {
                if (t.isNumeric()) {
                    return _textBuffer.contentsToWriter(writer);
                }
                char[] ch = t.asCharArray();
                writer.write(ch);
                return ch.length;
            }
        } catch (IOException e) {
            throw _wrapIOFailure(e);
        }
        return 0;
    }
    
    // // // Let's override default impls for improved performance

    @Override
    public final String getValueAsString() throws JacksonException
    {
        if (_currToken == JsonToken.VALUE_STRING) {
            if (_tokenIncomplete) {
                _tokenIncomplete = false;
                _finishString(); // only strings can be incomplete
            }
            return _textBuffer.contentsAsString();
        }
        if (_currToken == JsonToken.PROPERTY_NAME) {
            return currentName();
        }
        return super.getValueAsString(null);
    }

    @Override
    public final String getValueAsString(String defValue) throws JacksonException {
        if (_currToken == JsonToken.VALUE_STRING) {
            if (_tokenIncomplete) {
                _tokenIncomplete = false;
                _finishString(); // only strings can be incomplete
            }
            return _textBuffer.contentsAsString();
        }
        if (_currToken == JsonToken.PROPERTY_NAME) {
            return currentName();
        }
        return super.getValueAsString(defValue);
    }

    protected final String _getText2(JsonToken t) {
        if (t == null) {
            return null;
        }
        switch (t.id()) {
        case ID_PROPERTY_NAME:
            return _streamReadContext.currentName();

        case ID_STRING:
            // fall through
        case ID_NUMBER_INT:
        case ID_NUMBER_FLOAT:
            return _textBuffer.contentsAsString();
        default:
            return t.asString();
        }
    }

    @Override
    public final char[] getTextCharacters() throws JacksonException
    {
        if (_currToken != null) { // null only before/after document
            switch (_currToken.id()) {
            case ID_PROPERTY_NAME:
                return currentNameInBuffer();
            case ID_STRING:
                if (_tokenIncomplete) {
                    _tokenIncomplete = false;
                    _finishString(); // only strings can be incomplete
                }
                // fall through
            case ID_NUMBER_INT:
            case ID_NUMBER_FLOAT:
                return _textBuffer.getTextBuffer();
            default:
                return _currToken.asCharArray();
            }
        }
        return null;
    }

    @Override
    public final int getTextLength() throws JacksonException
    {
        if (_currToken != null) { // null only before/after document
            switch (_currToken.id()) {
            case ID_PROPERTY_NAME:
                return _streamReadContext.currentName().length();
            case ID_STRING:
                if (_tokenIncomplete) {
                    _tokenIncomplete = false;
                    _finishString(); // only strings can be incomplete
                }
                // fall through
            case ID_NUMBER_INT:
            case ID_NUMBER_FLOAT:
                return _textBuffer.size();
            default:
                return _currToken.asCharArray().length;
            }
        }
        return 0;
    }

    @Override
    public final int getTextOffset() throws JacksonException
    {
        // Most have offset of 0, only some may have other values:
        if (_currToken != null) {
            switch (_currToken.id()) {
            case ID_PROPERTY_NAME:
                return 0;
            case ID_STRING:
                if (_tokenIncomplete) {
                    _tokenIncomplete = false;
                    _finishString(); // only strings can be incomplete
                }
                // fall through
            case ID_NUMBER_INT:
            case ID_NUMBER_FLOAT:
                return _textBuffer.getTextOffset();
            default:
            }
        }
        return 0;
    }

    @Override
    public byte[] getBinaryValue(Base64Variant b64variant) throws JacksonException
    {
        if ((_currToken == JsonToken.VALUE_EMBEDDED_OBJECT) && (_binaryValue != null)) {
            return _binaryValue;
        }
        if (_currToken != JsonToken.VALUE_STRING) {
            _reportError("Current token ("+_currToken+") not VALUE_STRING or VALUE_EMBEDDED_OBJECT, can not access as binary");
        }
        // To ensure that we won't see inconsistent data, better clear up state
        if (_tokenIncomplete) {
            try {
                _binaryValue = _decodeBase64(b64variant);
            } catch (IllegalArgumentException iae) {
                throw _constructReadException("Failed to decode VALUE_STRING as base64 (%s): %s",
                        b64variant, iae.getMessage());
            }
            // let's clear incomplete only now; allows for accessing other
            // textual content in error cases
            _tokenIncomplete = false;
        } else { // may actually require conversion...
            if (_binaryValue == null) {
                @SuppressWarnings("resource")
                ByteArrayBuilder builder = _getByteArrayBuilder();
                _decodeBase64(getText(), builder, b64variant);
                _binaryValue = builder.toByteArray();
            }
        }
        return _binaryValue;
    }

    @Override
    public int readBinaryValue(Base64Variant b64variant, OutputStream out) throws JacksonException
    {
        // if we have already read the token, just use whatever we may have
        if (!_tokenIncomplete || _currToken != JsonToken.VALUE_STRING) {
            byte[] b = getBinaryValue(b64variant);
            try {
                out.write(b);
            } catch (IOException e) {
                throw _wrapIOFailure(e);
            }
            return b.length;
        }
        // otherwise do "real" incremental parsing...
        byte[] buf = _ioContext.allocBase64Buffer();
        try {
            return _readBinary(b64variant, out, buf);
        } finally {
            _ioContext.releaseBase64Buffer(buf);
        }
    }

    protected int _readBinary(Base64Variant b64variant, OutputStream out, byte[] buffer) throws JacksonException
    {
        int outputPtr = 0;
        final int outputEnd = buffer.length - 3;
        int outputCount = 0;

        while (true) {
            // first, we'll skip preceding white space, if any
            char ch;
            do {
                if (_inputPtr >= _inputEnd) {
                    _loadMoreGuaranteed();
                }
                ch = _inputBuffer[_inputPtr++];
            } while (ch <= INT_SPACE);
            int bits = b64variant.decodeBase64Char(ch);
            if (bits < 0) { // reached the end, fair and square?
                if (ch == '"') {
                    break;
                }
                bits = _decodeBase64Escape(b64variant, ch, 0);
                if (bits < 0) { // white space to skip
                    continue;
                }
            }

            // enough room? If not, flush
            if (outputPtr > outputEnd) {
                outputCount += outputPtr;
                try {
                    out.write(buffer, 0, outputPtr);
                } catch (IOException e) {
                    throw _wrapIOFailure(e);
                }
                outputPtr = 0;
            }

            int decodedData = bits;

            // then second base64 char; can't get padding yet, nor ws

            if (_inputPtr >= _inputEnd) {
                _loadMoreGuaranteed();
            }
            ch = _inputBuffer[_inputPtr++];
            bits = b64variant.decodeBase64Char(ch);
            if (bits < 0) {
                bits = _decodeBase64Escape(b64variant, ch, 1);
            }
            decodedData = (decodedData << 6) | bits;

            // third base64 char; can be padding, but not ws
            if (_inputPtr >= _inputEnd) {
                _loadMoreGuaranteed();
            }
            ch = _inputBuffer[_inputPtr++];
            bits = b64variant.decodeBase64Char(ch);

            // First branch: can get padding (-> 1 byte)
            if (bits < 0) {
                if (bits != Base64Variant.BASE64_VALUE_PADDING) {
                    // could also just be missing padding
                    if (ch == '"') {
                        decodedData >>= 4;
                        buffer[outputPtr++] = (byte) decodedData;
                        if (b64variant.usesPadding()) {
                            --_inputPtr; // to keep parser state bit more consistent
                            _handleBase64MissingPadding(b64variant);
                        }
                        break;
                    }
                    bits = _decodeBase64Escape(b64variant, ch, 2);
                }
                if (bits == Base64Variant.BASE64_VALUE_PADDING) {
                    // Ok, must get padding
                    if (_inputPtr >= _inputEnd) {
                        _loadMoreGuaranteed();
                    }
                    ch = _inputBuffer[_inputPtr++];
                    if (!b64variant.usesPaddingChar(ch)) {
                        if (_decodeBase64Escape(b64variant, ch, 3) != Base64Variant.BASE64_VALUE_PADDING) {
                            _reportInvalidBase64Char(b64variant, ch, 3, "expected padding character '"+b64variant.getPaddingChar()+"'");
                        }
                    }
                    // Got 12 bits, only need 8, need to shift
                    decodedData >>= 4;
                    buffer[outputPtr++] = (byte) decodedData;
                    continue;
                }
            }
            // Nope, 2 or 3 bytes
            decodedData = (decodedData << 6) | bits;
            // fourth and last base64 char; can be padding, but not ws
            if (_inputPtr >= _inputEnd) {
                _loadMoreGuaranteed();
            }
            ch = _inputBuffer[_inputPtr++];
            bits = b64variant.decodeBase64Char(ch);
            if (bits < 0) {
                if (bits != Base64Variant.BASE64_VALUE_PADDING) {
                    // as per could also just be missing padding
                    if (ch == '"') {
                        decodedData >>= 2;
                        buffer[outputPtr++] = (byte) (decodedData >> 8);
                        buffer[outputPtr++] = (byte) decodedData;
                        if (b64variant.usesPadding()) {
                            --_inputPtr; // to keep parser state bit more consistent
                            _handleBase64MissingPadding(b64variant);
                        }
                        break;
                    }
                    bits = _decodeBase64Escape(b64variant, ch, 3);
                }
                if (bits == Base64Variant.BASE64_VALUE_PADDING) {
                    /* With padding we only get 2 bytes; but we have
                     * to shift it a bit so it is identical to triplet
                     * case with partial output.
                     * 3 chars gives 3x6 == 18 bits, of which 2 are
                     * dummies, need to discard:
                     */
                    decodedData >>= 2;
                    buffer[outputPtr++] = (byte) (decodedData >> 8);
                    buffer[outputPtr++] = (byte) decodedData;
                    continue;
                }
            }
            // otherwise, our triplet is now complete
            decodedData = (decodedData << 6) | bits;
            buffer[outputPtr++] = (byte) (decodedData >> 16);
            buffer[outputPtr++] = (byte) (decodedData >> 8);
            buffer[outputPtr++] = (byte) decodedData;
        }
        _tokenIncomplete = false;
        if (outputPtr > 0) {
            outputCount += outputPtr;
            try {
                out.write(buffer, 0, outputPtr);
            } catch (IOException e) {
                throw _wrapIOFailure(e);
            }
        }
        return outputCount;
    }

    /*
    /**********************************************************************
    /* Public API, traversal
    /**********************************************************************
     */

    /**
     * @return Next token from the stream, if any found, or null
     *   to indicate end-of-input
     */
    @Override
    public final JsonToken nextToken() throws JacksonException
    {
        /* First: Object Property names are special -- we will always tokenize
         * (part of) value along with the property name to simplify
         * state handling. If so, can and need to use secondary token:
         */
        if (_currToken == JsonToken.PROPERTY_NAME) {
            return _nextAfterName();
        }
        // But if we didn't already have a name, and (partially?) decode number,
        // need to ensure no numeric information is leaked
        _numTypesValid = NR_UNKNOWN;
        if (_tokenIncomplete) {
            _skipString(); // only strings can be partial
        }
        int i = _skipWSOrEnd();
        if (i < 0) { // end-of-input
            // Should actually close/release things
            // like input source, symbol table and recyclable buffers now.
            close();
            return (_currToken = null);
        }
        // clear any data retained so far
        _binaryValue = null;

        // Closing scope?
        if (i == INT_RBRACKET || i == INT_RCURLY) {
            _closeScope(i);
            return _currToken;
        }

        // Nope: do we then expect a comma?
        if (_streamReadContext.expectComma()) {
            i = _skipComma(i);

            // Was that a trailing comma?
            if ((_formatReadFeatures & FEAT_MASK_TRAILING_COMMA) != 0) {
                if ((i == INT_RBRACKET) || (i == INT_RCURLY)) {
                    _closeScope(i);
                    return _currToken;
                }
            }
        }

        /* And should we now have a name? Always true for Object contexts, since
         * the intermediate 'expect-value' state is never retained.
         */
        boolean inObject = _streamReadContext.inObject();
        if (inObject) {
            // First, the property name itself:
            _updateNameLocation();
            String name = (i == INT_QUOTE) ? _parseName() : _handleOddName(i);
            _streamReadContext.setCurrentName(name);
            _currToken = JsonToken.PROPERTY_NAME;
            i = _skipColon();
        }
        _updateLocation();

        // Ok: we must have a value... what is it?

        JsonToken t;

        switch (i) {
        case '"':
            _tokenIncomplete = true;
            t = JsonToken.VALUE_STRING;
            break;
        case '[':
            if (!inObject) {
                _streamReadContext = _streamReadContext.createChildArrayContext(_tokenInputRow, _tokenInputCol);
            }
            t = JsonToken.START_ARRAY;
            break;
        case '{':
            if (!inObject) {
                _streamReadContext = _streamReadContext.createChildObjectContext(_tokenInputRow, _tokenInputCol);
            }
            t = JsonToken.START_OBJECT;
            break;
        case '}':
            // Error: } is not valid at this point; valid closers have
            // been handled earlier
            _reportUnexpectedChar(i, "expected a value");
        case 't':
            _matchTrue();
            t = JsonToken.VALUE_TRUE;
            break;
        case 'f':
            _matchFalse();
            t = JsonToken.VALUE_FALSE;
            break;
        case 'n':
            _matchNull();
            t = JsonToken.VALUE_NULL;
            break;

        case '-':
            t = _parsePossibleNumber(true);
            break;
        case '+':
            if (isEnabled(JsonReadFeature.ALLOW_LEADING_PLUS_SIGN_FOR_NUMBERS.mappedFeature())) {
                t = _parsePossibleNumber(false);
            } else {
                t = _handleOddValue(i);
            }
            break;
        case '.': // [core#61]]
            t = _parseFloatThatStartsWithPeriod();
            break;
        case '0':
        case '1':
        case '2':
        case '3':
        case '4':
        case '5':
        case '6':
        case '7':
        case '8':
        case '9':
            t = _parsePosNumber(i);
            break;
        default:
            t = _handleOddValue(i);
            break;
        }

        if (inObject) {
            _nextToken = t;
            return _currToken;
        }
        _currToken = t;
        return t;
    }

    private final JsonToken _nextAfterName()
    {
        _nameCopied = false; // need to invalidate if it was copied
        JsonToken t = _nextToken;
        _nextToken = null;

// !!! 16-Nov-2015, tatu: TODO: fix [databind#37], copy next location to current here
        
        // Also: may need to start new context?
        if (t == JsonToken.START_ARRAY) {
            _streamReadContext = _streamReadContext.createChildArrayContext(_tokenInputRow, _tokenInputCol);
        } else if (t == JsonToken.START_OBJECT) {
            _streamReadContext = _streamReadContext.createChildObjectContext(_tokenInputRow, _tokenInputCol);
        }
        return (_currToken = t);
    }

    @Override
    public void finishToken() throws JacksonException {
        if (_tokenIncomplete) {
            _tokenIncomplete = false;
            _finishString(); // only strings can be incomplete
        }
    }

    /*
    /**********************************************************************
    /* Public API, nextXxx() overrides
    /**********************************************************************
     */

    @Override
    public boolean nextName(SerializableString sstr) throws JacksonException
    {
        // // // Note: most of code below is copied from nextToken()

        _numTypesValid = NR_UNKNOWN;
        if (_currToken == JsonToken.PROPERTY_NAME) {
            _nextAfterName();
            return false;
        }
        if (_tokenIncomplete) {
            _skipString();
        }
        int i = _skipWSOrEnd();
        if (i < 0) {
            close();
            _currToken = null;
            return false;
        }
        _binaryValue = null;

        // Closing scope?
        if (i == INT_RBRACKET || i == INT_RCURLY) {
            _closeScope(i);
            return false;
        }

        if (_streamReadContext.expectComma()) {
            i = _skipComma(i);

            // Was that a trailing comma?
            if ((_formatReadFeatures & FEAT_MASK_TRAILING_COMMA) != 0) {
                if ((i == INT_RBRACKET) || (i == INT_RCURLY)) {
                    _closeScope(i);
                    return false;
                }
            }
        }

        if (!_streamReadContext.inObject()) {
            _updateLocation();
            _nextTokenNotInObject(i);
            return false;
        }

        _updateNameLocation();
        if (i == INT_QUOTE) {
            // when doing literal match, must consider escaping:
            char[] nameChars = sstr.asQuotedChars();
            final int len = nameChars.length;

            // Require 4 more bytes for faster skipping of colon that follows name
            if ((_inputPtr + len + 4) < _inputEnd) { // maybe...
                // first check length match by
                final int end = _inputPtr+len;
                if (_inputBuffer[end] == '"') {
                    int offset = 0;
                    int ptr = _inputPtr;
                    while (true) {
                        if (ptr == end) { // yes, match!
                            _streamReadContext.setCurrentName(sstr.getValue());
                            _isNextTokenNameYes(_skipColonFast(ptr+1));
                            return true;
                        }
                        if (nameChars[offset] != _inputBuffer[ptr]) {
                            break;
                        }
                        ++offset;
                        ++ptr;
                    }
                }
            }
        }
        return _isNextTokenNameMaybe(i, sstr.getValue());
    }

    @Override
    public String nextName() throws JacksonException
    {
        // // // Note: this is almost a verbatim copy of nextToken() (minus comments)

        _numTypesValid = NR_UNKNOWN;
        if (_currToken == JsonToken.PROPERTY_NAME) {
            _nextAfterName();
            return null;
        }
        if (_tokenIncomplete) {
            _skipString();
        }
        int i = _skipWSOrEnd();
        if (i < 0) {
            close();
            _currToken = null;
            return null;
        }
        _binaryValue = null;
        if (i == INT_RBRACKET || i == INT_RCURLY) {
            _closeScope(i);
            return null;
        }
        if (_streamReadContext.expectComma()) {
            i = _skipComma(i);
            if ((_formatReadFeatures & FEAT_MASK_TRAILING_COMMA) != 0) {
                if ((i == INT_RBRACKET) || (i == INT_RCURLY)) {
                    _closeScope(i);
                    return null;
                }
            }
        }
        if (!_streamReadContext.inObject()) {
            _updateLocation();
            _nextTokenNotInObject(i);
            return null;
        }

        _updateNameLocation();
        String name = (i == INT_QUOTE) ? _parseName() : _handleOddName(i);
        _streamReadContext.setCurrentName(name);
        _currToken = JsonToken.PROPERTY_NAME;
        i = _skipColon();

        _updateLocation();
        if (i == INT_QUOTE) {
            _tokenIncomplete = true;
            _nextToken = JsonToken.VALUE_STRING;
            return name;
        }
        
        // Ok: we must have a value... what is it?

        JsonToken t;

        switch (i) {
        case '-':
            t = _parsePossibleNumber(true);
            break;
        case '+':
            if (isEnabled(JsonReadFeature.ALLOW_LEADING_PLUS_SIGN_FOR_NUMBERS.mappedFeature())) {
                t = _parsePossibleNumber(false);
            } else {
                t = _handleOddValue(i);
            }
            break;
        case '.': // [core#61]]
            t = _parseFloatThatStartsWithPeriod();
            break;
        case '0':
        case '1':
        case '2':
        case '3':
        case '4':
        case '5':
        case '6':
        case '7':
        case '8':
        case '9':
            t = _parsePosNumber(i);
            break;
        case 'f':
            _matchFalse();
            t = JsonToken.VALUE_FALSE;
            break;
        case 'n':
            _matchNull();
            t = JsonToken.VALUE_NULL;
            break;
        case 't':
            _matchTrue();
            t = JsonToken.VALUE_TRUE;
            break;
        case '[':
            t = JsonToken.START_ARRAY;
            break;
        case '{':
            t = JsonToken.START_OBJECT;
            break;
        default:
            t = _handleOddValue(i);
            break;
        }
        _nextToken = t;
        return name;
    }

    private final void _isNextTokenNameYes(int i) throws JacksonException
    {
        _currToken = JsonToken.PROPERTY_NAME;
        _updateLocation();

        switch (i) {
        case '"':
            _tokenIncomplete = true;
            _nextToken = JsonToken.VALUE_STRING;
            return;
        case '[':
            _nextToken = JsonToken.START_ARRAY;
            return;
        case '{':
            _nextToken = JsonToken.START_OBJECT;
            return;
        case 't':
            _matchToken("true", 1);
            _nextToken = JsonToken.VALUE_TRUE;
            return;
        case 'f':
            _matchToken("false", 1);
            _nextToken = JsonToken.VALUE_FALSE;
            return;
        case 'n':
            _matchToken("null", 1);
            _nextToken = JsonToken.VALUE_NULL;
            return;
        case '-':
            _nextToken = _parsePossibleNumber(true);
            return;
        case '+':
            if (isEnabled(JsonReadFeature.ALLOW_LEADING_PLUS_SIGN_FOR_NUMBERS.mappedFeature())) {
                _nextToken = _parsePossibleNumber(false);
            } else {
                _nextToken = _handleOddValue(i);
            }
            return;
        case '.': // [core#61]]
            _nextToken = _parseFloatThatStartsWithPeriod();
            return;
        case '0':
        case '1':
        case '2':
        case '3':
        case '4':
        case '5':
        case '6':
        case '7':
        case '8':
        case '9':
            _nextToken = _parsePosNumber(i);
            return;
        }
        _nextToken = _handleOddValue(i);
    }

    protected boolean _isNextTokenNameMaybe(int i, String nameToMatch) throws JacksonException
    {
        // // // and this is back to standard nextToken()
        String name = (i == INT_QUOTE) ? _parseName() : _handleOddName(i);
        _streamReadContext.setCurrentName(name);
        _currToken = JsonToken.PROPERTY_NAME;
        i = _skipColon();
        _updateLocation();
        if (i == INT_QUOTE) {
            _tokenIncomplete = true;
            _nextToken = JsonToken.VALUE_STRING;
            return nameToMatch.equals(name);
        }
        // Ok: we must have a value... what is it?
        JsonToken t;
        switch (i) {
        case '-':
            t = _parsePossibleNumber(true);
            break;
        case '+':
            if (isEnabled(JsonReadFeature.ALLOW_LEADING_PLUS_SIGN_FOR_NUMBERS.mappedFeature())) {
                t = _parsePossibleNumber(false);
            } else {
                t = _handleOddValue(i);
            }
            break;
        case '.': // [core#61]
            t = _parseFloatThatStartsWithPeriod();
            break;
        case '0':
        case '1':
        case '2':
        case '3':
        case '4':
        case '5':
        case '6':
        case '7':
        case '8':
        case '9':
            t = _parsePosNumber(i);
            break;
        case 'f':
            _matchFalse();
            t = JsonToken.VALUE_FALSE;
            break;
        case 'n':
            _matchNull();
            t = JsonToken.VALUE_NULL;
            break;
        case 't':
            _matchTrue();
            t = JsonToken.VALUE_TRUE;
            break;
        case '[':
            t = JsonToken.START_ARRAY;
            break;
        case '{':
            t = JsonToken.START_OBJECT;
            break;
        default:
            t = _handleOddValue(i);
            break;
        }
        _nextToken = t;
        return nameToMatch.equals(name);
    }

    private final JsonToken _nextTokenNotInObject(int i) throws JacksonException
    {
        if (i == INT_QUOTE) {
            _tokenIncomplete = true;
            return (_currToken = JsonToken.VALUE_STRING);
        }
        switch (i) {
        case '[':
            _streamReadContext = _streamReadContext.createChildArrayContext(_tokenInputRow, _tokenInputCol);
            return (_currToken = JsonToken.START_ARRAY);
        case '{':
            _streamReadContext = _streamReadContext.createChildObjectContext(_tokenInputRow, _tokenInputCol);
            return (_currToken = JsonToken.START_OBJECT);
        case 't':
            _matchToken("true", 1);
            return (_currToken = JsonToken.VALUE_TRUE);
        case 'f':
            _matchToken("false", 1);
            return (_currToken = JsonToken.VALUE_FALSE);
        case 'n':
            _matchToken("null", 1);
            return (_currToken = JsonToken.VALUE_NULL);
        case '-':
            return (_currToken = _parsePossibleNumber(true));
            /* Should we have separate handling for plus? Although
             * it is not allowed per se, it may be erroneously used,
             * and could be indicated by a more specific error message.
             */
        case '.': // [core#61]]
            return (_currToken = _parseFloatThatStartsWithPeriod());
        case '0':
        case '1':
        case '2':
        case '3':
        case '4':
        case '5':
        case '6':
        case '7':
        case '8':
        case '9':
            return (_currToken = _parsePosNumber(i));
        /*
         * This check proceeds only if the Feature.ALLOW_MISSING_VALUES is enabled
         * The Check is for missing values. In case of missing values in an array, the next token will be either ',' or ']'.
         * This case, decrements the already incremented _inputPtr in the buffer in case of comma(,) 
         * so that the existing flow goes back to checking the next token which will be comma again and
         * it continues the parsing.
         * Also the case returns NULL as current token in case of ',' or ']'.    
         */
// case ']':  // 11-May-2020, tatu: related to [core#616], this should never be reached
        case ',':
            // 11-May-2020, tatu: [core#616] No commas in root level
            if (!_streamReadContext.inRoot()) {
                if ((_formatReadFeatures & FEAT_MASK_ALLOW_MISSING) != 0) {
                    --_inputPtr;
                    return (_currToken = JsonToken.VALUE_NULL);  
                }
            }
        }
        return (_currToken = _handleOddValue(i));
    }
    // note: identical to one in UTF8StreamJsonParser
    @Override
    public final String nextTextValue() throws JacksonException
    {
        if (_currToken == JsonToken.PROPERTY_NAME) { // mostly copied from '_nextAfterName'
            _nameCopied = false;
            JsonToken t = _nextToken;
            _nextToken = null;
            _currToken = t;
            if (t == JsonToken.VALUE_STRING) {
                if (_tokenIncomplete) {
                    _tokenIncomplete = false;
                    _finishString();
                }
                return _textBuffer.contentsAsString();
            }
            if (t == JsonToken.START_ARRAY) {
                _streamReadContext = _streamReadContext.createChildArrayContext(_tokenInputRow, _tokenInputCol);
            } else if (t == JsonToken.START_OBJECT) {
                _streamReadContext = _streamReadContext.createChildObjectContext(_tokenInputRow, _tokenInputCol);
            }
            return null;
        }
        // !!! TODO: optimize this case as well
        return (nextToken() == JsonToken.VALUE_STRING) ? getText() : null;
    }

    // note: identical to one in Utf8StreamParser
    @Override
    public final int nextIntValue(int defaultValue) throws JacksonException
    {
        if (_currToken == JsonToken.PROPERTY_NAME) {
            _nameCopied = false;
            JsonToken t = _nextToken;
            _nextToken = null;
            _currToken = t;
            if (t == JsonToken.VALUE_NUMBER_INT) {
                return getIntValue();
            }
            if (t == JsonToken.START_ARRAY) {
                _streamReadContext = _streamReadContext.createChildArrayContext(_tokenInputRow, _tokenInputCol);
            } else if (t == JsonToken.START_OBJECT) {
                _streamReadContext = _streamReadContext.createChildObjectContext(_tokenInputRow, _tokenInputCol);
            }
            return defaultValue;
        }
        // !!! TODO: optimize this case as well
        return (nextToken() == JsonToken.VALUE_NUMBER_INT) ? getIntValue() : defaultValue;
    }

    // note: identical to one in Utf8StreamParser
    @Override
    public final long nextLongValue(long defaultValue) throws JacksonException
    {
        if (_currToken == JsonToken.PROPERTY_NAME) { // mostly copied from '_nextAfterName'
            _nameCopied = false;
            JsonToken t = _nextToken;
            _nextToken = null;
            _currToken = t;
            if (t == JsonToken.VALUE_NUMBER_INT) {
                return getLongValue();
            }
            if (t == JsonToken.START_ARRAY) {
                _streamReadContext = _streamReadContext.createChildArrayContext(_tokenInputRow, _tokenInputCol);
            } else if (t == JsonToken.START_OBJECT) {
                _streamReadContext = _streamReadContext.createChildObjectContext(_tokenInputRow, _tokenInputCol);
            }
            return defaultValue;
        }
        // !!! TODO: optimize this case as well
        return (nextToken() == JsonToken.VALUE_NUMBER_INT) ? getLongValue() : defaultValue;
    }

    // note: identical to one in UTF8StreamJsonParser
    @Override
    public final Boolean nextBooleanValue() throws JacksonException
    {
        if (_currToken == JsonToken.PROPERTY_NAME) { // mostly copied from '_nextAfterName'
            _nameCopied = false;
            JsonToken t = _nextToken;
            _nextToken = null;
            _currToken = t;
            if (t == JsonToken.VALUE_TRUE) {
                return Boolean.TRUE;
            }
            if (t == JsonToken.VALUE_FALSE) {
                return Boolean.FALSE;
            }
            if (t == JsonToken.START_ARRAY) {
                _streamReadContext = _streamReadContext.createChildArrayContext(_tokenInputRow, _tokenInputCol);
            } else if (t == JsonToken.START_OBJECT) {
                _streamReadContext = _streamReadContext.createChildObjectContext(_tokenInputRow, _tokenInputCol);
            }
            return null;
        }
        JsonToken t = nextToken();
        if (t != null) {
            int id = t.id();
            if (id == ID_TRUE) return Boolean.TRUE;
            if (id == ID_FALSE) return Boolean.FALSE;
        }
        return null;
    }

    /*
    /**********************************************************************
    /* Internal methods, number parsing
    /**********************************************************************
     */

    protected final JsonToken _parseFloatThatStartsWithPeriod() throws JacksonException
    {
        // [core#611]: allow optionally leading decimal point
        if (!isEnabled(JsonReadFeature.ALLOW_LEADING_DECIMAL_POINT_FOR_NUMBERS)) {
            return _handleOddValue('.');
        }
        return _parseFloat(INT_PERIOD, _inputPtr-1, _inputPtr, false, 0);
    }

    /**
     * Initial parsing method for number values. It needs to be able
     * to parse enough input to be able to determine whether the
     * value is to be considered a simple integer value, or a more
     * generic decimal value: latter of which needs to be expressed
     * as a floating point number. The basic rule is that if the number
     * has no fractional or exponential part, it is an integer; otherwise
     * a floating point number.
     *<p>
     * Because much of input has to be processed in any case, no partial
     * parsing is done: all input text will be stored for further
     * processing. However, actual numeric value conversion will be
     * deferred, since it is usually the most complicated and costliest
     * part of processing.
     *
     * @param ch The first non-null digit character of the number to parse
     *
     * @return Type of token decoded, usually {@link JsonToken#VALUE_NUMBER_INT}
     *    or {@link JsonToken#VALUE_NUMBER_FLOAT}
     *
     * @throws WrappedIOException for low-level read issues
     * @throws StreamReadException for decoding problems
     */
    protected final JsonToken _parsePosNumber(int ch) throws JacksonException
    {
        /* Although we will always be complete with respect to textual
         * representation (that is, all characters will be parsed),
         * actual conversion to a number is deferred. Thus, need to
         * note that no representations are valid yet
         */
        int ptr = _inputPtr;
        int startPtr = ptr-1; // to include digit already read
        final int inputLen = _inputEnd;

        // One special case, leading zero(es):
        if (ch == INT_0) {
            return _parseNumber2(false, startPtr);
        }

        /* First, let's see if the whole number is contained within
         * the input buffer unsplit. This should be the common case;
         * and to simplify processing, we will just reparse contents
         * in the alternative case (number split on buffer boundary)
         */

        int intLen = 1; // already got one

        // First let's get the obligatory integer part:
        int_loop:
        while (true) {
            if (ptr >= inputLen) {
                _inputPtr = startPtr;
                return _parseNumber2(false, startPtr);
            }
            ch = (int) _inputBuffer[ptr++];
            if (ch < INT_0 || ch > INT_9) {
                break int_loop;
            }
            ++intLen;
        }
        if (ch == INT_PERIOD || ch == INT_e || ch == INT_E) {
            _inputPtr = ptr;
            return _parseFloat(ch, startPtr, ptr, false, intLen);
        }
        // Got it all: let's add to text buffer for parsing, access
        --ptr; // need to push back following separator
        _inputPtr = ptr;
        // As per #105, need separating space between root values; check here
        if (_streamReadContext.inRoot()) {
            _verifyRootSpace(ch);
        }
        int len = ptr-startPtr;
        _textBuffer.resetWithShared(_inputBuffer, startPtr, len);
        return resetInt(false, intLen);
    }

    private final JsonToken _parseFloat(int ch, int startPtr, int ptr, boolean neg, int intLen)
        throws JacksonException
    {
        final int inputLen = _inputEnd;
        int fractLen = 0;

        // And then see if we get other parts
        if (ch == '.') { // yes, fraction
            fract_loop:
            while (true) {
                if (ptr >= inputLen) {
                    return _parseNumber2(neg, startPtr);
                }
                ch = (int) _inputBuffer[ptr++];
                if (ch < INT_0 || ch > INT_9) {
                    break fract_loop;
                }
                ++fractLen;
            }
            // must be followed by sequence of ints, one minimum
            if (fractLen == 0) {
                if (!isEnabled(JsonReadFeature.ALLOW_TRAILING_DECIMAL_POINT_FOR_NUMBERS)) {
                    _reportUnexpectedNumberChar(ch, "Decimal point not followed by a digit");
                }
            }
        }
        int expLen = 0;
        if (ch == 'e' || ch == 'E') { // and/or exponent
            if (ptr >= inputLen) {
                _inputPtr = startPtr;
                return _parseNumber2(neg, startPtr);
            }
            // Sign indicator?
            ch = (int) _inputBuffer[ptr++];
            if (ch == INT_MINUS || ch == INT_PLUS) { // yup, skip for now
                if (ptr >= inputLen) {
                    _inputPtr = startPtr;
                    return _parseNumber2(neg, startPtr);
                }
                ch = (int) _inputBuffer[ptr++];
            }
            while (ch <= INT_9 && ch >= INT_0) {
                ++expLen;
                if (ptr >= inputLen) {
                    _inputPtr = startPtr;
                    return _parseNumber2(neg, startPtr);
                }
                ch = (int) _inputBuffer[ptr++];
            }
            // must be followed by sequence of ints, one minimum
            if (expLen == 0) {
                _reportUnexpectedNumberChar(ch, "Exponent indicator not followed by a digit");
            }
        }
        --ptr; // need to push back following separator
        _inputPtr = ptr;
        // As per #105, need separating space between root values; check here
        if (_streamReadContext.inRoot()) {
            _verifyRootSpace(ch);
        }
        int len = ptr-startPtr;
        _textBuffer.resetWithShared(_inputBuffer, startPtr, len);
        // And there we have it!
        return resetFloat(neg, intLen, fractLen, expLen);
    }

<<<<<<< HEAD
    protected final JsonToken _parseNegNumber() throws JacksonException
=======
    private final JsonToken _parsePossibleNumber(final boolean negative) throws IOException
>>>>>>> ab89bf21
    {
        int ptr = _inputPtr;
        int startPtr = negative ? ptr-1 : ptr; // to include sign/digit already read
        final int inputLen = _inputEnd;

        if (ptr >= inputLen) {
            return _parseNumber2(negative, startPtr);
        }
        int ch = _inputBuffer[ptr++];
        // First check: must have a digit to follow minus sign
        if (ch > INT_9 || ch < INT_0) {
            _inputPtr = ptr;
            if (ch == INT_PERIOD) {
                return _parseFloatThatStartsWithPeriod();
            }
            return _handleInvalidNumberStart(ch, negative);
        }
        // One special case, leading zero(es):
        if (ch == INT_0) {
            return _parseNumber2(negative, startPtr);
        }
        int intLen = 1; // already got one

        // First let's get the obligatory integer part:
        int_loop:
        while (true) {
            if (ptr >= inputLen) {
                return _parseNumber2(negative, startPtr);
            }
            ch = (int) _inputBuffer[ptr++];
            if (ch < INT_0 || ch > INT_9) {
                break int_loop;
            }
            ++intLen;
        }

        if (ch == INT_PERIOD || ch == INT_e || ch == INT_E) {
            _inputPtr = ptr;
            return _parseFloat(ch, startPtr, ptr, negative, intLen);
        }
        --ptr;
        _inputPtr = ptr;
        if (_streamReadContext.inRoot()) {
            _verifyRootSpace(ch);
        }
        int len = ptr-startPtr;
        _textBuffer.resetWithShared(_inputBuffer, startPtr, len);
        return resetInt(negative, intLen);
    }

    /**
     * Method called to parse a number, when the primary parse
     * method has failed to parse it, due to it being split on
     * buffer boundary. As a result code is very similar, except
     * that it has to explicitly copy contents to the text buffer
     * instead of just sharing the main input buffer.
     *
     * @param neg Whether number being decoded is negative or not
     * @param startPtr Offset in input buffer for the next character of content
     *
     * @return Type of token decoded, usually {@link JsonToken#VALUE_NUMBER_INT}
     *    or {@link JsonToken#VALUE_NUMBER_FLOAT}
     *
     * @throws WrappedIOException for low-level read issues
     * @throws StreamReadException for decoding problems
     */
    private final JsonToken _parseNumber2(boolean neg, int startPtr) throws JacksonException
    {
        _inputPtr = neg ? (startPtr+1) : startPtr;
        char[] outBuf = _textBuffer.emptyAndGetCurrentSegment();
        int outPtr = 0;

        // Need to prepend sign?
        if (neg) {
            outBuf[outPtr++] = '-';
        }

        // This is the place to do leading-zero check(s) too:
        int intLen = 0;
        char c = (_inputPtr < _inputEnd) ? _inputBuffer[_inputPtr++]
                : getNextChar("No digit following minus sign", JsonToken.VALUE_NUMBER_INT);
        if (c == '0') {
            c = _verifyNoLeadingZeroes();
        }
        boolean eof = false;

        // Ok, first the obligatory integer part:
        int_loop:
        while (c >= '0' && c <= '9') {
            ++intLen;
            if (outPtr >= outBuf.length) {
                outBuf = _textBuffer.finishCurrentSegment();
                outPtr = 0;
            }
            outBuf[outPtr++] = c;
            if (_inputPtr >= _inputEnd && !_loadMore()) {
                // EOF is legal for main level int values
                c = CHAR_NULL;
                eof = true;
                break int_loop;
            }
            c = _inputBuffer[_inputPtr++];
        }
        // Also, integer part is not optional
        if (intLen == 0) {
            return _handleInvalidNumberStart(c, neg);
        }

        int fractLen = 0;
        // And then see if we get other parts
        if (c == '.') { // yes, fraction
            if (outPtr >= outBuf.length) {
                outBuf = _textBuffer.finishCurrentSegment();
                outPtr = 0;
            }
            outBuf[outPtr++] = c;

            fract_loop:
            while (true) {
                if (_inputPtr >= _inputEnd && !_loadMore()) {
                    eof = true;
                    break fract_loop;
                }
                c = _inputBuffer[_inputPtr++];
                if (c < INT_0 || c > INT_9) {
                    break fract_loop;
                }
                ++fractLen;
                if (outPtr >= outBuf.length) {
                    outBuf = _textBuffer.finishCurrentSegment();
                    outPtr = 0;
                }
                outBuf[outPtr++] = c;
            }
            // must be followed by sequence of ints, one minimum
            if (fractLen == 0) {
                if (!isEnabled(JsonReadFeature.ALLOW_TRAILING_DECIMAL_POINT_FOR_NUMBERS)) {
                    _reportUnexpectedNumberChar(c, "Decimal point not followed by a digit");
                }
            }
        }

        int expLen = 0;
        if (c == 'e' || c == 'E') { // exponent?
            if (outPtr >= outBuf.length) {
                outBuf = _textBuffer.finishCurrentSegment();
                outPtr = 0;
            }
            outBuf[outPtr++] = c;
            // Not optional, can require that we get one more char
            c = (_inputPtr < _inputEnd) ? _inputBuffer[_inputPtr++]
                : getNextChar("expected a digit for number exponent", JsonToken.VALUE_NUMBER_FLOAT);
            // Sign indicator?
            if (c == '-' || c == '+') {
                if (outPtr >= outBuf.length) {
                    outBuf = _textBuffer.finishCurrentSegment();
                    outPtr = 0;
                }
                outBuf[outPtr++] = c;
                // Likewise, non optional:
                c = (_inputPtr < _inputEnd) ? _inputBuffer[_inputPtr++]
                    : getNextChar("expected a digit for number exponent", JsonToken.VALUE_NUMBER_FLOAT);
            }

            exp_loop:
            while (c <= INT_9 && c >= INT_0) {
                ++expLen;
                if (outPtr >= outBuf.length) {
                    outBuf = _textBuffer.finishCurrentSegment();
                    outPtr = 0;
                }
                outBuf[outPtr++] = c;
                if (_inputPtr >= _inputEnd && !_loadMore()) {
                    eof = true;
                    break exp_loop;
                }
                c = _inputBuffer[_inputPtr++];
            }
            // must be followed by sequence of ints, one minimum
            if (expLen == 0) {
                _reportUnexpectedNumberChar(c, "Exponent indicator not followed by a digit");
            }
        }

        // Ok; unless we hit end-of-input, need to push last char read back
        if (!eof) {
            --_inputPtr;
            if (_streamReadContext.inRoot()) {
                _verifyRootSpace(c);
            }
        }
        _textBuffer.setCurrentLength(outPtr);
        // And there we have it!
        return reset(neg, intLen, fractLen, expLen);
    }

    // Method called when we have seen one zero, and want to ensure
    // it is not followed by another
    private final char _verifyNoLeadingZeroes() throws JacksonException
    {
        // Fast case first:
        if (_inputPtr < _inputEnd) {
            char ch = _inputBuffer[_inputPtr];
            // if not followed by a number (probably '.'); return zero as is, to be included
            if (ch < '0' || ch > '9') {
                return '0';
            }
        }
        // and offline the less common case
        return _verifyNLZ2();
    }

    private char _verifyNLZ2() throws JacksonException
    {
        if (_inputPtr >= _inputEnd && !_loadMore()) {
            return '0';
        }
        char ch = _inputBuffer[_inputPtr];
        if (ch < '0' || ch > '9') {
            return '0';
        }
        if (!isEnabled(JsonReadFeature.ALLOW_LEADING_ZEROS_FOR_NUMBERS)) {
            _reportInvalidNumber("Leading zeroes not allowed");
        }
        // if so, just need to skip either all zeroes (if followed by number); or all but one (if non-number)
        ++_inputPtr; // Leading zero to be skipped
        if (ch == INT_0) {
            while (_inputPtr < _inputEnd || _loadMore()) {
                ch = _inputBuffer[_inputPtr];
                if (ch < '0' || ch > '9') { // followed by non-number; retain one zero
                    return '0';
                }
                ++_inputPtr; // skip previous zero
                if (ch != '0') { // followed by other number; return
                    break;
                }
            }
        }
        return ch;
    }

    // Method called if expected numeric value (due to leading sign) does not
    // look like a number
    protected JsonToken _handleInvalidNumberStart(int ch, boolean negative) throws JacksonException
    {
        if (ch == 'I') {
            if (_inputPtr >= _inputEnd) {
                if (!_loadMore()) {
                    _reportInvalidEOFInValue(JsonToken.VALUE_NUMBER_INT);
                }
            }
            ch = _inputBuffer[_inputPtr++];
            if (ch == 'N') {
                String match = negative ? "-INF" :"+INF";
                _matchToken(match, 3);
                if (isEnabled(JsonReadFeature.ALLOW_NON_NUMERIC_NUMBERS)) {
                    return resetAsNaN(match, negative ? Double.NEGATIVE_INFINITY : Double.POSITIVE_INFINITY);
                }
                _reportError("Non-standard token '"+match+"': enable `JsonReadFeature.ALLOW_NON_NUMERIC_NUMBERS` to allow");
            } else if (ch == 'n') {
                String match = negative ? "-Infinity" :"+Infinity";
                _matchToken(match, 3);
                if (isEnabled(JsonReadFeature.ALLOW_NON_NUMERIC_NUMBERS)) {
                    return resetAsNaN(match, negative ? Double.NEGATIVE_INFINITY : Double.POSITIVE_INFINITY);
                }
                _reportError("Non-standard token '"+match+"': enable `JsonReadFeature.ALLOW_NON_NUMERIC_NUMBERS` to allow");
            }
        }
        _reportUnexpectedNumberChar(ch, "expected digit (0-9) to follow minus sign, for valid numeric value");
        return null;
    }

    /**
     * Method called to ensure that a root-value is followed by a space
     * token.
     *<p>
     * NOTE: caller MUST ensure there is at least one character available;
     * and that input pointer is AT given char (not past)
     *
     * @param ch First character of likely white space to skip
     *
     * @throws WrappedIOException for low-level read issues
     * @throws StreamReadException for decoding problems
     */
    private final void _verifyRootSpace(int ch) throws JacksonException
    {
        // caller had pushed it back, before calling; reset
        ++_inputPtr;
        switch (ch) {
        case ' ':
        case '\t':
            return;
        case '\r':
            _skipCR();
            return;
        case '\n':
            ++_currInputRow;
            _currInputRowStart = _inputPtr;
            return;
        }
        _reportMissingRootWS(ch);
    }

    /*
    /**********************************************************************
    /* Internal methods, secondary parsing
    /**********************************************************************
     */

    protected final String _parseName() throws JacksonException
    {
        // First: let's try to see if we have a simple name: one that does
        // not cross input buffer boundary, and does not contain escape sequences.
        int ptr = _inputPtr;
        int hash = _hashSeed;
        final int[] codes = _icLatin1;

        while (ptr < _inputEnd) {
            int ch = _inputBuffer[ptr];
            if (ch < codes.length && codes[ch] != 0) {
                if (ch == '"') {
                    int start = _inputPtr;
                    _inputPtr = ptr+1; // to skip the quote
                    return _symbols.findSymbol(_inputBuffer, start, ptr - start, hash);
                }
                break;
            }
            hash = (hash * CharsToNameCanonicalizer.HASH_MULT) + ch;
            ++ptr;
        }
        int start = _inputPtr;
        _inputPtr = ptr;
        return _parseName2(start, hash, INT_QUOTE);
    }

    private String _parseName2(int startPtr, int hash, int endChar) throws JacksonException
    {
        _textBuffer.resetWithShared(_inputBuffer, startPtr, (_inputPtr - startPtr));

        /* Output pointers; calls will also ensure that the buffer is
         * not shared and has room for at least one more char.
         */
        char[] outBuf = _textBuffer.getCurrentSegment();
        int outPtr = _textBuffer.getCurrentSegmentSize();

        while (true) {
            if (_inputPtr >= _inputEnd) {
                if (!_loadMore()) {
                    _reportInvalidEOF(" in property name", JsonToken.PROPERTY_NAME);
                }
            }
            char c = _inputBuffer[_inputPtr++];
            int i = (int) c;
            if (i <= INT_BACKSLASH) {
                if (i == INT_BACKSLASH) {
                    /* Although chars outside of BMP are to be escaped as
                     * an UTF-16 surrogate pair, does that affect decoding?
                     * For now let's assume it does not.
                     */
                    c = _decodeEscaped();
                } else if (i <= endChar) {
                    if (i == endChar) {
                        break;
                    }
                    if (i < INT_SPACE) {
                        _throwUnquotedSpace(i, "name");
                    }
                }
            }
            hash = (hash * CharsToNameCanonicalizer.HASH_MULT) + c;
            // Ok, let's add char to output:
            outBuf[outPtr++] = c;

            // Need more room?
            if (outPtr >= outBuf.length) {
                outBuf = _textBuffer.finishCurrentSegment();
                outPtr = 0;
            }
        }
        _textBuffer.setCurrentLength(outPtr);
        {
            TextBuffer tb = _textBuffer;
            char[] buf = tb.getTextBuffer();
            int start = tb.getTextOffset();
            int len = tb.size();
            return _symbols.findSymbol(buf, start, len, hash);
        }
    }

    /**
     * Method called when we see non-white space character other
     * than double quote, when expecting an Object property name.
     * In standard mode will just throw an expection; but
     * in non-standard modes may be able to parse name.
     *
     * @param i First not-yet-decoded character of possible "odd name" to decode
     *
     * @return Name decoded, if allowed and successful
     *
     * @throws WrappedIOException for low-level read issues
     * @throws StreamReadException for decoding problems
     */
    protected String _handleOddName(int i) throws JacksonException
    {
        // Allow single quotes?
        if (i == '\'' && isEnabled(JsonReadFeature.ALLOW_SINGLE_QUOTES)) {
            return _parseAposName();
        }
        // Allow unquoted names if feature enabled:
        if (!isEnabled(JsonReadFeature.ALLOW_UNQUOTED_PROPERTY_NAMES)) {
            _reportUnexpectedChar(i, "was expecting double-quote to start property name");
        }
        final int[] codes = CharTypes.getInputCodeLatin1JsNames();
        final int maxCode = codes.length;

        // Also: first char must be a valid name char, but NOT be number
        boolean firstOk;

        if (i < maxCode) { // identifier, or a number ([jackson-core#102])
            firstOk = (codes[i] == 0);
        } else {
            firstOk = Character.isJavaIdentifierPart((char) i);
        }
        if (!firstOk) {
            _reportUnexpectedChar(i, "was expecting either valid name character (for unquoted name) or double-quote (for quoted) to start property name");
        }
        int ptr = _inputPtr;
        int hash = _hashSeed;
        final int inputLen = _inputEnd;

        if (ptr < inputLen) {
            do {
                int ch = _inputBuffer[ptr];
                if (ch < maxCode) {
                    if (codes[ch] != 0) {
                        int start = _inputPtr-1; // -1 to bring back first char
                        _inputPtr = ptr;
                        return _symbols.findSymbol(_inputBuffer, start, ptr - start, hash);
                    }
                } else if (!Character.isJavaIdentifierPart((char) ch)) {
                    int start = _inputPtr-1; // -1 to bring back first char
                    _inputPtr = ptr;
                    return _symbols.findSymbol(_inputBuffer, start, ptr - start, hash);
                }
                hash = (hash * CharsToNameCanonicalizer.HASH_MULT) + ch;
                ++ptr;
            } while (ptr < inputLen);
        }
        int start = _inputPtr-1;
        _inputPtr = ptr;
        return _handleOddName2(start, hash, codes);
    }

    protected String _parseAposName() throws JacksonException
    {
        // Note: mostly copy of _parseName()
        int ptr = _inputPtr;
        int hash = _hashSeed;
        final int inputLen = _inputEnd;

        if (ptr < inputLen) {
            final int[] codes = _icLatin1;
            final int maxCode = codes.length;

            do {
                int ch = _inputBuffer[ptr];
                if (ch == '\'') {
                    int start = _inputPtr;
                    _inputPtr = ptr+1; // to skip the quote
                    return _symbols.findSymbol(_inputBuffer, start, ptr - start, hash);
                }
                if (ch < maxCode && codes[ch] != 0) {
                    break;
                }
                hash = (hash * CharsToNameCanonicalizer.HASH_MULT) + ch;
                ++ptr;
            } while (ptr < inputLen);
        }

        int start = _inputPtr;
        _inputPtr = ptr;

        return _parseName2(start, hash, '\'');
    }

    /**
     * Method for handling cases where first non-space character
     * of an expected value token is not legal for standard JSON content.
     *
     * @param i First undecoded character of possible "odd value" to decode
     *
     * @return Type of value decoded, if allowed and successful
     *
     * @throws WrappedIOException for low-level read issues
     * @throws StreamReadException for decoding problems
     */
    protected JsonToken _handleOddValue(int i) throws JacksonException
    {
        // Most likely an error, unless we are to allow single-quote-strings
        switch (i) {
        case '\'':
            /* Allow single quotes? Unlike with regular Strings, we'll eagerly parse
             * contents; this so that there'sno need to store information on quote char used.
             * Also, no separation to fast/slow parsing; we'll just do
             * one regular (~= slowish) parsing, to keep code simple
             */
            if (isEnabled(JsonReadFeature.ALLOW_SINGLE_QUOTES)) {
                return _handleApos();
            }
            break;
        case ']':
            // 28-Mar-2016: [core#116]: If Feature.ALLOW_MISSING_VALUES is enabled
            //   we may allow "missing values", that is, encountering a trailing
            //   comma or closing marker where value would be expected
            if (!_streamReadContext.inArray()) {
                break;
            }
            // fall through
        case ',':
            // 11-May-2020, tatu: [core#616] No commas in root level
            if (!_streamReadContext.inRoot()) {
                if ((_formatReadFeatures & FEAT_MASK_ALLOW_MISSING) != 0) {
                    --_inputPtr;
                    return JsonToken.VALUE_NULL;
                }
            }
            break;
        case 'N':
            _matchToken("NaN", 1);
            if (isEnabled(JsonReadFeature.ALLOW_NON_NUMERIC_NUMBERS)) {
                return resetAsNaN("NaN", Double.NaN);
            }
            _reportError("Non-standard token 'NaN': enable `JsonReadFeature.ALLOW_NON_NUMERIC_NUMBERS` to allow");
            break;
        case 'I':
            _matchToken("Infinity", 1);
            if (isEnabled(JsonReadFeature.ALLOW_NON_NUMERIC_NUMBERS)) {
                return resetAsNaN("Infinity", Double.POSITIVE_INFINITY);
            }
            _reportError("Non-standard token 'Infinity': enable `JsonReadFeature.ALLOW_NON_NUMERIC_NUMBERS` to allow");
            break;
        case '+': // note: '-' is taken as number
            if (_inputPtr >= _inputEnd) {
                if (!_loadMore()) {
                    _reportInvalidEOFInValue(JsonToken.VALUE_NUMBER_INT);
                }
            }
            return _handleInvalidNumberStart(_inputBuffer[_inputPtr++], false);
        }
        // [core#77] Try to decode most likely token
        if (Character.isJavaIdentifierStart(i)) {
            _reportInvalidToken(""+((char) i), _validJsonTokenList());
        }
        // but if it doesn't look like a token:
        _reportUnexpectedChar(i, "expected a valid value "+_validJsonValueList());
        return null;
    }

    protected JsonToken _handleApos() throws JacksonException
    {
        char[] outBuf = _textBuffer.emptyAndGetCurrentSegment();
        int outPtr = _textBuffer.getCurrentSegmentSize();

        while (true) {
            if (_inputPtr >= _inputEnd) {
                if (!_loadMore()) {
                    _reportInvalidEOF(": was expecting closing quote for a string value",
                            JsonToken.VALUE_STRING);
                }
            }
            char c = _inputBuffer[_inputPtr++];
            int i = (int) c;
            if (i <= '\\') {
                if (i == '\\') {
                    // Although chars outside of BMP are to be escaped as
                    // an UTF-16 surrogate pair, does that affect decoding?
                    // For now let's assume it does not.
                    c = _decodeEscaped();
                } else if (i <= '\'') {
                    if (i == '\'') {
                        break;
                    }
                    if (i < INT_SPACE) {
                        _throwUnquotedSpace(i, "string value");
                    }
                }
            }
            // Need more room?
            if (outPtr >= outBuf.length) {
                outBuf = _textBuffer.finishCurrentSegment();
                outPtr = 0;
            }
            // Ok, let's add char to output:
            outBuf[outPtr++] = c;
        }
        _textBuffer.setCurrentLength(outPtr);
        return JsonToken.VALUE_STRING;
    }

    private String _handleOddName2(int startPtr, int hash, int[] codes) throws JacksonException
    {
        _textBuffer.resetWithShared(_inputBuffer, startPtr, (_inputPtr - startPtr));
        char[] outBuf = _textBuffer.getCurrentSegment();
        int outPtr = _textBuffer.getCurrentSegmentSize();
        final int maxCode = codes.length;

        while (true) {
            if (_inputPtr >= _inputEnd) {
                if (!_loadMore()) { // acceptable for now (will error out later)
                    break;
                }
            }
            char c = _inputBuffer[_inputPtr];
            int i = (int) c;
            if (i < maxCode) {
                if (codes[i] != 0) {
                    break;
                }
            } else if (!Character.isJavaIdentifierPart(c)) {
                break;
            }
            ++_inputPtr;
            hash = (hash * CharsToNameCanonicalizer.HASH_MULT) + i;
            // Ok, let's add char to output:
            outBuf[outPtr++] = c;

            // Need more room?
            if (outPtr >= outBuf.length) {
                outBuf = _textBuffer.finishCurrentSegment();
                outPtr = 0;
            }
        }
        _textBuffer.setCurrentLength(outPtr);
        {
            TextBuffer tb = _textBuffer;
            char[] buf = tb.getTextBuffer();
            int start = tb.getTextOffset();
            int len = tb.size();

            return _symbols.findSymbol(buf, start, len, hash);
        }
    }

    protected final void _finishString() throws JacksonException
    {
        /* First: let's try to see if we have simple String value: one
         * that does not cross input buffer boundary, and does not
         * contain escape sequences.
         */
        int ptr = _inputPtr;
        final int inputLen = _inputEnd;

        if (ptr < inputLen) {
            final int[] codes = _icLatin1;
            final int maxCode = codes.length;

            do {
                int ch = _inputBuffer[ptr];
                if (ch < maxCode && codes[ch] != 0) {
                    if (ch == '"') {
                        _textBuffer.resetWithShared(_inputBuffer, _inputPtr, (ptr-_inputPtr));
                        _inputPtr = ptr+1;
                        // Yes, we got it all
                        return;
                    }
                    break;
                }
                ++ptr;
            } while (ptr < inputLen);
        }

        // Either ran out of input, or bumped into an escape sequence...
        _textBuffer.resetWithCopy(_inputBuffer, _inputPtr, (ptr-_inputPtr));
        _inputPtr = ptr;
        _finishString2();
    }

    protected void _finishString2() throws JacksonException
    {
        char[] outBuf = _textBuffer.getCurrentSegment();
        int outPtr = _textBuffer.getCurrentSegmentSize();
        final int[] codes = _icLatin1;
        final int maxCode = codes.length;

        while (true) {
            if (_inputPtr >= _inputEnd) {
                if (!_loadMore()) {
                    _reportInvalidEOF(": was expecting closing quote for a string value",
                            JsonToken.VALUE_STRING);
                }
            }
            char c = _inputBuffer[_inputPtr++];
            int i = (int) c;
            if (i < maxCode && codes[i] != 0) {
                if (i == INT_QUOTE) {
                    break;
                } else if (i == INT_BACKSLASH) {
                    /* Although chars outside of BMP are to be escaped as
                     * an UTF-16 surrogate pair, does that affect decoding?
                     * For now let's assume it does not.
                     */
                    c = _decodeEscaped();
                } else if (i < INT_SPACE) {
                    _throwUnquotedSpace(i, "string value");
                } // anything else?
            }
            // Need more room?
            if (outPtr >= outBuf.length) {
                outBuf = _textBuffer.finishCurrentSegment();
                outPtr = 0;
            }
            // Ok, let's add char to output:
            outBuf[outPtr++] = c;
        }
        _textBuffer.setCurrentLength(outPtr);
    }

    /**
     * Method called to skim through rest of unparsed String value,
     * if it is not needed. This can be done bit faster if contents
     * need not be stored for future access.
     *
     * @throws WrappedIOException for low-level read issues
     * @throws StreamReadException for decoding problems
     */
    protected final void _skipString() throws JacksonException
    {
        _tokenIncomplete = false;

        int inPtr = _inputPtr;
        int inLen = _inputEnd;
        char[] inBuf = _inputBuffer;

        while (true) {
            if (inPtr >= inLen) {
                _inputPtr = inPtr;
                if (!_loadMore()) {
                    _reportInvalidEOF(": was expecting closing quote for a string value",
                            JsonToken.VALUE_STRING);
                }
                inPtr = _inputPtr;
                inLen = _inputEnd;
            }
            char c = inBuf[inPtr++];
            int i = (int) c;
            if (i <= INT_BACKSLASH) {
                if (i == INT_BACKSLASH) {
                    // Although chars outside of BMP are to be escaped as an UTF-16 surrogate pair,
                    // does that affect decoding? For now let's assume it does not.
                    _inputPtr = inPtr;
                    /*c = */ _decodeEscaped();
                    inPtr = _inputPtr;
                    inLen = _inputEnd;
                } else if (i <= INT_QUOTE) {
                    if (i == INT_QUOTE) {
                        _inputPtr = inPtr;
                        break;
                    }
                    if (i < INT_SPACE) {
                        _inputPtr = inPtr;
                        _throwUnquotedSpace(i, "string value");
                    }
                }
            }
        }
    }

    /*
    /**********************************************************************
    /* Internal methods, other parsing
    /**********************************************************************
     */

    // We actually need to check the character value here
    // (to see if we have \n following \r).
    protected final void _skipCR() throws JacksonException {
        if (_inputPtr < _inputEnd || _loadMore()) {
            if (_inputBuffer[_inputPtr] == '\n') {
                ++_inputPtr;
            }
        }
        ++_currInputRow;
        _currInputRowStart = _inputPtr;
    }

    private final int _skipColon() throws JacksonException
    {
        if ((_inputPtr + 4) >= _inputEnd) {
            return _skipColon2(false);
        }
        char c = _inputBuffer[_inputPtr];
        if (c == ':') { // common case, no leading space
            int i = _inputBuffer[++_inputPtr];
            if (i > INT_SPACE) { // nor trailing
                if (i == INT_SLASH || i == INT_HASH) {
                    return _skipColon2(true);
                }
                ++_inputPtr;
                return i;
            }
            if (i == INT_SPACE || i == INT_TAB) {
                i = (int) _inputBuffer[++_inputPtr];
                if (i > INT_SPACE) {
                    if (i == INT_SLASH || i == INT_HASH) {
                        return _skipColon2(true);
                    }
                    ++_inputPtr;
                    return i;
                }
            }
            return _skipColon2(true); // true -> skipped colon
        }
        if (c == ' ' || c == '\t') {
            c = _inputBuffer[++_inputPtr];
        }
        if (c == ':') {
            int i = _inputBuffer[++_inputPtr];
            if (i > INT_SPACE) {
                if (i == INT_SLASH || i == INT_HASH) {
                    return _skipColon2(true);
                }
                ++_inputPtr;
                return i;
            }
            if (i == INT_SPACE || i == INT_TAB) {
                i = (int) _inputBuffer[++_inputPtr];
                if (i > INT_SPACE) {
                    if (i == INT_SLASH || i == INT_HASH) {
                        return _skipColon2(true);
                    }
                    ++_inputPtr;
                    return i;
                }
            }
            return _skipColon2(true);
        }
        return _skipColon2(false);
    }

    private final int _skipColon2(boolean gotColon) throws JacksonException
    {
        while (_inputPtr < _inputEnd || _loadMore()) {
            int i = (int) _inputBuffer[_inputPtr++];
            if (i > INT_SPACE) {
                if (i == INT_SLASH) {
                    _skipComment();
                    continue;
                }
                if (i == INT_HASH) {
                    if (_skipYAMLComment()) {
                        continue;
                    }
                }
                if (gotColon) {
                    return i;
                }
                if (i != INT_COLON) {
                    _reportUnexpectedChar(i, "was expecting a colon to separate property name and value");
                }
                gotColon = true;
                continue;
            }
            if (i < INT_SPACE) {
                if (i == INT_LF) {
                    ++_currInputRow;
                    _currInputRowStart = _inputPtr;
                } else if (i == INT_CR) {
                    _skipCR();
                } else if (i != INT_TAB) {
                    _throwInvalidSpace(i);
                }
            }
        }
        _reportInvalidEOF(" within/between "+_streamReadContext.typeDesc()+" entries",
                null);
        return -1;
    }

    // Variant called when we know there's at least 4 more bytes available
    private final int _skipColonFast(int ptr) throws JacksonException
    {
        int i = (int) _inputBuffer[ptr++];
        if (i == INT_COLON) { // common case, no leading space
            i = _inputBuffer[ptr++];
            if (i > INT_SPACE) { // nor trailing
                if (i != INT_SLASH && i != INT_HASH) {
                    _inputPtr = ptr;
                    return i;
                }
            } else if (i == INT_SPACE || i == INT_TAB) {
                i = (int) _inputBuffer[ptr++];
                if (i > INT_SPACE) {
                    if (i != INT_SLASH && i != INT_HASH) {
                        _inputPtr = ptr;
                        return i;
                    }
                }
            }
            _inputPtr = ptr-1;
            return _skipColon2(true); // true -> skipped colon
        }
        if (i == INT_SPACE || i == INT_TAB) {
            i = _inputBuffer[ptr++];
        }
        boolean gotColon = (i == INT_COLON);
        if (gotColon) {
            i = _inputBuffer[ptr++];
            if (i > INT_SPACE) {
                if (i != INT_SLASH && i != INT_HASH) {
                    _inputPtr = ptr;
                    return i;
                }
            } else if (i == INT_SPACE || i == INT_TAB) {
                i = (int) _inputBuffer[ptr++];
                if (i > INT_SPACE) {
                    if (i != INT_SLASH && i != INT_HASH) {
                        _inputPtr = ptr;
                        return i;
                    }
                }
            }
        }
        _inputPtr = ptr-1;
        return _skipColon2(gotColon);
    }

    // Primary loop: no reloading, comment handling
    private final int _skipComma(int i) throws JacksonException
    {
        if (i != INT_COMMA) {
            _reportUnexpectedChar(i, "was expecting comma to separate "+_streamReadContext.typeDesc()+" entries");
        }
        while (_inputPtr < _inputEnd) {
            i = (int) _inputBuffer[_inputPtr++];
            if (i > INT_SPACE) {
                if (i == INT_SLASH || i == INT_HASH) {
                    --_inputPtr;
                    return _skipAfterComma2();
                }
                return i;
            }
            if (i < INT_SPACE) {
                if (i == INT_LF) {
                    ++_currInputRow;
                    _currInputRowStart = _inputPtr;
                } else if (i == INT_CR) {
                    _skipCR();
                } else if (i != INT_TAB) {
                    _throwInvalidSpace(i);
                }
            }
        }
        return _skipAfterComma2();
    }

    private final int _skipAfterComma2() throws JacksonException
    {
        while (_inputPtr < _inputEnd || _loadMore()) {
            int i = (int) _inputBuffer[_inputPtr++];
            if (i > INT_SPACE) {
                if (i == INT_SLASH) {
                    _skipComment();
                    continue;
                }
                if (i == INT_HASH) {
                    if (_skipYAMLComment()) {
                        continue;
                    }
                }
                return i;
            }
            if (i < INT_SPACE) {
                if (i == INT_LF) {
                    ++_currInputRow;
                    _currInputRowStart = _inputPtr;
                } else if (i == INT_CR) {
                    _skipCR();
                } else if (i != INT_TAB) {
                    _throwInvalidSpace(i);
                }
            }
        }
        throw _constructReadException("Unexpected end-of-input within/between "+_streamReadContext.typeDesc()+" entries");
    }

    private final int _skipWSOrEnd() throws JacksonException
    {
        // Let's handle first character separately since it is likely that
        // it is either non-whitespace; or we have longer run of white space
        if (_inputPtr >= _inputEnd) {
            if (!_loadMore()) {
                return _eofAsNextChar();
            }
        }
        int i = _inputBuffer[_inputPtr++];
        if (i > INT_SPACE) {
            if (i == INT_SLASH || i == INT_HASH) {
                --_inputPtr;
                return _skipWSOrEnd2();
            }
            return i;
        }
        if (i != INT_SPACE) {
            if (i == INT_LF) {
                ++_currInputRow;
                _currInputRowStart = _inputPtr;
            } else if (i == INT_CR) {
                _skipCR();
            } else if (i != INT_TAB) {
                _throwInvalidSpace(i);
            }
        }

        while (_inputPtr < _inputEnd) {
            i = (int) _inputBuffer[_inputPtr++];
            if (i > INT_SPACE) {
                if (i == INT_SLASH || i == INT_HASH) {
                    --_inputPtr;
                    return _skipWSOrEnd2();
                }
                return i;
            }
            if (i != INT_SPACE) {
                if (i == INT_LF) {
                    ++_currInputRow;
                    _currInputRowStart = _inputPtr;
                } else if (i == INT_CR) {
                    _skipCR();
                } else if (i != INT_TAB) {
                    _throwInvalidSpace(i);
                }
            }
        }
        return _skipWSOrEnd2();
    }

    private int _skipWSOrEnd2() throws JacksonException
    {
        while (true) {
            if (_inputPtr >= _inputEnd) {
                if (!_loadMore()) { // We ran out of input...
                    return _eofAsNextChar();
                }
            }
            int i = (int) _inputBuffer[_inputPtr++];
            if (i > INT_SPACE) {
                if (i == INT_SLASH) {
                    _skipComment();
                    continue;
                }
                if (i == INT_HASH) {
                    if (_skipYAMLComment()) {
                        continue;
                    }
                }
                return i;
            } else if (i != INT_SPACE) {
                if (i == INT_LF) {
                    ++_currInputRow;
                    _currInputRowStart = _inputPtr;
                } else if (i == INT_CR) {
                    _skipCR();
                } else if (i != INT_TAB) {
                    _throwInvalidSpace(i);
                }
            }
        }
    }

    private void _skipComment() throws JacksonException
    {
        if (!isEnabled(JsonReadFeature.ALLOW_JAVA_COMMENTS)) {
            _reportUnexpectedChar('/', "maybe a (non-standard) comment? (not recognized as one since Feature 'ALLOW_COMMENTS' not enabled for parser)");
        }
        // First: check which comment (if either) it is:
        if (_inputPtr >= _inputEnd && !_loadMore()) {
            _reportInvalidEOF(" in a comment", null);
        }
        char c = _inputBuffer[_inputPtr++];
        if (c == '/') {
            _skipLine();
        } else if (c == '*') {
            _skipCComment();
        } else {
            _reportUnexpectedChar(c, "was expecting either '*' or '/' for a comment");
        }
    }

    private void _skipCComment() throws JacksonException
    {
        // Ok: need the matching '*/'
        while ((_inputPtr < _inputEnd) || _loadMore()) {
            int i = (int) _inputBuffer[_inputPtr++];
            if (i <= '*') {
                if (i == '*') { // end?
                    if ((_inputPtr >= _inputEnd) && !_loadMore()) {
                        break;
                    }
                    if (_inputBuffer[_inputPtr] == INT_SLASH) {
                        ++_inputPtr;
                        return;
                    }
                    continue;
                }
                if (i < INT_SPACE) {
                    if (i == INT_LF) {
                        ++_currInputRow;
                        _currInputRowStart = _inputPtr;
                    } else if (i == INT_CR) {
                        _skipCR();
                    } else if (i != INT_TAB) {
                        _throwInvalidSpace(i);
                    }
                }
            }
        }
        _reportInvalidEOF(" in a comment", null);
    }

    private boolean _skipYAMLComment() throws JacksonException
    {
        if (!isEnabled(JsonReadFeature.ALLOW_YAML_COMMENTS)) {
            return false;
        }
        _skipLine();
        return true;
    }

    private void _skipLine() throws JacksonException
    {
        // Ok: need to find EOF or linefeed
        while ((_inputPtr < _inputEnd) || _loadMore()) {
            int i = (int) _inputBuffer[_inputPtr++];
            if (i < INT_SPACE) {
                if (i == INT_LF) {
                    ++_currInputRow;
                    _currInputRowStart = _inputPtr;
                    break;
                } else if (i == INT_CR) {
                    _skipCR();
                    break;
                } else if (i != INT_TAB) {
                    _throwInvalidSpace(i);
                }
            }
        }
    }

    @Override
    protected char _decodeEscaped() throws JacksonException
    {
        if (_inputPtr >= _inputEnd) {
            if (!_loadMore()) {
                _reportInvalidEOF(" in character escape sequence", JsonToken.VALUE_STRING);
            }
        }
        char c = _inputBuffer[_inputPtr++];

        switch ((int) c) {
            // First, ones that are mapped
        case 'b':
            return '\b';
        case 't':
            return '\t';
        case 'n':
            return '\n';
        case 'f':
            return '\f';
        case 'r':
            return '\r';

            // And these are to be returned as they are
        case '"':
        case '/':
        case '\\':
            return c;

        case 'u': // and finally hex-escaped
            break;

        default:
            return _handleUnrecognizedCharacterEscape(c);
        }

        // Ok, a hex escape. Need 4 characters
        int value = 0;
        for (int i = 0; i < 4; ++i) {
            if (_inputPtr >= _inputEnd) {
                if (!_loadMore()) {
                    _reportInvalidEOF(" in character escape sequence", JsonToken.VALUE_STRING);
                }
            }
            int ch = (int) _inputBuffer[_inputPtr++];
            int digit = CharTypes.charToHex(ch);
            if (digit < 0) {
                _reportUnexpectedChar(ch, "expected a hex-digit for character escape sequence");
            }
            value = (value << 4) | digit;
        }
        return (char) value;
    }

    private final void _matchTrue() throws JacksonException {
        int ptr = _inputPtr;
        if ((ptr + 3) < _inputEnd) {
            final char[] b = _inputBuffer;
            if (b[ptr] == 'r' && b[++ptr] == 'u' && b[++ptr] == 'e') {
                char c = b[++ptr];
                if (c < '0' || c == ']' || c == '}') { // expected/allowed chars
                    _inputPtr = ptr;
                    return;
                }
            }
        }
        // buffer boundary, or problem, offline
        _matchToken("true", 1);
    }

    private final void _matchFalse() throws JacksonException {
        int ptr = _inputPtr;
        if ((ptr + 4) < _inputEnd) {
            final char[] b = _inputBuffer;
            if (b[ptr] == 'a' && b[++ptr] == 'l' && b[++ptr] == 's' && b[++ptr] == 'e') {
                char c = b[++ptr];
                if (c < '0' || c == ']' || c == '}') { // expected/allowed chars
                    _inputPtr = ptr;
                    return;
                }
            }
        }
        // buffer boundary, or problem, offline
        _matchToken("false", 1);
    }

    private final void _matchNull() throws JacksonException {
        int ptr = _inputPtr;
        if ((ptr + 3) < _inputEnd) {
            final char[] b = _inputBuffer;
            if (b[ptr] == 'u' && b[++ptr] == 'l' && b[++ptr] == 'l') {
                char c = b[++ptr];
                if (c < '0' || c == ']' || c == '}') { // expected/allowed chars
                    _inputPtr = ptr;
                    return;
                }
            }
        }
        // buffer boundary, or problem, offline
        _matchToken("null", 1);
    }

    // Helper method for checking whether input matches expected token
    protected final void _matchToken(String matchStr, int i) throws JacksonException
    {
        final int len = matchStr.length();
        if ((_inputPtr + len) >= _inputEnd) {
            _matchToken2(matchStr, i);
            return;
        }

        do {
            if (_inputBuffer[_inputPtr] != matchStr.charAt(i)) {
                _reportInvalidToken(matchStr.substring(0, i));
            }
            ++_inputPtr;
        } while (++i < len);
        int ch = _inputBuffer[_inputPtr];
        if (ch >= '0' && ch != ']' && ch != '}') { // expected/allowed chars
            _checkMatchEnd(matchStr, i, ch);
        }
    }

    private final void _matchToken2(String matchStr, int i) throws JacksonException
    {
        final int len = matchStr.length();
        do {
            if (((_inputPtr >= _inputEnd) && !_loadMore())
                ||  (_inputBuffer[_inputPtr] != matchStr.charAt(i))) {
                _reportInvalidToken(matchStr.substring(0, i));
            }
            ++_inputPtr;
        } while (++i < len);
    
        // but let's also ensure we either get EOF, or non-alphanum char...
        if (_inputPtr >= _inputEnd && !_loadMore()) {
            return;
        }
        int ch = _inputBuffer[_inputPtr];
        if (ch >= '0' && ch != ']' && ch != '}') { // expected/allowed chars
            _checkMatchEnd(matchStr, i, ch);
        }
    }

    private final void _checkMatchEnd(String matchStr, int i, int c) throws JacksonException {
        // but actually only alphanums are problematic
        char ch = (char) c;
        if (Character.isJavaIdentifierPart(ch)) {
            _reportInvalidToken(matchStr.substring(0, i));
        }
    }

    /*
    /**********************************************************************
    /* Binary access
    /**********************************************************************
     */

    /**
     * Efficient handling for incremental parsing of base64-encoded
     * textual content.
     *
     * @param b64variant Type of base64 encoding expected in context
     *
     * @return Fully decoded value of base64 content
     *
     * @throws WrappedIOException for low-level read issues
     * @throws StreamReadException for decoding problems
     */
    @SuppressWarnings("resource")
    protected byte[] _decodeBase64(Base64Variant b64variant) throws JacksonException
    {
        ByteArrayBuilder builder = _getByteArrayBuilder();

        //main_loop:
        while (true) {
            // first, we'll skip preceding white space, if any
            char ch;
            do {
                if (_inputPtr >= _inputEnd) {
                    _loadMoreGuaranteed();
                }
                ch = _inputBuffer[_inputPtr++];
            } while (ch <= INT_SPACE);
            int bits = b64variant.decodeBase64Char(ch);
            if (bits < 0) {
                if (ch == '"') { // reached the end, fair and square?
                    return builder.toByteArray();
                }
                bits = _decodeBase64Escape(b64variant, ch, 0);
                if (bits < 0) { // white space to skip
                    continue;
                }
            }
            int decodedData = bits;

            // then second base64 char; can't get padding yet, nor ws

            if (_inputPtr >= _inputEnd) {
                _loadMoreGuaranteed();
            }
            ch = _inputBuffer[_inputPtr++];
            bits = b64variant.decodeBase64Char(ch);
            if (bits < 0) {
                bits = _decodeBase64Escape(b64variant, ch, 1);
            }
            decodedData = (decodedData << 6) | bits;

            // third base64 char; can be padding, but not ws
            if (_inputPtr >= _inputEnd) {
                _loadMoreGuaranteed();
            }
            ch = _inputBuffer[_inputPtr++];
            bits = b64variant.decodeBase64Char(ch);

            // First branch: can get padding (-> 1 byte)
            if (bits < 0) {
                if (bits != Base64Variant.BASE64_VALUE_PADDING) {
                    // as per [JACKSON-631], could also just be 'missing'  padding
                    if (ch == '"') {
                        decodedData >>= 4;
                        builder.append(decodedData);
                        if (b64variant.usesPadding()) {
                            --_inputPtr; // to keep parser state bit more consistent
                            _handleBase64MissingPadding(b64variant);
                        }
                        return builder.toByteArray();
                    }
                    bits = _decodeBase64Escape(b64variant, ch, 2);
                }
                if (bits == Base64Variant.BASE64_VALUE_PADDING) {
                    // Ok, must get more padding chars, then
                    if (_inputPtr >= _inputEnd) {
                        _loadMoreGuaranteed();
                    }
                    ch = _inputBuffer[_inputPtr++];
                    if (!b64variant.usesPaddingChar(ch)) {
                        if (_decodeBase64Escape(b64variant, ch, 3) != Base64Variant.BASE64_VALUE_PADDING) {
                            _reportInvalidBase64Char(b64variant, ch, 3, "expected padding character '"+b64variant.getPaddingChar()+"'");
                        }
                    }
                    // Got 12 bits, only need 8, need to shift
                    decodedData >>= 4;
                    builder.append(decodedData);
                    continue;
                }
                // otherwise we got escaped other char, to be processed below
            }
            // Nope, 2 or 3 bytes
            decodedData = (decodedData << 6) | bits;
            // fourth and last base64 char; can be padding, but not ws
            if (_inputPtr >= _inputEnd) {
                _loadMoreGuaranteed();
            }
            ch = _inputBuffer[_inputPtr++];
            bits = b64variant.decodeBase64Char(ch);
            if (bits < 0) {
                if (bits != Base64Variant.BASE64_VALUE_PADDING) {
                    // as per [JACKSON-631], could also just be 'missing'  padding
                    if (ch == '"') {
                        decodedData >>= 2;
                        builder.appendTwoBytes(decodedData);
                        if (b64variant.usesPadding()) {
                            --_inputPtr; // to keep parser state bit more consistent
                            _handleBase64MissingPadding(b64variant);
                        }
                        return builder.toByteArray();
                    }
                    bits = _decodeBase64Escape(b64variant, ch, 3);
                }
                if (bits == Base64Variant.BASE64_VALUE_PADDING) {
                    // With padding we only get 2 bytes; but we have
                    // to shift it a bit so it is identical to triplet
                    // case with partial output.
                    // 3 chars gives 3x6 == 18 bits, of which 2 are
                    // dummies, need to discard:
                    decodedData >>= 2;
                    builder.appendTwoBytes(decodedData);
                    continue;
                }
                // otherwise we got escaped other char, to be processed below
            }
            // otherwise, our triplet is now complete
            decodedData = (decodedData << 6) | bits;
            builder.appendThreeBytes(decodedData);
        }
    }

    /*
    /**********************************************************************
    /* Internal methods, location updating
    /**********************************************************************
     */

    @Override
    public JsonLocation currentTokenLocation()
    {
        if (_currToken == JsonToken.PROPERTY_NAME) {
            long total = _currInputProcessed + (_nameStartOffset-1);
            return new JsonLocation(_contentReference(),
                    -1L, total, _nameStartRow, _nameStartCol);
        }
        return new JsonLocation(_contentReference(),
                -1L, _tokenInputTotal-1, _tokenInputRow, _tokenInputCol);
    }

    @Override
    public JsonLocation currentLocation() {
        final int col = _inputPtr - _currInputRowStart + 1; // 1-based
        return new JsonLocation(_contentReference(),
                -1L, _currInputProcessed + _inputPtr,
                _currInputRow, col);
    }

    // @since 2.7
    private final void _updateLocation()
    {
        int ptr = _inputPtr;
        _tokenInputTotal = _currInputProcessed + ptr;
        _tokenInputRow = _currInputRow;
        _tokenInputCol = ptr - _currInputRowStart;
    }

    // @since 2.7
    private final void _updateNameLocation()
    {
        int ptr = _inputPtr;
        _nameStartOffset = ptr;
        _nameStartRow = _currInputRow;
        _nameStartCol = ptr - _currInputRowStart;
    }

    /*
    /**********************************************************************
    /* Error reporting
    /**********************************************************************
     */

    protected void _reportInvalidToken(String matchedPart) throws JacksonException {
        _reportInvalidToken(matchedPart, _validJsonTokenList());
    }

    protected void _reportInvalidToken(String matchedPart, String msg) throws JacksonException
    {
        /* Let's just try to find what appears to be the token, using
         * regular Java identifier character rules. It's just a heuristic,
         * nothing fancy here.
         */
        StringBuilder sb = new StringBuilder(matchedPart);
        while ((_inputPtr < _inputEnd) || _loadMore()) {
            char c = _inputBuffer[_inputPtr];
            if (!Character.isJavaIdentifierPart(c)) {
                break;
            }
            ++_inputPtr;
            sb.append(c);
            if (sb.length() >= MAX_ERROR_TOKEN_LENGTH) {
                sb.append("...");
                break;
            }
        }
        throw _constructReadException("Unrecognized token '%s': was expecting %s", sb, msg);
    }

    /*
    /**********************************************************************
    /* Internal methods, other
    /**********************************************************************
     */

    private void _closeScope(int i) throws StreamReadException
    {
        if (i == INT_RBRACKET) {
            _updateLocation();
            if (!_streamReadContext.inArray()) {
                _reportMismatchedEndMarker(i, '}');
            }
            _streamReadContext = _streamReadContext.clearAndGetParent();
            _currToken = JsonToken.END_ARRAY;
        }
        if (i == INT_RCURLY) {
            _updateLocation();
            if (!_streamReadContext.inObject()) {
                _reportMismatchedEndMarker(i, ']');
            }
            _streamReadContext = _streamReadContext.clearAndGetParent();
            _currToken = JsonToken.END_OBJECT;
        }
    }
}<|MERGE_RESOLUTION|>--- conflicted
+++ resolved
@@ -761,7 +761,7 @@
             t = _parsePossibleNumber(true);
             break;
         case '+':
-            if (isEnabled(JsonReadFeature.ALLOW_LEADING_PLUS_SIGN_FOR_NUMBERS.mappedFeature())) {
+            if (isEnabled(JsonReadFeature.ALLOW_LEADING_PLUS_SIGN_FOR_NUMBERS)) {
                 t = _parsePossibleNumber(false);
             } else {
                 t = _handleOddValue(i);
@@ -963,7 +963,7 @@
             t = _parsePossibleNumber(true);
             break;
         case '+':
-            if (isEnabled(JsonReadFeature.ALLOW_LEADING_PLUS_SIGN_FOR_NUMBERS.mappedFeature())) {
+            if (isEnabled(JsonReadFeature.ALLOW_LEADING_PLUS_SIGN_FOR_NUMBERS)) {
                 t = _parsePossibleNumber(false);
             } else {
                 t = _handleOddValue(i);
@@ -1042,7 +1042,7 @@
             _nextToken = _parsePossibleNumber(true);
             return;
         case '+':
-            if (isEnabled(JsonReadFeature.ALLOW_LEADING_PLUS_SIGN_FOR_NUMBERS.mappedFeature())) {
+            if (isEnabled(JsonReadFeature.ALLOW_LEADING_PLUS_SIGN_FOR_NUMBERS)) {
                 _nextToken = _parsePossibleNumber(false);
             } else {
                 _nextToken = _handleOddValue(i);
@@ -1087,7 +1087,7 @@
             t = _parsePossibleNumber(true);
             break;
         case '+':
-            if (isEnabled(JsonReadFeature.ALLOW_LEADING_PLUS_SIGN_FOR_NUMBERS.mappedFeature())) {
+            if (isEnabled(JsonReadFeature.ALLOW_LEADING_PLUS_SIGN_FOR_NUMBERS)) {
                 t = _parsePossibleNumber(false);
             } else {
                 t = _handleOddValue(i);
@@ -1456,11 +1456,7 @@
         return resetFloat(neg, intLen, fractLen, expLen);
     }
 
-<<<<<<< HEAD
-    protected final JsonToken _parseNegNumber() throws JacksonException
-=======
-    private final JsonToken _parsePossibleNumber(final boolean negative) throws IOException
->>>>>>> ab89bf21
+    private final JsonToken _parsePossibleNumber(final boolean negative) throws JacksonException
     {
         int ptr = _inputPtr;
         int startPtr = negative ? ptr-1 : ptr; // to include sign/digit already read
