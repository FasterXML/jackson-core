package com.fasterxml.jackson.core.io;

import com.fasterxml.jackson.core.JsonEncoding;
import com.fasterxml.jackson.core.util.BufferRecycler;
import com.fasterxml.jackson.core.util.TextBuffer;

/**
 * To limit number of configuration and state objects to pass, all
 * contextual objects that need to be passed by the factory to
 * readers and writers are combined under this object. One instance
 * is created for each reader and writer.
 *<p>
 * NOTE: non-final since 2.4, to allow sub-classing.
 */
public class IOContext
{
    /*
    /**********************************************************************
    /* Configuration
    /**********************************************************************
     */

    /**
     * Reference to the source object, which can be used for displaying
     * location information
     */
    protected final InputSourceReference _inputSource;

    /**
     * Old, deprecated "raw" reference to input source.
     *
     * @deprecated Since 2.13, use {@link #_inputSource} instead
     */
    @Deprecated
    protected final Object _sourceRef;

    /**
     * Encoding used by the underlying stream, if known.
     */
    protected JsonEncoding _encoding;

    /**
     * Flag that indicates whether underlying input/output source/target
     * object is fully managed by the owner of this context (parser or
     * generator). If true, it is, and is to be closed by parser/generator;
     * if false, calling application has to do closing (unless auto-closing
     * feature is enabled for the parser/generator in question; in which
     * case it acts like the owner).
     */
    protected final boolean _managedResource;

    /*
    /**********************************************************************
    /* Buffer handling, recycling
    /**********************************************************************
     */

    /**
     * Recycler used for actual allocation/deallocation/reuse
     */
    protected final BufferRecycler _bufferRecycler;

    /**
     * Reference to the allocated I/O buffer for low-level input reading,
     * if any allocated.
     */
    protected byte[] _readIOBuffer;

    /**
     * Reference to the allocated I/O buffer used for low-level
     * encoding-related buffering.
     */
    protected byte[] _writeEncodingBuffer;
    
    /**
     * Reference to the buffer allocated for temporary use with
     * base64 encoding or decoding.
     */
    protected byte[] _base64Buffer;

    /**
     * Reference to the buffer allocated for tokenization purposes,
     * in which character input is read, and from which it can be
     * further returned.
     */
    protected char[] _tokenCBuffer;

    /**
     * Reference to the buffer allocated for buffering it for
     * output, before being encoded: generally this means concatenating
     * output, then encoding when buffer fills up.
     */
    protected char[] _concatCBuffer;

    /**
     * Reference temporary buffer Parser instances need if calling
     * app decides it wants to access name via 'getTextCharacters' method.
     * Regular text buffer can not be used as it may contain textual
     * representation of the value token.
     */
    protected char[] _nameCopyBuffer;

    /*
    /**********************************************************************
    /* Life-cycle
    /**********************************************************************
     */

    /**
     * Main constructor to use.
     * 
     * @param br BufferRecycler to use, if any ({@code null} if none)
     * @param sourceRef Input source reference for location reporting
     * @param managedResource Whether input source is managed (owned) by Jackson library
     *
     * @since 2.13
     */
    public IOContext(BufferRecycler br, InputSourceReference sourceRef, boolean managedResource)
    {
        _bufferRecycler = br;
        _inputSource = sourceRef;
        _sourceRef = sourceRef.getSource();
        _managedResource = managedResource;
    }

<<<<<<< HEAD
    public IOContext(BufferRecycler br, Object sourceRef, boolean managedResource,
            JsonEncoding enc)
    {
        _bufferRecycler = br;
        _sourceRef = sourceRef;
        _managedResource = managedResource;
=======
    @Deprecated // since 2.13
    public IOContext(BufferRecycler br, Object rawSource, boolean managedResource) {
        this(br, InputSourceReference.rawSource(rawSource), managedResource);
    }

    public void setEncoding(JsonEncoding enc) {
>>>>>>> 7d5043fb
        _encoding = enc;
    }

    public IOContext setEncoding(JsonEncoding enc) {
        _encoding = enc;
        return this;
    }

    /*
    /**********************************************************************
    /* Public API, accessors
    /**********************************************************************
<<<<<<< HEAD
     */

    /**
     * @deprecated Since 2.13, use {@link #sourceReference()} instead
     * @return "Raw" source reference
=======
>>>>>>> 7d5043fb
     */

    public JsonEncoding getEncoding() { return _encoding; }
    public boolean isResourceManaged() { return _managedResource; }

    /**
     * Accessor for getting (some) information about input source, mostly
     * usable for error reporting purposes.
     * 
     * @return Reference to input source
     *
     * @since 2.13
     */
    public InputSourceReference sourceReference() {
        return _inputSource;
    }

    /**
     * @deprecated Since 2.13, use {@link #sourceReference()} instead
     * @return "Raw" source reference
     */
    @Deprecated
    public Object getSourceReference() { return _sourceRef; }

    /*
    /**********************************************************************
    /* Public API, buffer management
    /**********************************************************************
     */

    public TextBuffer constructTextBuffer() {
        return new TextBuffer(_bufferRecycler);
    }

    /**
     * Method for recycling or allocation byte buffer of "read I/O" type.
     *<p>
     * Note: the method can only be called once during its life cycle.
     * This is to protect against accidental sharing.
     *
     * @return Allocated or recycled byte buffer
     */
    public byte[] allocReadIOBuffer() {
        _verifyAlloc(_readIOBuffer);
        return (_readIOBuffer = _bufferRecycler.allocByteBuffer(BufferRecycler.BYTE_READ_IO_BUFFER));
    }

    /**
     * Variant of {@link #allocReadIOBuffer()} that specifies smallest acceptable
     * buffer size.
     *
     * @param minSize Minimum size of the buffer to recycle or allocate
     *
     * @return Allocated or recycled byte buffer
     *
     * @since 2.4
     */
    public byte[] allocReadIOBuffer(int minSize) {
        _verifyAlloc(_readIOBuffer);
        return (_readIOBuffer = _bufferRecycler.allocByteBuffer(BufferRecycler.BYTE_READ_IO_BUFFER, minSize));
    }

    /**
     * Method for recycling or allocation byte buffer of "write encoding" type.
     *<p>
     * Note: the method can only be called once during its life cycle.
     * This is to protect against accidental sharing.
     *
     * @return Allocated or recycled byte buffer
     */
    public byte[] allocWriteEncodingBuffer() {
        _verifyAlloc(_writeEncodingBuffer);
        return (_writeEncodingBuffer = _bufferRecycler.allocByteBuffer(BufferRecycler.BYTE_WRITE_ENCODING_BUFFER));
    }

    /**
     * Variant of {@link #allocWriteEncodingBuffer()} that specifies smallest acceptable
     * buffer size.
     *
     * @param minSize Minimum size of the buffer to recycle or allocate
     *
     * @return Allocated or recycled byte buffer
     *
     * @since 2.4
     */
    public byte[] allocWriteEncodingBuffer(int minSize) {
        _verifyAlloc(_writeEncodingBuffer);
        return (_writeEncodingBuffer = _bufferRecycler.allocByteBuffer(BufferRecycler.BYTE_WRITE_ENCODING_BUFFER, minSize));
    }

    /**
     * Method for recycling or allocation byte buffer of "base 64 encode/decode" type.
     *<p>
     * Note: the method can only be called once during its life cycle.
     * This is to protect against accidental sharing.
     *
     * @return Allocated or recycled byte buffer
     */
    public byte[] allocBase64Buffer() {
        _verifyAlloc(_base64Buffer);
        return (_base64Buffer = _bufferRecycler.allocByteBuffer(BufferRecycler.BYTE_BASE64_CODEC_BUFFER));
    }

    /**
     * Variant of {@link #allocBase64Buffer()} that specifies smallest acceptable
     * buffer size.
     *
     * @param minSize Minimum size of the buffer to recycle or allocate
     *
     * @return Allocated or recycled byte buffer
     *
     * @since 2.9
     */
    public byte[] allocBase64Buffer(int minSize) {
        _verifyAlloc(_base64Buffer);
        return (_base64Buffer = _bufferRecycler.allocByteBuffer(BufferRecycler.BYTE_BASE64_CODEC_BUFFER, minSize));
    }
    
    public char[] allocTokenBuffer() {
        _verifyAlloc(_tokenCBuffer);
        return (_tokenCBuffer = _bufferRecycler.allocCharBuffer(BufferRecycler.CHAR_TOKEN_BUFFER));
    }

    // @since 2.4
    public char[] allocTokenBuffer(int minSize) {
        _verifyAlloc(_tokenCBuffer);
        return (_tokenCBuffer = _bufferRecycler.allocCharBuffer(BufferRecycler.CHAR_TOKEN_BUFFER, minSize));
    }
    
    public char[] allocConcatBuffer() {
        _verifyAlloc(_concatCBuffer);
        return (_concatCBuffer = _bufferRecycler.allocCharBuffer(BufferRecycler.CHAR_CONCAT_BUFFER));
    }

    public char[] allocNameCopyBuffer(int minSize) {
        _verifyAlloc(_nameCopyBuffer);
        return (_nameCopyBuffer = _bufferRecycler.allocCharBuffer(BufferRecycler.CHAR_NAME_COPY_BUFFER, minSize));
    }

    /**
     * Method to call when all the processing buffers can be safely
     * recycled.
     *
     * @param buf Buffer instance to release (return for recycling)
     */
    public void releaseReadIOBuffer(byte[] buf) {
        if (buf != null) {
            // Let's do sanity checks to ensure once-and-only-once release,
            // as well as avoiding trying to release buffers not owned
            _verifyRelease(buf, _readIOBuffer);
            _readIOBuffer = null;
            _bufferRecycler.releaseByteBuffer(BufferRecycler.BYTE_READ_IO_BUFFER, buf);
        }
    }

    public void releaseWriteEncodingBuffer(byte[] buf) {
        if (buf != null) {
            // Let's do sanity checks to ensure once-and-only-once release,
            // as well as avoiding trying to release buffers not owned
            _verifyRelease(buf, _writeEncodingBuffer);
            _writeEncodingBuffer = null;
            _bufferRecycler.releaseByteBuffer(BufferRecycler.BYTE_WRITE_ENCODING_BUFFER, buf);
        }
    }

    public void releaseBase64Buffer(byte[] buf) {
        if (buf != null) { // sanity checks, release once-and-only-once, must be one owned
            _verifyRelease(buf, _base64Buffer);
            _base64Buffer = null;
            _bufferRecycler.releaseByteBuffer(BufferRecycler.BYTE_BASE64_CODEC_BUFFER, buf);
        }
    }
    
    public void releaseTokenBuffer(char[] buf) {
        if (buf != null) {
            _verifyRelease(buf, _tokenCBuffer);
            _tokenCBuffer = null;
            _bufferRecycler.releaseCharBuffer(BufferRecycler.CHAR_TOKEN_BUFFER, buf);
        }
    }

    public void releaseConcatBuffer(char[] buf) {
        if (buf != null) {
            // 14-Jan-2014, tatu: Let's actually allow upgrade of the original buffer.
            _verifyRelease(buf, _concatCBuffer);
            _concatCBuffer = null;
            _bufferRecycler.releaseCharBuffer(BufferRecycler.CHAR_CONCAT_BUFFER, buf);
        }
    }

    public void releaseNameCopyBuffer(char[] buf) {
        if (buf != null) {
            // 14-Jan-2014, tatu: Let's actually allow upgrade of the original buffer.
            _verifyRelease(buf, _nameCopyBuffer);
            _nameCopyBuffer = null;
            _bufferRecycler.releaseCharBuffer(BufferRecycler.CHAR_NAME_COPY_BUFFER, buf);
        }
    }

    /*
    /**********************************************************************
    /* Internal helpers
    /**********************************************************************
     */

    protected final void _verifyAlloc(Object buffer) {
        if (buffer != null) { throw new IllegalStateException("Trying to call same allocXxx() method second time"); }
    }

    protected final void _verifyRelease(byte[] toRelease, byte[] src) {
        // 07-Mar-2016, tatu: As per [core#255], only prevent shrinking of buffer
        if ((toRelease != src) && (toRelease.length < src.length)) { throw wrongBuf(); }
    }

    protected final void _verifyRelease(char[] toRelease, char[] src) {
        // 07-Mar-2016, tatu: As per [core#255], only prevent shrinking of buffer
        if ((toRelease != src) && (toRelease.length < src.length)) { throw wrongBuf(); }
    }

    private IllegalArgumentException wrongBuf() {
        // sanity check failed; trying to return different, smaller buffer.
        return new IllegalArgumentException("Trying to release buffer smaller than original");
    }
}<|MERGE_RESOLUTION|>--- conflicted
+++ resolved
@@ -27,14 +27,6 @@
     protected final InputSourceReference _inputSource;
 
     /**
-     * Old, deprecated "raw" reference to input source.
-     *
-     * @deprecated Since 2.13, use {@link #_inputSource} instead
-     */
-    @Deprecated
-    protected final Object _sourceRef;
-
-    /**
      * Encoding used by the underlying stream, if known.
      */
     protected JsonEncoding _encoding;
@@ -112,33 +104,18 @@
      * @param br BufferRecycler to use, if any ({@code null} if none)
      * @param sourceRef Input source reference for location reporting
      * @param managedResource Whether input source is managed (owned) by Jackson library
-     *
-     * @since 2.13
-     */
-    public IOContext(BufferRecycler br, InputSourceReference sourceRef, boolean managedResource)
+     */
+    public IOContext(BufferRecycler br, InputSourceReference sourceRef, boolean managedResource,
+            JsonEncoding enc)
     {
         _bufferRecycler = br;
         _inputSource = sourceRef;
-        _sourceRef = sourceRef.getSource();
         _managedResource = managedResource;
-    }
-
-<<<<<<< HEAD
-    public IOContext(BufferRecycler br, Object sourceRef, boolean managedResource,
-            JsonEncoding enc)
-    {
-        _bufferRecycler = br;
-        _sourceRef = sourceRef;
-        _managedResource = managedResource;
-=======
-    @Deprecated // since 2.13
-    public IOContext(BufferRecycler br, Object rawSource, boolean managedResource) {
-        this(br, InputSourceReference.rawSource(rawSource), managedResource);
-    }
-
-    public void setEncoding(JsonEncoding enc) {
->>>>>>> 7d5043fb
         _encoding = enc;
+    }
+
+    public IOContext(BufferRecycler br, InputSourceReference sourceRef, boolean managedResource) {
+        this(br, sourceRef, managedResource, null);
     }
 
     public IOContext setEncoding(JsonEncoding enc) {
@@ -150,14 +127,6 @@
     /**********************************************************************
     /* Public API, accessors
     /**********************************************************************
-<<<<<<< HEAD
-     */
-
-    /**
-     * @deprecated Since 2.13, use {@link #sourceReference()} instead
-     * @return "Raw" source reference
-=======
->>>>>>> 7d5043fb
      */
 
     public JsonEncoding getEncoding() { return _encoding; }
@@ -168,19 +137,10 @@
      * usable for error reporting purposes.
      * 
      * @return Reference to input source
-     *
-     * @since 2.13
      */
     public InputSourceReference sourceReference() {
         return _inputSource;
     }
-
-    /**
-     * @deprecated Since 2.13, use {@link #sourceReference()} instead
-     * @return "Raw" source reference
-     */
-    @Deprecated
-    public Object getSourceReference() { return _sourceRef; }
 
     /*
     /**********************************************************************
@@ -212,8 +172,6 @@
      * @param minSize Minimum size of the buffer to recycle or allocate
      *
      * @return Allocated or recycled byte buffer
-     *
-     * @since 2.4
      */
     public byte[] allocReadIOBuffer(int minSize) {
         _verifyAlloc(_readIOBuffer);
@@ -240,8 +198,6 @@
      * @param minSize Minimum size of the buffer to recycle or allocate
      *
      * @return Allocated or recycled byte buffer
-     *
-     * @since 2.4
      */
     public byte[] allocWriteEncodingBuffer(int minSize) {
         _verifyAlloc(_writeEncodingBuffer);
@@ -268,8 +224,6 @@
      * @param minSize Minimum size of the buffer to recycle or allocate
      *
      * @return Allocated or recycled byte buffer
-     *
-     * @since 2.9
      */
     public byte[] allocBase64Buffer(int minSize) {
         _verifyAlloc(_base64Buffer);
@@ -281,7 +235,6 @@
         return (_tokenCBuffer = _bufferRecycler.allocCharBuffer(BufferRecycler.CHAR_TOKEN_BUFFER));
     }
 
-    // @since 2.4
     public char[] allocTokenBuffer(int minSize) {
         _verifyAlloc(_tokenCBuffer);
         return (_tokenCBuffer = _bufferRecycler.allocCharBuffer(BufferRecycler.CHAR_TOKEN_BUFFER, minSize));
