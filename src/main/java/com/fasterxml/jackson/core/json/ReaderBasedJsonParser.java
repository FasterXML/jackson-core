--- conflicted
+++ resolved
@@ -3,7 +3,6 @@
 import java.io.*;
 
 import com.fasterxml.jackson.core.*;
-import com.fasterxml.jackson.core.exc.StreamConstraintsException;
 import com.fasterxml.jackson.core.io.CharTypes;
 import com.fasterxml.jackson.core.io.IOContext;
 import com.fasterxml.jackson.core.sym.CharsToNameCanonicalizer;
@@ -786,12 +785,7 @@
             _nextToken = t;
             return _currToken;
         }
-<<<<<<< HEAD
-        _updateToken(t);
-        return t;
-=======
         return _updateToken(t);
->>>>>>> c65b70b0
     }
 
     private final JsonToken _nextAfterName() throws IOException
@@ -3029,12 +3023,8 @@
     /**********************************************************
      */
 
-<<<<<<< HEAD
-    private void _closeScope(int i) throws JsonParseException, StreamConstraintsException {
-=======
     private void _closeScope(int i) throws IOException
     {
->>>>>>> c65b70b0
         if (i == INT_RBRACKET) {
             _updateLocation();
             if (!_parsingContext.inArray()) {
