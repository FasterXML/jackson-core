--- conflicted
+++ resolved
@@ -89,17 +89,16 @@
     protected StreamReadConstraints _streamReadConstraints;
 
     /**
-<<<<<<< HEAD
      * Optional StreamWriteConstraints.
      *
      * @since 2.16
      */
     protected StreamWriteConstraints _streamWriteConstraints;
-=======
+
+    /**
      * @since 2.16
      */
     protected List<JsonGeneratorDecorator> _generatorDecorators;
->>>>>>> 3ca03722
 
     /*
     /**********************************************************************
