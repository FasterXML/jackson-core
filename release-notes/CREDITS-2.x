Here are people who have contributed to the development of Jackson JSON processor
core component, version 2.x
(version numbers in brackets indicate release in which the problem was fixed)

(note: for older credits, check out release notes for 1.x versions)

Tatu Saloranta, tatu.saloranta@iki.fi: author

PJ Fanning (pjfanning@github): co-author (2.15+)

----------------------------------------------------------------------------

Pascal G�linas:
  * Reported [JACKSON-827]: 2.0.0 was accidentally requiring JDK 1.6
    (should still be 1.5)
   (2.0.1)

Ben Gertzfield (bgertzfield@github):
  * Contributed [Issue#49]: Improvements to VersionUtil to more efficiently
    read dynamically generated/embedded version information, to improve
    Android startup time
   (2.2.0)

Klaus Brunner (KlausBrunner@github)
  * Reported [Issue#48]: Problem with URLs, spaces

Eugene Brevdo (ebrevdo@github)
  * Contributed #84: Support 'Infinity' as alternative (no leading plus)
   (2.2.3)

Marcin Zukowski (eruure@github)
  * Reported #115: JsonGenerator writeRawValue problem with surrogate UTF-8 characters
   (2.3.0)

Steve van Loben Sels
  * Reported #116: WriterBasedJsonGenerator produces truncated Unicode escape sequences
   (2.3.0)

Shay Banon
  * Reported #145: NPE at BytesToNameCanonicalizer
   (2.4.2)

rjmac@github
  * Reported #146: Error while parsing negative floats at the end of the input buffer
   (2.4.2)
  * Reported #148: BytesToNameCanonicalizer can mishandle leading null byte(s).
   (2.5.0)

Alex Soto: (lordofthejars@github)
  * Reported #173: An exception is thrown for a valid JsonPointer expression
   (2.4.5)

Aaron Digulla:
 * Contributed #166: Allow to configure line endings and indentation
  (2.5.0)
 * Contributed #1042: Allow configuring spaces before and/or after the colon in
   `DefaultPrettyPrinter`
  (2.16.0)
 * Contributed #1051: Add `JsonGeneratorDecorator` to allow decorating `JsonGenerator`s
  (2.16.0)

Derek Clarkson (drekka@github)
  * Reported #184: WRITE_NUMBERS_AS_STRINGS disables WRITE_BIGDECIMAL_AS_PLAIN
   (2.4.6 / 2.5.2)

Masaru Hasegawa (masaruh@github):
  * Reported, contributed fix for#182: Inconsistent TextBuffer#getTextBuffer behavior
   (2.6.0)

Ruediger Moeller (RuedigerMoeller@github)
  * Requested #195: Add `JsonGenerator.getOutputBuffered()` to find out amount of content buffered,
     not yet flushed.
   (2.6.0)

Florian Schoppmann (fschopp@github@github)
  * Reported #207: `ArrayIndexOutOfBoundsException` in `ByteQuadsCanonicalizer`
   (2.6.1)

Iskren Ivov Chernev (ichernev@github)
  * Reported #213: Parser is sometimes wrong when using CANONICALIZE_FIELD_NAMES
   (2.6.2)

Michael Lehenbauer (mikelehen@github)
  * Reported #37: JsonParser.getTokenLocation() doesn't update after field names
   (2.7.0)

Lokesh Kumar N (LokeshN@github)
  * Contributed #209: Make use of `_allowMultipleMatches` in `FilteringParserDelegate`
   (2.7.4)
  * Contributed fix for #117: Support for missing values (non-compliant JSON)
   (2.8.0)
  * Contributed implementation for #86: Allow inclusion of request body for JsonParseException
   (2.8.0)
  * Contributed implementation for #285: Allow inclusion of request body for JsonParseException
   (2.8.0)

Tanguy Leroux (tlrx@github)
  * Reported, contributed fix for #280: FilteringGeneratorDelegate.writeUTF8String()
    should delegate to writeUTF8String()
   (2.7.5)

Mike Naseef (mtnaseef@github)
  * Reported #307: JsonGenerationException: Split surrogate on writeRaw() input thrown for
   input of a certain size
   (2.7.7)

Allar Haav (haav@github)
  * Reportef #317: ArrayIndexOutOfBoundsException: 200 on floating point number with exactly
  200-length decimal part
   (2.7.8)

Mikael Staldal (mikaelstaldal@github)
  * Contributed fix for #265: `JsonStringEncoder` should allow passing `CharSequence`
   (2.8.0)

Kevin Gallardo (newkek@github)
  * Reported #296: JsonParserSequence skips a token on a switched Parser
   (2.8.0)

Alessio Soldano (asoldano@github)
  * Contributed #322: Trim tokens in error messages to 256 byte to prevent attacks
   (2.8.6)

Arnaud Roger (arnaudroger@github)
  * Contributed #359: FilteringGeneratorDelegate does not override writeStartObject(Object forValue)
   (2.8.8)
  * Reported, contributed fix for #580: FilteringGeneratorDelegate writeRawValue delegate
   to `writeRaw()` instead of `writeRawValue()`
   (2.10.2)

Emily Selwood (emilyselwood@github)
  * Reported #382: ArrayIndexOutOfBoundsException from UTF32Reader.read on invalid input
   (2.8.9)
  * Reported #578: Array index out of bounds in hex lookup
   (2.10.1)

Alex Yursha (AlexYursha@github)
  * Contributed #312: Add `JsonProcessingException.clearLocation()` to allow clearing
    possibly security-sensitive information
   (2.9.0)

Brad Hess (bdhess@github)
  * Contributed #323: Add `JsonParser.ALLOW_TRAILING_COMMA` to work for Arrays and Objects
   (2.9.0)
  * Reported #325: `DataInput` backed parser should handle `EOFException` at end of doc
   (2.9.0)

Logan Widick (uhhhh2@github)
  * Contributed #17: Add 'JsonGenerator.writeString(Reader r, int charLength)'
   (2.9.0)

Michael Sims (MichaelSims@github)
  * Reported, contributed fix for #372: JsonParserSequence#skipChildren() throws exception
   when current delegate is TokenBuffer.Parser with "incomplete" JSON
   (2.9.0)

Rafal Foltynski (rfoltyns@github)
  * Contributed #374: Minimal and DefaultPrettyPrinter with configurable separators
   (2.9.0)
  * Contributed#208: Make use of `_matchCount` in `FilteringParserDelegate`
   (2.9.0)

Jeroen Borgers (jborgers@github)
  * Reported, contributed impl for #400: Add mechanism for forcing `BufferRecycler` released
   (to call on shutdown)
  (2.9.6)

Doug Roper (htmldoug@github)
  * Suggested #463: Ensure that `skipChildren()` of non-blocking `JsonParser` will throw
    exception if not enough input
  (2.9.6)
  * Reported, Contributed test for #563: Async parser does not keep track of Array context properly
  (2.10.0)
  * Reported #730: JSON precision loss on `copyCurrentEvent()` for floats that require greater
    than `double` precision
   (2.15.0)
  * Contributed #733: Add `StreamReadCapability.EXACT_FLOATS` to indicate whether parser reports exact
    floating-point values or not
   (2.14.0)
  * Reported #736: `JsonPointer` quadratic memory use: OOME on deep inputs
   (2.14.0)

Alexander Eyers-Taylor (aeyerstaylor@github)
  * Reported #510: Fix ArrayIndexOutofBoundsException found by LGTM.com
  (2.9.9)

Henrik Gustafsson (gsson@github)
  * Reported #516: _inputPtr off-by-one in UTF8StreamJsonParser._parseNumber2()
  (2.9.9)

Alex Rebert (alpire@github)
  * Reported #540, suggested fix: UTF8StreamJsonParser: fix byte to int conversion for
    malformed escapes
  (2.9.10)
  * Reported #547: `CharsToNameCanonicalizer`: Internal error on `SymbolTable.rehash()` with high
   number of hash collisions
  (2.10.0)
  * Reported #548: ByteQuadsCanonicalizer: ArrayIndexOutOfBoundsException in addName
  (2.10.0)

Sam Smith (Oracle Security Researcher)
  * Reported #540 (concurrently with Alex R, before fix was included)
  (2.9.10)

Philippe Marschall (marschall@github)
  * Requested #480: `SerializableString` value can not directly render to Writer
  (2.10.0)
  * Contributed #798: Avoid copy when parsing `BigDecimal`
  (2.14.0)
  * Contributed #865: Optimize parsing 19 digit longs
  (2.15.0)

David Nault (dnault@github)
  * Reported #531: Non-blocking parser reports incorrect locations when fed with
   non-zero offset
  (2.10.0)
  * Reported 1412: More cases of Non-blocking parser reporting incorrect locations
   when fed with non-zero offset
  (2.19.0)

Fabien Renaud (fabienrenaud@github)
  * Reported, contributed fix for #533: UTF-8 BOM not accounted for in
    `JsonLocation.getByteOffset()`
  (2.10.0)
  * Reported, contributed fix for #603: 'JsonParser.getCurrentLocation()`
    byte/char offset update incorrectly for big payloads
  (2.10.3)

Todd O'Bryan (toddobryan@github)
  * Contributed fix fox #455: Jackson reports wrong locations for JsonEOFException
  (2.10.1)

Scott Leberknight (sleberknight@github)
  * Reported, contributed fix for #592: DataFormatMatcher#getMatchedFormatName throws NPE
    when no match exists
  (2.10.3)

Valery (valery1707@github)
  * Contributed #565: Synchronize variants of `JsonGenerator#writeNumberField`
   with `JsonGenerator#writeNumber`
  (2.11.0)

Volkan Yazıcı (vy@github)
  * Contributed #587: Add JsonGenerator#writeNumber(char[], int, int) method
  (2.11.0)
  * Reported #609: (partial fix) `FilteringGeneratorDelegate` does not handle
    `writeString(Reader, int)`
  (2.10.4 [partial], 2.11.0 [full fix])

Justin Liu (jusliu@github)
  * Reported #616: Parsing JSON with `ALLOW_MISSING_VALUE` enabled results in endless stream
   of `VALUE_NULL` tokens
  (2.10.5)

Michel Feinstein (feinstein@github)
  * Requested #504: Add a String Array write method in the Streaming API
  (2.11.0)

Oleksandr Poslavskyi (alevskyi@github)
  * Contributed implementation of #504: Add a String Array write method in the Streaming API
  (2.11.0)

James Agnew (jamesagnew@github)
  * Contributed implementation of #611: Optionally allow leading decimal in float tokens
  (2.11.0)

Pavel Krutikhin (pakru@github)
  * Contributed fix for #647: Fix NPE in `writeNumber(String)` method of `UTF8JsonGenerator`,
  `WriterBasedJsonGenerator`
  (2.11.4)

Pavan Kalyan (pavan-kalyan@github)
  * Contributed #500: Allow "optional-padding" for `Base64Variant`
  (2.12.0)

Jendrik Johannes (jjohannes@github)
  * Contributed #618: Publish Gradle Module Metadata
  (2.12.0)

Jonathan Haber (jhaber@github)
  * Contributed #573: More customizable TokenFilter inclusion (using `Tokenfilter.Inclusion`)
  (2.12.0)

Jeffrey Ye (jeffreye@github)
  * Reported #702: `ArrayOutOfBoundException` at `WriterBasedJsonGenerator.writeString(Reader, int)`
  (2.12.4)

Greg Wittel (gwittel@github)
  * Reported #652: Misleading exception for input source when processing byte buffer
    with start offset
  (2.13.0)

Ferenc Csaky (ferenc-csaky@github)
  * Contributed #677: Introduce O(n^1.5) BigDecimal parser implementation
  (2.13.0)

Fabian Meumertzheim (fmeum@github)
  * Reported #692: UTF32Reader ArrayIndexOutOfBoundsException
  (2.13.0)

Andrey Somov (asomov@github)
  * Contributed #732: Update Maven wrapper
  (2.13.2)

Vlad Tatavu (vladt@github)
  * Reported #739: `JsonLocation` in 2.13 only uses identity comparison
    for "content reference"
  (2.13.2)

PJ Fanning (pjfanning@github)
 * Contributed #577: Improve performance of floating-point number parsing
  (2.14.0)
 * Contributed #730: JSON precision loss on `copyCurrentEvent()` for floats that require greater
   than `double` precision
  (2.15.0)
 * Contributed #744: Limit size of exception message in BigDecimalParser
  (2.13.3)
 * Contributed #749: Improve performance of writing floating-point numbers
  (2.14.0)
 * Contributed #773: Add option to accept non-standard trailing decimal point
  (2.14.0)
 * Contributed #774:  Add a feature to allow leading plus sign
   (`JsonReadFeature.ALLOW_LEADING_PLUS_SIGN_FOR_NUMBERS`)
  (2.14.0)
 * Contributed #827: Add numeric value size limits via `StreamReadConstraints`
  (2.15.0)
 * Contributed #863: Add `StreamReadConstraints` limit for longest textual value to
  (2.15.0)
 * ... and countless more -- 2.16+ contributions not listed

Ilya Golovin (ilgo0413@github)
  * Contributed #684: Add "JsonPointer#appendProperty" and "JsonPointer#appendIndex"
  (2.14.0)

Nik Everett (nik9000@github)
  * Contributed  #715: Allow TokenFilters to keep empty arrays and objects
  (2.14.0)

Richard Kwasnicki (Richie94@github)
  * Contributed #717: Hex capitalization for JsonWriter should be configurable
  (2.14.0)

Illia Ovchynnikov (wingsofovnia@github)
  * Reported #759: JsonGenerator to provide current value to the context before
   starting objects
  (2.14.0)

Evan Galpin (egalpin@github)
  * Contributed #762: Make `JsonPointer` `java.io.Serializable`
  (2.14.0)

Chris Rankin (chrisr3@github)
 * Requested #768: Jackson bundles are missing OSGi's osgi.serviceloader metadata
  (2.14.0)
 * Contributed #822: Declare osgi.serviceloader.registrar requirement as optional
  (2.14.0)
 * Reported #999: Gradle metadata for `jackson-core` `2.15.0` adds dependency on
   `ch.randelshofer:fastdoubleparser`
  (2.15.1)

Przemyslaw Gomulka (pgomulka@github)
 * Contributed #882: Allow TokenFIlter to skip last elements in arrays
  (2.14.2)

Markus Spika  (DemonicTutor@github)
 * Contributed #890: `FilteringGeneratorDelegate` does not create new `filterContext`
   if `tokenFilter` is null
  (2.14.2)
 * Contributed #1036: Allow all array elements in `JsonPointerBasedFilter`
  (2.16.0)

Pedro Nacht (@pnacht@)
 * Contributed #844: Add SLSA provenance via build script
  (2.15.0)

Jonas Konrad (@yawkat)
 * Contributed #921: Add `JsonFactory.Feature` to disable charset detection
  (2.15.0)

Carter Kozak (@carterkozak)
 * Contributed #1015: `JsonFactory` implementations should respect `CANONICALIZE_FIELD_NAMES`
  (2.15.1)

Dai Mikurube (dmikurube@github)
 * Contributed #1111: Call the right `filterFinishArray()`/`filterFinishObject()`
   from `FilteringParserDelegate`
  (2.15.3)

Simon Baslé (simonbasle@github)
  * Reported #1146: `JsonParserDelegate` missing overrides for `canParseAsync()`,
    `getNonBlockingInputFeeder()`
  (2.15.4)

Armin Samii (@artoonie)
 * Contributed #1050: Compare `_snapshotInfo` in `Version`
  (2.16.0)

Joo Hyuk Kim (@JooHyukKim)
 * Contributed #1067: Add `ErrorReportConfiguration`
  (2.16.0)
 * Contributed #507: Add `JsonWriteFeature.ESCAPE_FORWARD_SLASHES`
   to allow escaping of '/' for String values
  (2.17.0)

David Schlosnagle (@schlosna)
 * Contributed #1081: Make `ByteSourceJsonBootstrapper` use `StringReader` for < 8KiB
   byte[] inputs
  (2.16.0)

Mario Fusco (@mariofusco)
 * Contributed #1064: Add full set of `BufferRecyclerPool` implementations
  (2.16.0)
 * Contributed #1195: Use `BufferRecycler` provided by output (`OutputStream`,
   `Writer`) object if available
  (2.17.0)

Robert Elliot (@Mahoney)
 * Reported #1145: `JsonPointer.appendProperty(String)` does not escape the property name
  (2.17.0)
 * Reported #1168: `JsonPointer.append(JsonPointer.tail())` includes the original pointer
  (2.16.1)

Paul Bunyan (@hal7df)
 * Reported #1173: `JsonLocation` consistently off by one character for many invalid
   JSON parsing cases
  (2.17.0)

Guillaume Lecroc (@gulecroc)
 * Contributed #1179: Allow configuring `DefaultPrettyPrinter` separators for empty
   Arrays and Objects
  (2.17.0)

Antonin Janec (@xtonic)
 * Contributed #1203: Faster division by 1000
  (2.17.0)
 * Contributed #1217: Optimize char comparison using bitwise OR
  (2.17.0)
 * Contributed #1218: Simplify Unicode surrogate pair conversion for generation
  (2.17.0)

Adam J. Shook (@adamjshook)
 * Reported, suggested fix for  #1352: Fix infinite loop due to integer overflow
   when reading large strings
  (2.17.3)

Ian Roberts (@ianroberts)
 * Reported #223: `UTF8JsonGenerator` writes supplementary characters as a
   surrogate pair: should use 4-byte encoding
  (2.18.0)

Radovan Netuka (@rnetuka)
 * Contributed fix for #223: `UTF8JsonGenerator` writes supplementary characters as a
  surrogate pair: should use 4-byte encoding

Jared Stehler (@jaredstehler)
 * Reported, contributed fix for #1274: `NUL`-corrupted keys, values on JSON serialization
  (2.18.0)

Zhanghao (@zhangOranges)
 * Contributed #1305: Make helper methods of `WriterBasedJsonGenerator` non-final to allow overriding
  (2.18.0)

Justin Gosselin (@jgosselin-accesso)
 * Reported #1359: Non-surrogate characters being incorrectly combined when
  `JsonWriteFeature.COMBINE_UNICODE_SURROGATES_IN_UTF8` is enabled
  (2.18.2)

Haruki (@stackunderflow111)
 * Reported #1398: feature COMBINE_UNICODE_SURROGATES_IN_UTF8 doesn't work
  when custom characterEscape is used
  (2.18.3)

<<<<<<< HEAD
Yanming Zhou (@quaff)
 * Requested #633: Allow skipping `RS` CTRL-CHAR to support JSON Text Sequences
  (2.19.0)

Fawzi Essam (@iifawzi)
 * Contributed #633: Allow skipping `RS` CTRL-CHAR to support JSON Text Sequences
  (2.19.0)
 * Contributed #1144: `FilteringParserDelegate` can go into an infinite loop if underlying
  parser is non-blocking
  (2.19.0)

Eduard Gomoliako (@Gems)
 * Contributed #1356: Make `JsonGenerator::writeTypePrefix` method to not write a
  `WRAPPER_ARRAY` when `typeIdDef.id == null`
  (2.19.0)

Fawzi Essam (@iifawzi)
 * Contributed fix for #1412: More cases of Non-blocking parser reporting incorrect locations
   when fed with non-zero offset
  (2.19.0)

Ilenia Salvadori (@isalvadori)
 * Requested #1421: Make `JsonReadContext` non-final
=======
Vincent Biret (@baywet)
 * Reported #1446: Invalid package reference to "java.lang.foreign" from
  `com.fasterxml.jackson.core:jackson-core` (from `FastDoubleParser`) [Android]
  (2.18.5)
>>>>>>> 09e96acb
<|MERGE_RESOLUTION|>--- conflicted
+++ resolved
@@ -470,7 +470,11 @@
   when custom characterEscape is used
   (2.18.3)
 
-<<<<<<< HEAD
+Vincent Biret (@baywet)
+ * Reported #1446: Invalid package reference to "java.lang.foreign" from
+  `com.fasterxml.jackson.core:jackson-core` (from `FastDoubleParser`) [Android]
+  (2.18.5)
+
 Yanming Zhou (@quaff)
  * Requested #633: Allow skipping `RS` CTRL-CHAR to support JSON Text Sequences
   (2.19.0)
@@ -493,10 +497,4 @@
   (2.19.0)
 
 Ilenia Salvadori (@isalvadori)
- * Requested #1421: Make `JsonReadContext` non-final
-=======
-Vincent Biret (@baywet)
- * Reported #1446: Invalid package reference to "java.lang.foreign" from
-  `com.fasterxml.jackson.core:jackson-core` (from `FastDoubleParser`) [Android]
-  (2.18.5)
->>>>>>> 09e96acb
+ * Requested #1421: Make `JsonReadContext` non-final