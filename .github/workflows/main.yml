name: Build and Deploy Snapshot
on:
  push:
<<<<<<< HEAD
    branches: [3.*]
=======
>>>>>>> 5c4892d7
    paths-ignore:
    - "README.md"
    - "release-notes/*"
  pull_request:
<<<<<<< HEAD
    branches: [3.*]
=======
>>>>>>> 5c4892d7
    paths-ignore:
    - "README.md"
    - "release-notes/*"
permissions:
  contents: read

jobs:
  build:
    runs-on: ${{ matrix.os }}
    strategy:
      fail-fast: false
      matrix:
        java_version: ['17', '21', '23']
        # We will actually need "os" as Matrix to have Windows build
        os: ['ubuntu-24.04']
        include:
          - java_version: '17'
            os: 'ubuntu-24.04'
            release_build: 'R'
          - java_version: '17'
            os: 'windows-latest'
            is_windows: 'W'
    env:
      JAVA_OPTS: "-XX:+TieredCompilation -XX:TieredStopAtLevel=1"
    steps:
    - uses: actions/checkout@11bd71901bbe5b1630ceea73d27597364c9af683 # v4.2.2
    - name: Set up JDK
      uses: actions/setup-java@c5195efecf7bdfc987ee8bae7a71cb8b11521c00 # v4.7.1
      with:
        distribution: 'temurin'
        java-version: ${{ matrix.java_version }}
        cache: 'maven'
        server-id: sonatype-nexus-snapshots-new
        server-username: CI_DEPLOY_USERNAME
        server-password: CI_DEPLOY_PASSWORD
        # See https://github.com/actions/setup-java/blob/v2/docs/advanced-usage.md#Publishing-using-Apache-Maven
        # gpg-private-key: ${{ secrets.MAVEN_GPG_PRIVATE_KEY }} # Value of the GPG private key to import
        # gpg-passphrase: MAVEN_GPG_PASSPHRASE # env variable for GPG private key passphrase
    - name: Build
      run: ./mvnw -B -q -ff -ntp verify
    - name: Extract project Maven version
      id: projectVersion
      # for some reason fails on Windows; we don't need it so skip:
      if: ${{ !matrix.is_windows }}
      run: echo "version=$(./mvnw org.apache.maven.plugins:maven-help-plugin:3.5.1:evaluate -DforceStdout -Dexpression=project.version -q)" >>$GITHUB_OUTPUT
    - name: Verify Android SDK Compatibility
      if: ${{ matrix.release_build }}
      run: ./mvnw -B -q -ff -ntp -DskipTests animal-sniffer:check
    - name: Deploy snapshot
      if: ${{ matrix.release_build && github.event_name != 'pull_request' && endsWith(steps.projectVersion.outputs.version, '-SNAPSHOT') }}
      env:
        CI_DEPLOY_USERNAME: ${{ secrets.CI_DEPLOY_USERNAME3 }}
        CI_DEPLOY_PASSWORD: ${{ secrets.CI_DEPLOY_PASSWORD3 }}
        # MAVEN_GPG_PASSPHRASE: ${{ secrets.MAVEN_GPG_PASSPHRASE }}
      run: ./mvnw -B -q -ff -DskipTests -ntp source:jar deploy
    - name: Generate code coverage
      if: ${{ matrix.release_build && github.event_name != 'pull_request' }}
      run: ./mvnw -B -q -ff -ntp test
    - name: Publish code coverage
      if: ${{ matrix.release_build && github.event_name != 'pull_request' }}
      uses: codecov/codecov-action@ad3126e916f78f00edff4ed0317cf185271ccc2d # v5.4.2
      with:
        token: ${{ secrets.CODECOV_TOKEN }}
        files: ./target/site/jacoco/jacoco.xml
        flags: unittests

  trigger-dep-builds-v2:
    name: Trigger downstream builds for v2
    needs: [build]
    # Only for pushes to default branch
    if: ${{ github.event_name == 'push' && github.ref_name == '2.x' }}
    uses: ./.github/workflows/trigger_dep_builds_v2.yml
    secrets:
      token: ${{ secrets.REPO_DISPATCH }}

  trigger-dep-builds-v3:
    name: Trigger downstream builds for v3
    needs: [build]
    # Only for pushes to 3.x branch
    if: ${{ github.event_name == 'push' && github.ref_name == '3.x' }}
    uses: ./.github/workflows/trigger_dep_builds_v3.yml
    secrets:
      token: ${{ secrets.REPO_DISPATCH }}
      <|MERGE_RESOLUTION|>--- conflicted
+++ resolved
@@ -1,18 +1,10 @@
 name: Build and Deploy Snapshot
 on:
   push:
-<<<<<<< HEAD
-    branches: [3.*]
-=======
->>>>>>> 5c4892d7
     paths-ignore:
     - "README.md"
     - "release-notes/*"
   pull_request:
-<<<<<<< HEAD
-    branches: [3.*]
-=======
->>>>>>> 5c4892d7
     paths-ignore:
     - "README.md"
     - "release-notes/*"
