package com.fasterxml.jackson.core.json;

import java.io.*;

import com.fasterxml.jackson.core.*;

public class JsonFactoryTest
    extends com.fasterxml.jackson.core.BaseTest
{
<<<<<<< HEAD
    public void testGeneratorFeatures() throws Exception
    {
        JsonFactory f = JsonFactory.builder()
                .enable(JsonGenerator.Feature.QUOTE_FIELD_NAMES)
                .build();
        assertTrue(f.isEnabled(JsonGenerator.Feature.QUOTE_FIELD_NAMES));
        f = f.rebuild().configure(JsonGenerator.Feature.QUOTE_FIELD_NAMES, false)
=======
    private static class BogusCodec extends ObjectCodec {
        @Override
        public Version version() { return null; }

        @Override
        public <T> T readValue(JsonParser p, Class<T> valueType) throws IOException {
            return null;
        }

        @Override
        public <T> T readValue(JsonParser p, TypeReference<?> valueTypeRef) throws IOException {
            return null;
        }

        @Override
        public <T> T readValue(JsonParser p, ResolvedType valueType) throws IOException {
            return null;
        }

        @Override
        public <T> Iterator<T> readValues(JsonParser p, Class<T> valueType) throws IOException {
            return null;
        }

        @Override
        public <T> Iterator<T> readValues(JsonParser p, TypeReference<?> valueTypeRef) throws IOException {
            return null;
        }

        @Override
        public <T> Iterator<T> readValues(JsonParser p, ResolvedType valueType) throws IOException {
            return null;
        }

        @Override
        public void writeValue(JsonGenerator gen, Object value) throws IOException {
        }

        @Override
        public <T extends TreeNode> T readTree(JsonParser p) throws IOException {
            return null;
        }

        @Override
        public void writeTree(JsonGenerator gen, TreeNode tree) throws IOException {
        }

        @Override
        public TreeNode createObjectNode() {
            return null;
        }

        @Override
        public TreeNode createArrayNode() {
            return null;
        }

        @Override
        public JsonParser treeAsTokens(TreeNode n) {
            return null;
        }

        @Override
        public <T> T treeToValue(TreeNode n, Class<T> valueType) throws JsonProcessingException {
            return null;
        }
    }

    // for testing [core#460]
    @SuppressWarnings("serial")
    static class CustomFactory extends JsonFactory {
        public CustomFactory(JsonFactory f, ObjectCodec codec) {
            super(f, codec);
        }
    }

    /*
    /**********************************************************************
    /* Test methods
    /**********************************************************************
     */
    
    @SuppressWarnings("deprecation")
    public void testGeneratorFeatures() throws Exception
    {
        JsonFactory f = new JsonFactory();
        assertNull(f.getCodec());

        f = JsonFactory.builder()
                .configure(JsonWriteFeature.QUOTE_FIELD_NAMES, true)
                .build();
        // 24-Oct-2018, tatu: Until 3.x, we'll only have backwards compatible
        assertTrue(f.isEnabled(JsonGenerator.Feature.QUOTE_FIELD_NAMES));
        f = JsonFactory.builder()
                .configure(JsonWriteFeature.QUOTE_FIELD_NAMES, false)
>>>>>>> 9104ff82
                .build();
        assertFalse(f.isEnabled(JsonGenerator.Feature.QUOTE_FIELD_NAMES));
    }

    public void testFactoryFeatures() throws Exception
    {
        JsonFactory f = JsonFactory.builder()
                .enable(TokenStreamFactory.Feature.INTERN_FIELD_NAMES)
                .build();
        assertTrue(f.isEnabled(JsonFactory.Feature.INTERN_FIELD_NAMES));

        f = f.rebuild()
                .disable(JsonFactory.Feature.INTERN_FIELD_NAMES)
                .build();
        assertFalse(f.isEnabled(JsonFactory.Feature.INTERN_FIELD_NAMES));

        // by default, should be enabled
        assertTrue(f.isEnabled(JsonFactory.Feature.USE_THREAD_LOCAL_FOR_BUFFER_RECYCLING));
        f = f.rebuild().disable(JsonFactory.Feature.USE_THREAD_LOCAL_FOR_BUFFER_RECYCLING)
                .build();
        assertFalse(f.isEnabled(JsonFactory.Feature.USE_THREAD_LOCAL_FOR_BUFFER_RECYCLING));
    }

    // for [core#189]: verify that it's ok to disable recycling
    // Basically simply exercises basic functionality, to ensure
    // there are no obvious problems; needed since testing never
    // disables this handling otherwise
    public void testDisablingBufferRecycling() throws Exception
    {
        JsonFactory f = JsonFactory.builder()
                .disable(JsonFactory.Feature.USE_THREAD_LOCAL_FOR_BUFFER_RECYCLING)
                .build();

        // First, generation
        for (int i = 0; i < 3; ++i) {
            StringWriter w = new StringWriter();
            JsonGenerator gen = f.createGenerator(ObjectWriteContext.empty(), w);
            gen.writeStartObject();
            gen.writeEndObject();
            gen.close();
            assertEquals("{}", w.toString());
        }
    
        for (int i = 0; i < 3; ++i) {
            ByteArrayOutputStream bytes = new ByteArrayOutputStream();
            JsonGenerator gen = f.createGenerator(ObjectWriteContext.empty(), bytes);
            gen.writeStartArray();
            gen.writeEndArray();
            gen.close();
            assertEquals("[]", bytes.toString("UTF-8"));
        }

        // Then parsing:
        for (int i = 0; i < 3; ++i) {
            JsonParser p = f.createParser(ObjectReadContext.empty(), "{}");
            assertToken(JsonToken.START_OBJECT, p.nextToken());
            assertToken(JsonToken.END_OBJECT, p.nextToken());
            assertNull(p.nextToken());
            p.close();

            p = f.createParser(ObjectReadContext.empty(), "{}".getBytes("UTF-8"));
            assertToken(JsonToken.START_OBJECT, p.nextToken());
            assertToken(JsonToken.END_OBJECT, p.nextToken());
            assertNull(p.nextToken());
            p.close();
        }
    }
    
    public void testJsonWithFiles() throws Exception
    {
        File file = File.createTempFile("jackson-test", null);
        file.deleteOnExit();
        
        JsonFactory f = new JsonFactory();

        // First: create file via generator.. and use an odd encoding
        JsonGenerator g = f.createGenerator( ObjectWriteContext.empty(), file, JsonEncoding.UTF16_LE);
        g.writeStartObject();
        g.writeRaw("   ");
        g.writeEndObject();
        g.close();

        // Ok: first read file directly
        JsonParser jp = f.createParser(ObjectReadContext.empty(), file);
        assertToken(JsonToken.START_OBJECT, jp.nextToken());
        assertToken(JsonToken.END_OBJECT, jp.nextToken());
        assertNull(jp.nextToken());
        jp.close();

        // Then via URL:
        jp = f.createParser(ObjectReadContext.empty(), file.toURI().toURL());
        assertToken(JsonToken.START_OBJECT, jp.nextToken());
        assertToken(JsonToken.END_OBJECT, jp.nextToken());
        assertNull(jp.nextToken());
        jp.close();

        // ok, delete once we are done
        file.delete();
    }

    // #72
    @SuppressWarnings("deprecation")
    public void testCopy() throws Exception
    {
        JsonFactory jf = new JsonFactory();
        // first, verify defaults

        // since 3.0:
        assertFalse(jf.isEnabled(JsonFactory.Feature.INTERN_FIELD_NAMES));
        assertFalse(jf.isEnabled(JsonReadFeature.ALLOW_JAVA_COMMENTS));
        assertFalse(jf.isEnabled(JsonGenerator.Feature.ESCAPE_NON_ASCII));

        jf = jf.rebuild()
                .enable(JsonFactory.Feature.INTERN_FIELD_NAMES)
                .enable(JsonReadFeature.ALLOW_JAVA_COMMENTS)
                .enable(JsonGenerator.Feature.ESCAPE_NON_ASCII)
                .build();
        // then change, verify that changes "stick"
        assertTrue(jf.isEnabled(JsonFactory.Feature.INTERN_FIELD_NAMES));
        assertTrue(jf.isEnabled(JsonReadFeature.ALLOW_JAVA_COMMENTS));
        assertTrue(jf.isEnabled(JsonGenerator.Feature.ESCAPE_NON_ASCII));

        JsonFactory jf2 = jf.copy();
        assertTrue(jf2.isEnabled(JsonFactory.Feature.INTERN_FIELD_NAMES));
        assertTrue(jf.isEnabled(JsonReadFeature.ALLOW_JAVA_COMMENTS));
        assertTrue(jf.isEnabled(JsonGenerator.Feature.ESCAPE_NON_ASCII));
    }
}<|MERGE_RESOLUTION|>--- conflicted
+++ resolved
@@ -7,113 +7,15 @@
 public class JsonFactoryTest
     extends com.fasterxml.jackson.core.BaseTest
 {
-<<<<<<< HEAD
     public void testGeneratorFeatures() throws Exception
     {
         JsonFactory f = JsonFactory.builder()
-                .enable(JsonGenerator.Feature.QUOTE_FIELD_NAMES)
+                .enable(JsonWriteFeature.QUOTE_FIELD_NAMES)
                 .build();
-        assertTrue(f.isEnabled(JsonGenerator.Feature.QUOTE_FIELD_NAMES));
-        f = f.rebuild().configure(JsonGenerator.Feature.QUOTE_FIELD_NAMES, false)
-=======
-    private static class BogusCodec extends ObjectCodec {
-        @Override
-        public Version version() { return null; }
-
-        @Override
-        public <T> T readValue(JsonParser p, Class<T> valueType) throws IOException {
-            return null;
-        }
-
-        @Override
-        public <T> T readValue(JsonParser p, TypeReference<?> valueTypeRef) throws IOException {
-            return null;
-        }
-
-        @Override
-        public <T> T readValue(JsonParser p, ResolvedType valueType) throws IOException {
-            return null;
-        }
-
-        @Override
-        public <T> Iterator<T> readValues(JsonParser p, Class<T> valueType) throws IOException {
-            return null;
-        }
-
-        @Override
-        public <T> Iterator<T> readValues(JsonParser p, TypeReference<?> valueTypeRef) throws IOException {
-            return null;
-        }
-
-        @Override
-        public <T> Iterator<T> readValues(JsonParser p, ResolvedType valueType) throws IOException {
-            return null;
-        }
-
-        @Override
-        public void writeValue(JsonGenerator gen, Object value) throws IOException {
-        }
-
-        @Override
-        public <T extends TreeNode> T readTree(JsonParser p) throws IOException {
-            return null;
-        }
-
-        @Override
-        public void writeTree(JsonGenerator gen, TreeNode tree) throws IOException {
-        }
-
-        @Override
-        public TreeNode createObjectNode() {
-            return null;
-        }
-
-        @Override
-        public TreeNode createArrayNode() {
-            return null;
-        }
-
-        @Override
-        public JsonParser treeAsTokens(TreeNode n) {
-            return null;
-        }
-
-        @Override
-        public <T> T treeToValue(TreeNode n, Class<T> valueType) throws JsonProcessingException {
-            return null;
-        }
-    }
-
-    // for testing [core#460]
-    @SuppressWarnings("serial")
-    static class CustomFactory extends JsonFactory {
-        public CustomFactory(JsonFactory f, ObjectCodec codec) {
-            super(f, codec);
-        }
-    }
-
-    /*
-    /**********************************************************************
-    /* Test methods
-    /**********************************************************************
-     */
-    
-    @SuppressWarnings("deprecation")
-    public void testGeneratorFeatures() throws Exception
-    {
-        JsonFactory f = new JsonFactory();
-        assertNull(f.getCodec());
-
-        f = JsonFactory.builder()
-                .configure(JsonWriteFeature.QUOTE_FIELD_NAMES, true)
+        assertTrue(f.isEnabled(JsonWriteFeature.QUOTE_FIELD_NAMES));
+        f = f.rebuild().configure(JsonWriteFeature.QUOTE_FIELD_NAMES, false)
                 .build();
-        // 24-Oct-2018, tatu: Until 3.x, we'll only have backwards compatible
-        assertTrue(f.isEnabled(JsonGenerator.Feature.QUOTE_FIELD_NAMES));
-        f = JsonFactory.builder()
-                .configure(JsonWriteFeature.QUOTE_FIELD_NAMES, false)
->>>>>>> 9104ff82
-                .build();
-        assertFalse(f.isEnabled(JsonGenerator.Feature.QUOTE_FIELD_NAMES));
+        assertFalse(f.isEnabled(JsonWriteFeature.QUOTE_FIELD_NAMES));
     }
 
     public void testFactoryFeatures() throws Exception
@@ -212,8 +114,6 @@
         file.delete();
     }
 
-    // #72
-    @SuppressWarnings("deprecation")
     public void testCopy() throws Exception
     {
         JsonFactory jf = new JsonFactory();
