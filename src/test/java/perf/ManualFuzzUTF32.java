package perf;

import java.io.*;

import tools.jackson.core.*;
import tools.jackson.core.json.JsonFactory;

// Tests from [jackson-core#382]
public class ManualFuzzUTF32
{
    public ManualFuzzUTF32() { }

    public void testFuzz32208() throws Exception
    {
        // seems like we might need a new factory for some reason
        final JsonFactory f = new JsonFactory();
        final byte[] doc = readResource("/data/fuzz-json-utf32-32208.json", 0);

        System.out.println("Read input, "+doc.length+" bytes...");
<<<<<<< HEAD
        
        JsonParser p = f.createParser(ObjectReadContext.empty(), doc);
=======

        JsonParser p = f.createParser(/*ObjectReadContext.empty(), */ doc);
>>>>>>> 31d4d85d

        JsonToken t = p.nextToken();
        if (t != JsonToken.VALUE_STRING) {
            throw new IllegalStateException("Should get VALUE_STRING, got: "+t);
        }
//        String text = p.getText();
        p.nextToken();
//        throw new IllegalStateException("Should have failed, got text with length of: "+text.length());
    }

    protected byte[] readResource(String ref, int slack)
    {
       ByteArrayOutputStream bytes = new ByteArrayOutputStream();
       final byte[] buf = new byte[4000];

       InputStream in = getClass().getResourceAsStream(ref);
       if (in != null) {
           try {
               int len;
               while ((len = in.read(buf)) > 0) {
                   bytes.write(buf, 0, len);
               }
               in.close();
           } catch (IOException e) {
               throw new RuntimeException("Failed to read resource '"+ref+"': "+e);
           }
       }
       if (bytes.size() == 0) {
           throw new IllegalArgumentException("Failed to read resource '"+ref+"': empty resource?");
       }
       while (slack-- > 0) {
           bytes.write(0);
       }
       return bytes.toByteArray();
    }

    public static void main(String[] args) throws Exception
    {
        new ManualFuzzUTF32().testFuzz32208();
    }
}<|MERGE_RESOLUTION|>--- conflicted
+++ resolved
@@ -17,13 +17,8 @@
         final byte[] doc = readResource("/data/fuzz-json-utf32-32208.json", 0);
 
         System.out.println("Read input, "+doc.length+" bytes...");
-<<<<<<< HEAD
-        
+
         JsonParser p = f.createParser(ObjectReadContext.empty(), doc);
-=======
-
-        JsonParser p = f.createParser(/*ObjectReadContext.empty(), */ doc);
->>>>>>> 31d4d85d
 
         JsonToken t = p.nextToken();
         if (t != JsonToken.VALUE_STRING) {
