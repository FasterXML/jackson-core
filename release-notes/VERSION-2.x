Project: jackson-core

Contains core streaming reader (`JsonParser`) and writer (`JsonGenerator`) abstractions,
factory for constructing readers/writers (JsonFactory), as well as a minimal set
of interfaces needed for streaming level to make callbacks and call-throughs,
via `ObjectCodec` and `TreeNode`.

Also includes implementation of this API for JSON.
Forms the base for other data formats as well, despite naming that suggests
JSON-specificity: naming is due to history, as Jackson started out as pure
JSON library.

------------------------------------------------------------------------
=== Releases ===
------------------------------------------------------------------------

<<<<<<< HEAD
2.10.0 (not yet released)

#433: Add Builder pattern for creating configured Stream factories
#467: Create `JsonReadFeature` to move JSON-specific `JsonParser.Feature`s to
#480: `SerializableString` value can not directly render to Writer
 (requested by Philippe M)
#481: Create `JsonWriteFeature` to move JSON-specific `JsonGenerator.Feature`s to
#484: Implement `UTF8JsonGenerator.writeRawValue(SerializableString)` (and
  `writeRaw(..)`) more efficiently
#495: Create `StreamReadFeature` to move non-json specific `JsonParser.Feature`s to
#496: Create `StreamWriteFeature` to take over non-json-specific `JsonGenerator.Feature`s
#502: Make `DefaultPrettyPrinter.createInstance()` to fail for sub-classes

2.9.8 (not yet released)
=======
2.9.8 (15-Dec-2018)
>>>>>>> 0c81a269

#488: Fail earlier on coercions from "too big" `BigInteger` into
  fixed-size types (`int`, `long`, `short`)
- Improve exception message for missing Base64 padding (see databind#2183)

2.9.7 (19-Sep-2018)

#476: Problem with `BufferRecycler` via async parser (or when sharing parser
 across threads)
#477: Exception while decoding Base64 value with escaped `=` character
#488: Fail earlier on coercions from "too big" `BigInteger` into
  fixed-size types (`int`, `long`, `short`)

2.9.6 (12-Jun-2018)

#400: Add mechanism for forcing `BufferRecycler` released (to call on shutdown)
 (contributed by Jeroen B)
#460: Failing to link `ObjectCodec` with `JsonFactory` copy constructor
#463: Ensure that `skipChildren()` of non-blocking `JsonParser` will throw
   exception if not enough input
  (requested by Doug R)

2.9.5 (26-Mar-2018)

No changes since 2.9.4

2.9.4 (24-Jan-2018)

#414: Base64 MIME variant does not ignore white space chars as per RFC2045
 (reported by tmoschou@github)
#437: `ArrayIndexOutOfBoundsException` in `UTF8StreamJsonParser`
 (reported by Igor A)

2.9.3 (09-Dec-2017)

#419: `ArrayIndexOutOfBoundsException` from `UTF32Reader.read()` on invalid input

2.9.2 (13-Oct-2017)

- New parent pom (`jackson-base`)

2.9.1 (07-Sep-2017)

#397: Add `Automatic-Module-Name` ("com.fasterxml.jackson.core") for JDK 9 module system

2.9.0 (30-Jul-2017))

#17: Add 'JsonGenerator.writeString(Reader r, int charLength)'
 (constributed by Logan W)
#57: Add support for non-blocking ("async") JSON parsing
#208: Make use of `_matchCount` in `FilteringParserDelegate`
 (contributed by Rafal F)
#242: Add new write methods in `JsonGenerator` for writing type id containers
#304: Optimize `NumberOutput.outputLong()` method
#306: Add new method in `JsonStreamContext` to construct `JsonPointer`
#312: Add `JsonProcessingException.clearLocation()` to allow clearing
  possibly security-sensitive information
 (contributed by Alex Y)
#314: Add a method in `JsonParser` to allow checking for "NaN" values
#323: Add `JsonParser.ALLOW_TRAILING_COMMA` to work for Arrays and Objects
 (contributed by Brad H)
#325: `DataInput` backed parser should handle `EOFException` at end of doc
 (reported by Brad H)
#330: `FilteringParserDelegate` seems to miss last closing `END_OBJECT`
 (contributed by Rafal F)
#340: Making `WriterBasedJsonGenerator` non-final
 (requested by rfoltyns@github)
#356: Improve indication of "source reference" in `JsonLocation` wrt `byte[]`,`char[]`
#372: JsonParserSequence#skipChildren() throws exception when current delegate is
  TokenBuffer.Parser with "incomplete" JSON
 (contributed by Michael S)
#374: Minimal and DefaultPrettyPrinter with configurable separators 
 (contributed by Rafal F)

2.8.11 (23-Dec-2017)

#418: ArrayIndexOutOfBoundsException from UTF32Reader.read on invalid input
 (reported, contributed fix for by pfitzsimons-r7@github)

2.8.10 (24-Aug-2017)

No changes since 2.8.9

2.8.9 (12-Jun-2017)

#382: ArrayIndexOutOfBoundsException from UTF32Reader.read on invalid input
 (reported by Wil S)

2.8.8 (05-Apr-2017)

#359: FilteringGeneratorDelegate does not override writeStartObject(Object forValue)
 (contributed by Arnaud R)
#362: Use correct length variable for UTF-8 surrogate writing

2.8.7 (21-Feb-2017)

#349: CharsToNameCanonicalizer performance bottleneck 
 (reported by Nuno D, nmldiegues@github)
#351: `java.lang.NegativeArraySizeException` at `ByteArrayBuilder.toByteArray()`
#354: Buffer size dependency in UTF8JsonGenerator writeRaw
 (reported by Chistopher C)

2.8.6 (12-Jan-2017)

#322: Trim tokens in error messages to 256 byte to prevent attacks
 (contributed by Alessio S)
#335: Missing exception for invalid last character of base64 string to decode
 using `Base64Variant.decode()`

2.8.5 (14-Nov-2016)
2.8.4 (14-Oct-2016)

No changes since 2.8.3

2.8.3 (17-Sep-2016)

#318: Add support for writing `byte[]` via `JsonGenerator.writeEmbeddedObject()`

2.8.2 (30-Aug-2016)
2.8.1 (20-Jul-2016)

No changes since 2.8.0

2.8.0 (04-Jul-2016)

#86: Allow inclusion of request body for `JsonParseException`
 (contributed by LokeshN)
#117: Add `JsonParser.Feature.ALLOW_MISSING_VALUES` to support for missing values
 (contributed by LokeshN)
#136: Add `JsonpCharacterEscapes` for easier handling of potential problems
 with JSONP and rare but technically allowed \u2028 and \u2029 linefeed characters
#253: Add `JsonGenerator. writeEmbeddedObject()` to allow writes of opaque native types
 (suggested by Gregoire C)
#255: Relax ownership checks for buffers not to require increase in size
#257: Add `writeStartObject(Object pojo)` to streamline assignment of current value
#265: `JsonStringEncoder` should allow passing `CharSequence`
 (contributed by Mikael S)
#276: Add support for serializing using `java.io.DataOutput`
#277: Add new scalar-array write methods for `int`/`long`/`double` cases
#279: Support `DataInput` for parsing
#280: Add `JsonParser.finishToken()` to force full, non-lazy reading of current token
#281: Add `JsonEOFException` as sub-class of `JsonParseException`
#282: Fail to report error for trying to write field name outside Object (root level)
#285: Add `JsonParser.getText(Writer)`
 (contributed by LokesN)
#290: Add `JsonGenerator.canWriteFormattedNumbers()` for introspection
#294: Add `JsonGenerator.writeFieldId(long)` method to support binary formats
 with non-String keys
#296: `JsonParserSequence` skips a token on a switched Parser
 (reported by Kevin G)
- Add `JsonParser.currentToken()` and `JsonParser.currentTokenId()` as replacements
  for `getCurrentToken()` and `getCurrentTokenId()`, respectively. Existing methods
  will likely be deprecated in 2.9.

2.7.9.3:

#1872: NullPointerException in SubTypeValidator.validateSubType when
  validating Spring interface
#1931: Two more c3p0 gadgets to exploit default typing issue

2.7.9.2 (20-Dec-2017)

#1607: `@JsonIdentityReference` not used when setup on class only
#1628: Don't print to error stream about failure to load JDK 7 types
#1680: Blacklist couple more types for deserialization
#1737: Block more JDK types from polymorphic deserialization
#1855: Blacklist for more serialization gadgets (dbcp/tomcat, spring)

2.7.9.1 (18-Apr-2017)

#1599: Jackson Deserializer security vulnerability

2.7.9 (04-Feb-2017)

No changes since 2.7.8

2.7.8 (26-Sep-2016)

#317: ArrayIndexOutOfBoundsException: 200 on floating point number with exactly
  200-length decimal part
 (reported by Allar H)

2.7.7 (27-Aug-2016)

#307: JsonGenerationException: Split surrogate on writeRaw() input thrown for
  input of a certain size
 (reported by Mike N)
#315: `OutOfMemoryError` when writing BigDecimal
 (reported by gmethwin@github)

2.7.6 (23-Jul-2016)

- Clean up of FindBugs reported possible issues.

2.7.5 (11-Jun-2016)
 
#280: FilteringGeneratorDelegate.writeUTF8String() should delegate to writeUTF8String()
 (reported by Tanguy L)

2.7.4 (29-Apr-2016)

#209: Make use of `_allowMultipleMatches` in `FilteringParserDelegate`
 (contributed by Lokesh N)
- Make `processor` transient in `JsonParseException`, `JsonGenerationException`
  to keep both Serializable

2.7.3 (16-Mar-2016)

No changes since 2.7.2.

2.7.2 (26-Feb-2016)

#246: Fix UTF8JsonGenerator to allow QUOTE_FIELD_NAMES to be toggled
 (suggested by philipa@github)

2.7.1 (02-Feb-2016)

No changes since 2.7.0.

2.7.0 (10-Jun-2016)

#37: JsonParser.getTokenLocation() doesn't update after field names
 (reported by Michael L)
#198: Add back-references to `JsonParser` / `JsonGenerator` for low-level parsing issues
 (via `JsonParseException`, `JsonGenerationException`)
#211: Typo of function name com.fasterxml.jackson.core.Version.isUknownVersion()
 (reported by timray@github)
#229: Array element and field token spans include previous comma.
- Implemented `ReaderBasedJsonParser.nextFieldName(SerializableString)`
  (to improved Afterburner performance over String/char[] sources)

2.6.6 (05-Apr-2016)

#248: VersionUtil.versionFor() unexpectedly return null instead of Version.unknownVersion()
 (reported by sammyhk@github)

2.6.5 (19-Jan-2016)
2.6.4 (07-Dec-2015)

No changes since 2.6.3.

2.6.3 (12-Oct-2015)

#220: Problem with `JsonParser.nextFieldName(SerializableString)` for byte-backed parser

2.6.2 (14-Sep-2015)

#213: Parser is sometimes wrong when using CANONICALIZE_FIELD_NAMES
 (reported by ichernev@github)
#216: ArrayIndexOutOfBoundsException: 128 when repeatedly serializing to a byte array
 (reported by geekbeast@github)

2.6.1 (09-Aug-2015)

#207: `ArrayIndexOutOfBoundsException` in `ByteQuadsCanonicalizer`
 (reported by Florian S, fschopp@github)

2.6.0 (17-Jul-2015)

#137: Allow filtering content read via `JsonParser` by specifying `JsonPointer`;
  uses new class `com.fasterxml.jackson.core.filter.FilteringParserDelegate`
  (and related, `TokenFilter`)
#177: Add a check so `JsonGenerator.writeString()` won't work if `writeFieldName()` expected.
#182: Inconsistent TextBuffer#getTextBuffer behavior
 (contributed by Masaru H)
#185: Allow filtering content written via `JsonGenerator` by specifying `JsonPointer`;
  uses new class `com.fasterxml.jackson.core.filter.FilteringGeneratorDelegate`
  (and related, `TokenFilter`)
#188: `JsonParser.getValueAsString()` should return field name for `JsonToken.FIELD_NAME`, not `null`
#189: Add `JsonFactory.Feature.USE_THREAD_LOCAL_FOR_BUFFER_RECYCLING` (default: true), which may
  be disabled to prevent use of ThreadLocal-based buffer recyling.
 (suggested by soldierkam@github)
#195: Add `JsonGenerator.getOutputBuffered()` to find out amount of content buffered,
  not yet flushed.
 (requested by Ruediger M)
#196: Add support for `FormatFeature` extension, for format-specifc Enum-backed
  parser/generator options
- Minor improvement to construction of "default PrettyPrinter": now overridable by data format
  modules
- Implement a new yet more optimized symbol table for byte-backed parsers
- Add `JsonParser.Feature.IGNORE_UNDEFINED`, useful for data formats like protobuf
- Optimize writing of String names (remove intermediate copy; with JDK7 no speed benefit)

2.5.5 (07-Dec-2015)

#220: Problem with `JsonParser.nextFieldName(SerializableString)` for byte-backed parser
#221: Fixed ArrayIndexOutOfBounds exception for character-based `JsonGenerator`
 (reported by a-lerion@github)

2.5.4 (09-Jun-2015)

No changes.

2.5.3 (24-Apr-2015)

#191: Longest collision chain in symbol table now exceeds maximum -- suspect a DoS attack
 (reported by Paul D)

2.5.2 (29-Mar-2015)

#181: Failure parsing -Infinity on buffer boundary
 (reported by brharrington@github)
#187: Longest collision chain in symbol table exceeds maximum length routinely
  in non-malicious code
 (reported by mazzaferri@github)

2.5.1 (06-Feb-2015)

#178: Add `Lf2SpacesIndenter.withLinefeed` back to keep binary-compatibility with 2.4.x
 (reported by ansell@github)
- Minor fix to alignment of null bytes in the last 4 bytes of name, in case where name
  may cross the input boundary

2.5.0 (01-Jan-2015)

#148: BytesToNameCanonicalizer can mishandle leading null byte(s).
 (reported by rjmac@github)
#164: Add `JsonGenerator.Feature.IGNORE_UNKNOWN` (but support via individual
  data format modules)
#166: Allow to configure line endings and indentation
 (contributed by Aaron D)
#167: `JsonGenerator` not catching problem of writing field name twice in a row
#168: Add methods in `JsonStreamContext` for keeping track of "current value"
#169: Add `JsonPointer.head()`
 (contributed by Alex S, lordofthejars@github)
- Added `ResolvedType.getParameterSource()` to support better resolution
 of generic types.
- Added `JsonGenerator.writeRawValue(SerializableString)`
- Added `JsonParser.hasExpectedStartObjectToken()` convenience method
- Added `JsonParser.hasTokenId(id)` convenience method
- Added `JsonParser.nextFieldName()` (no args)

2.4.6 (23-Apr-2015)

#184: WRITE_NUMBERS_AS_STRINGS disables WRITE_BIGDECIMAL_AS_PLAIN
 (reported by Derek C)

2.4.5 (13-Jan-2015)

No changes since 2.4.4.

2.4.4 (24-Nov-2014)

#157: ArrayIndexOutOfBoundsException: 200 on numbers with more than 200 digits.
 (reported by Lars P, larsp@github)
#173: An exception is thrown for a valid JsonPointer expression
 (reported by Alex S)
#176: `JsonPointer` should not consider "00" to be valid index
 (reported by fge@gitub)
- Fix `JsonGenerator.setFeatureMask()` to better handle dynamic changes.

2.4.3 (02-Oct-2014)

#152: Exception for property names longer than 256k
 (reported by CrendKing@github)

2.4.2 (13-Aug-2014)

#145: NPE at BytesToNameCanonicalizer
 (reported by Shay B)
#146: Error while parsing negative floats at the end of the input buffer
 (reported by rjmac@github)

2.4.1 (16-Jun-2014)

#143: Flaw in `BufferRecycler.allocByteBuffer(int,int)` that results in
 performance regression

2.4.0 (29-May-2014)

#121: Increase size of low-level byte[]/char[] input/output buffers
 (from 4k->8k for bytes, 2k->4k for chars)
#127: Add `JsonGenerator.writeStartArray(int size)` for binary formats
#138: Add support for using `char[]` as input source; optimize handling
  of `String` input as well.
- Refactor `BufferRecycler` to eliminate helper enums

2.3.5 (13-Jan-2015)

#152: Exception for property names longer than 256k
#173: An exception is thrown for a valid JsonPointer expression
#176: `JsonPointer` should not consider "00" to be valid index

2.3.4 (17-Jul-2014)
2.3.3 (10-Apr-2014)

No changes since 2.3.2.

2.3.2 (01-Mar-2014)

#126: Revert some 1.6 back to make core lib work with Android 2.2 (FroYo)
 (contributed by Goncalo S)
#129: Missing delegation method, `JsonParserDelegate.isExpectedStartArrayToken()`
 (Pascal G)
#133: Prevent error on JsonPointer expressions for properties that have numeric
  ids above 32-bit range
 (reported by mrstlee@github)

2.3.1 (28-Dec-2013)

No functional changes.

2.3.0 (13-Nov-2013)

#8: Add methods in `JsonParser`/`JsonGenerator` for reading/writing Object Ids
#47: Support YAML-style comments with `JsonParser.Feature.ALLOW_YAML_COMMENTS`
#60: Add a feature (`JsonParser.Feature.STRICT_DUPLICATE_DETECTION`) to verify
  that input does not contain duplicate filed names
#77: Improve error reporting for unrecognized tokens
 (requested by cowwoc@github)
#85: Add `JsonGenerator.Feature.WRITE_BIGDECIMAL_AS_PLAIN`
#91: Add methods in `JsonGenerator` for writing native Type Ids
#92: Add methods in `JsonParser` for reading native Type Ids
#93: Add `getFeatureMask()`, `setFeatureMask()` in `JsonGenerator`/`JsonParser`
#94: Allow coercion of String value "null" (similar to handling of null token)
#96: Add `JsonFactory.requiresPropertyOrdering()` introspection method
#97: JsonGenerator's `JsonWriteContext` not maintained properly, loses
  current field name
 (reported by Sam R)
#98: Improve handling of failures for `BigDecimal`, for "NaN" (and infinity)
#102: Unquoted field names can not start with a digit
#103: Add `JsonFactory.canHandleBinaryNatively`, `JsonGenerator.canWriteBinaryNatively`
 to let databind module detect level of support for binary data.
#105: Parser parsers numbers eagerly; does not report error with missing space
#106: Add `JsonGenerator.Feature.STRICT_DUPLICATE_DETECTION` for preventing dup names
#110: Improve overridability of `JsonGeneratorDelegate`
 (suggested by qpliu@github)
#111: _currInputRowStart isn't initialized in UTF8StreamJsonParser() constructor
 (reported by dreamershl@github)
#115: JsonGenerator writeRawValue problem with surrogate UTF-8 characters
 (reported by Marcin Z)
#116: WriterBasedJsonGenerator produces truncated Unicode escape sequences
 (reported by Steve L-S)
- Improve `DefaultPrettyPrinter`, `Lf2SpacesIndenter` (from databind #276)
- Add `JsonGenerator.canOmitFields()` method to support discovery of
  positional formats, needed for handling of filtering for CSV
- Rewrite `InternCache` to use `ConcurrentHashMap`, to work more efficiently both
  for common case of few misses (no block on access), and slowest cases (lots of
  misses).
- Add `JsonPointer` implementation, to be used by tree model, streaming
- Make `UTF8StreamJsonParser` non-final, for potential sub-classing

2.2.3 (23-Aug-2013)

#78: ArrayIndexOutOfBoundsException for very long numbers (>500 digits)
 (reported by boothen@github)
#81: CharTypes.appendQuoted misencodes first 32 Unicode values as '\0000'
 (reported by githubaff0@github)
#84: Support for parsing 'Infinity' when feature ALLOW_NON_NUMERIC_NUMBERS is on
 (contributed by ebrevdo@github)
- Add `Base64Variant.decode()` convenience methods

2.2.2 (26-May-2013)

No changes since previous version.

2.2.1 (03-May-2013)

#72: JsonFactory.copy() was not copying settings properly
 (reported by Christian S (squiddle@github))
- Moved VERSION/LICENSE contained in jars under META-INF/, to resolve
  Android packaging (APK) issues

2.2.0 (22-Apr-2013)

Fixes:

#51: JsonLocation had non-serializable field, mark as transient

Improvements

#46, #49: Improve VersionUtil to generate PackageVersion, instead of
  reading VERSION.txt from jar -- improves startup perf on Android significantly
 (contributed by Ben G)
#59: Add more functionality in `TreeNode` interface, to allow some
 level of traversal over any and all Tree Model implementations
#69: Add support for writing `short` values in JsonGenerator

2.1.3 (19-Jan-2013)

* [JACKSON-884]: JsonStringEncoder.quoteAsStringValue() fails to encode 
  ctrl chars correctly.
* [Issue#48] Problems with spaces in URLs
 (reported by KlausBrunner)

2.1.2 (04-Dec-2012)

* [Issue#42] Problems with UTF32Reader
 (reported by James R [jroper@github])
* Added missing methods (like 'setPrettyPrinter()' in JsonGeneratorDelegate

2.1.1 (11-Nov-2012)

* [Issue#34] `JsonParser.nextFieldName()` fails on buffer boundary
 (reported by gsson@github)
* [Issue#38] `JsonParser.nextFieldName()` problems when handling
 names with trailing spaces
 (reported by matjazs@github)

2.1.0 (08-Oct-2012)

A new minor version for 2.x.

New features:

* [Issue#14]: add 'readBinaryValue(...)' method in JsonParser
* [Issue#16]: add 'writeBinary(InputStream, int)' method in JsonGenerator
  (and implement for JSON backend)
* [Issue#26]: Allow overriding "root value separator"
 (suggested by Henning S)

Improvements:

* [JACKSON-837]: Made JsonGenerator implement Flushable.
 (suggested by Matt G)
* [Issue#10]: add 'JsonProcessingException.getOriginalMessage()' for accessing
  message without location info
* [Issue#31]: make `JsonFactory` java.io.Serializable (via JDK)

Other:

* [Issue-25]: Add 'createParser' and 'createGenerator' (as eventual replacements
  for 'createJsonParser'/'createJsonGenerator') in 'JsonFactory'
* Try to improve locking aspects of symbol tables, by reducing scope of
  synchronized sections when creating, merging table contents.
* Added 'JsonFactory.copy()' method to support databinding's 'ObjectMapper.copy()'
* Added method 'requiresCustomCodec()' for JsonFactory and JsonParser
* Added 'JsonParser.getValueAsString()' method (to support flexible conversions)
* Added META-INF/services/com.fasterxml.jackson.core.JsonFactory SPI to register
  `JsonFactory` for even more automatic format discovery in future.

2.0.4 (26-Jun-2012)

Fixes:

* [Issue-6] PrettyPrinter, count wrong for end-object case
* 1.9.x fixes up to 1.9.8

2.0.3: skipped;	 only some modules use this version

2.0.2 (14-May-2012)

* 1.9.x fixes up to 1.9.7

2.0.1 (22-Apr-2012)

Fixes:

* [JACKSON-827] Fix incompatibilities with JDK 1.5 (2.0.0 accidentally
  required 1.6)
 (reported Pascal G)

2.0.0 (25-Mar-2012)

Fixes:

(all fixes up until 1.9.6)

Improvements

* [JACKSON-730]: Add checks to ensure that Features are applicable for
  instances (parsers, generators), or if not, throw IllegalArgumentException
* [JACKSON-742]: Add append-methods in SerializableString

New features:

* [JACKSON-782]: Add 'JsonParser.overrideCurrentName()', needed as a workaround
  for some exotic data binding cases (and/or formats)

[entries for versions 1.x and earlier not retained; refer to earlier releases)<|MERGE_RESOLUTION|>--- conflicted
+++ resolved
@@ -14,7 +14,6 @@
 === Releases ===
 ------------------------------------------------------------------------
 
-<<<<<<< HEAD
 2.10.0 (not yet released)
 
 #433: Add Builder pattern for creating configured Stream factories
@@ -28,10 +27,7 @@
 #496: Create `StreamWriteFeature` to take over non-json-specific `JsonGenerator.Feature`s
 #502: Make `DefaultPrettyPrinter.createInstance()` to fail for sub-classes
 
-2.9.8 (not yet released)
-=======
 2.9.8 (15-Dec-2018)
->>>>>>> 0c81a269
 
 #488: Fail earlier on coercions from "too big" `BigInteger` into
   fixed-size types (`int`, `long`, `short`)
