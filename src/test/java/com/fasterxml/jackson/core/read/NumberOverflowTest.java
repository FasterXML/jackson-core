--- conflicted
+++ resolved
@@ -3,11 +3,8 @@
 import java.math.BigInteger;
 
 import com.fasterxml.jackson.core.*;
-<<<<<<< HEAD
 import com.fasterxml.jackson.core.json.JsonFactory;
-=======
 import com.fasterxml.jackson.core.exc.InputCoercionException;
->>>>>>> c4dd84e4
 
 public class NumberOverflowTest
     extends com.fasterxml.jackson.core.BaseTest
@@ -44,13 +41,8 @@
             try {
                 long x = p.getLongValue();
                 fail("Expected an exception for underflow (input "+p.getText()+"): instead, got long value: "+x);
-<<<<<<< HEAD
-            } catch (JsonParseException e) {
+            } catch (InputCoercionException e) {
                 verifyException(e, "out of range of `long`");
-=======
-            } catch (InputCoercionException e) {
-                verifyException(e, "out of range of long");
->>>>>>> c4dd84e4
             }
             p.close();
 
@@ -59,13 +51,10 @@
             try {
                 long x = p.getLongValue();
                 fail("Expected an exception for underflow (input "+p.getText()+"): instead, got long value: "+x);
-<<<<<<< HEAD
-            } catch (JsonParseException e) {
+            } catch (InputCoercionException e) {
                 verifyException(e, "out of range of `long`");
-=======
-            } catch (InputCoercionException e) {
-                verifyException(e, "out of range of long");
->>>>>>> c4dd84e4
+                assertEquals(JsonToken.VALUE_NUMBER_INT, e.getInputType());
+                assertEquals(Long.TYPE, e.getTargetType());
             }
             p.close();
         }
@@ -85,14 +74,11 @@
                 try {
                     p.getLongValue();
                     fail("Should not pass");
-<<<<<<< HEAD
-                } catch (JsonParseException e) {
+                } catch (InputCoercionException e) {
                     verifyException(e, "out of range of `long`");
-=======
-                } catch (InputCoercionException e) {
-                    verifyException(e, "out of range of long");
->>>>>>> c4dd84e4
                     verifyException(e, "Integer with "+BIG_NUM_LEN+" digits");
+                    assertEquals(JsonToken.VALUE_NUMBER_INT, e.getInputType());
+                    assertEquals(Long.TYPE, e.getTargetType());
                 }
                 p.close();
             }
@@ -110,14 +96,11 @@
                 try {
                     p.getIntValue();
                     fail("Should not pass");
-<<<<<<< HEAD
-                } catch (JsonParseException e) {
+                } catch (InputCoercionException e) {
                     verifyException(e, "out of range of `int`");
-=======
-                } catch (InputCoercionException e) {
-                    verifyException(e, "out of range of int");
->>>>>>> c4dd84e4
                     verifyException(e, "Integer with "+BIG_NUM_LEN+" digits");
+                    assertEquals(JsonToken.VALUE_NUMBER_INT, e.getInputType());
+                    assertEquals(Integer.TYPE, e.getTargetType());
                 }
                 p.close();
             }
