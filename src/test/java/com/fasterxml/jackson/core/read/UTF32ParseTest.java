package com.fasterxml.jackson.core.read;

import com.fasterxml.jackson.core.*;
import com.fasterxml.jackson.core.exc.StreamReadException;
import com.fasterxml.jackson.core.json.JsonFactory;

// Tests from [jackson-core#382]
public class UTF32ParseTest extends BaseTest
{
<<<<<<< HEAD
    private final JsonFactory FACTORY = newStreamFactory();
    
    public void testSimpleEOFs()
=======
    private final JsonFactory FACTORY = new JsonFactory();

    public void testSimpleEOFs() throws Exception
>>>>>>> 6f1df522
    {
        // 2 spaces
        byte[] data = { 0x00, 0x00, 0x00, 0x20,
                0x00, 0x00, 0x00, 0x20
        };

        for (int len = 5; len <= 7; ++len) {
            JsonParser parser = FACTORY.createParser(ObjectReadContext.empty(), data, 0, len);
            try {
                parser.nextToken();
                fail("Should not pass");
            } catch (JacksonException e) {
                verifyException(e, "Unexpected EOF");
                verifyException(e, "of a 4-byte UTF-32 char");
            }
            parser.close();
        }
    }

    public void testSimpleInvalidUTF32()
    {
        // 2 characters, space, then something beyond valid Unicode set
        byte[] data = {
                0x00,
                0x00,
                0x00,
                0x20,
                (byte) 0xFE,
                (byte) 0xFF,
                0x00,
                0x01
        };

        JsonParser parser = FACTORY.createParser(ObjectReadContext.empty(), data);

        try {
            parser.nextToken();
            fail("Should not pass");
        } catch (JacksonException e) {
            verifyException(e, "Invalid UTF-32 character 0xfefe0001");
        }
        parser.close();
    }

    public void testSimpleSevenNullBytes()
    {
        byte[] data = new byte[7];
        JsonParser parser = FACTORY.createParser(ObjectReadContext.empty(), data);
        try {
            parser.nextToken();
            fail("Should not pass");
        } catch (StreamReadException e) {
            verifyException(e, "Illegal character ((CTRL-CHAR, code 0))");
        }
        parser.close();
    }
}<|MERGE_RESOLUTION|>--- conflicted
+++ resolved
@@ -7,15 +7,9 @@
 // Tests from [jackson-core#382]
 public class UTF32ParseTest extends BaseTest
 {
-<<<<<<< HEAD
     private final JsonFactory FACTORY = newStreamFactory();
-    
-    public void testSimpleEOFs()
-=======
-    private final JsonFactory FACTORY = new JsonFactory();
 
     public void testSimpleEOFs() throws Exception
->>>>>>> 6f1df522
     {
         // 2 spaces
         byte[] data = { 0x00, 0x00, 0x00, 0x20,
