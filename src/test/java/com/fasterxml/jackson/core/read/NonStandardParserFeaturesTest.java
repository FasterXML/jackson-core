--- conflicted
+++ resolved
@@ -374,14 +374,9 @@
             p.close();
         }
         // and then verify it's ok...
-<<<<<<< HEAD
-        f = f.rebuild().enable(JsonParser.Feature.ALLOW_BACKSLASH_ESCAPING_ANY_CHARACTER).build();
-        assertTrue(f.isEnabled(JsonParser.Feature.ALLOW_BACKSLASH_ESCAPING_ANY_CHARACTER));
-=======
         f = f.rebuild()
                 .configure(JsonReadFeature.ALLOW_BACKSLASH_ESCAPING_ANY_CHARACTER, true)
                 .build();
->>>>>>> 1d63a6be
         p = createParser(f, mode, JSON);
         assertToken(JsonToken.VALUE_STRING, p.nextToken());
         assertEquals("'", p.getText());
