--- conflicted
+++ resolved
@@ -16,7 +16,6 @@
 
 2.12.0 (not yet released)
 
-<<<<<<< HEAD
 #618: Publish Gradle Module Metadata
  (contributed by Jendrik J)
 #619: Add `StreamReadCapability` for further format-based/format-agnostic
@@ -29,9 +28,7 @@
 #640: Add `JacksonException` as parent class of `JsonProcessingException`
 - Deprecate `JsonParser.getCurrentTokenId()` (use `#currentTokenId()` instead)
 
-=======
 2.11.3 (02-Oct-2020)
->>>>>>> 37e1853e
 2.11.2 (02-Aug-2020)
 2.11.1 (25-Jun-2020)
 
