Project: jackson-core

Contains core streaming reader (`JsonParser`) and writer (`JsonGenerator`) abstractions,
factory for constructing readers/writers (JsonFactory), as well as a minimal set
of interfaces needed for streaming level to make callbacks and call-throughs,
via `ObjectCodec` and `TreeNode`.

Also includes implementation of this API for JSON.
Forms the base for other data formats as well, despite naming that suggests
JSON-specificity: naming is due to history, as Jackson started out as pure
JSON library.

------------------------------------------------------------------------
=== Releases ===
------------------------------------------------------------------------

<<<<<<< HEAD
2.8.0 (not yet released)

#86: Allow inclusion of request body for JsonParseException
 (contributed by LokeshN)
#117: Add `JsonParser.Feature.ALLOW_MISSING_VALUES` to support for missing values
 (contributed by LokeshN)
#253: Add `JsonGenerator. writeEmbeddedObject()` to allow writes of opaque native types
 (suggested by Gregoire C)
#255: Relax ownership checks for buffers not to require increase in size
#257: Add `writeStartObject(Object pojo)` to streamline assignment of current value
#265: `JsonStringEncoder` should allow passing `CharSequence`
 (contributed by Mikael S)
#276: Add support for serializing using `java.io.DataOutput`
#280: Add `JsonParser.finishToken()` to force full, non-lazy reading of current token
=======
2.7.5 (not yet released)
 
#280: FilteringGeneratorDelegate.writeUTF8String() should delegate to writeUTF8String()
 (reported by Tanguy L)
>>>>>>> 88db6b7f

2.7.4 (29-Apr-2016)

#209: Make use of `_allowMultipleMatches` in `FilteringParserDelegate`
 (contributed by Lokesh N)
- Make `processor` transient in `JsonParseException`, `JsonGenerationException`
  to keep both Serializable

2.7.3 (16-Mar-2016)

No changes since 2.7.2.

2.7.2 (26-Feb-2016)

#246: Fix UTF8JsonGenerator to allow QUOTE_FIELD_NAMES to be toggled
 (suggested by philipa@github)

2.7.1 (02-Feb-2016)

No changes since 2.7.0.

2.7.0 (10-Jun-2016)

#37: JsonParser.getTokenLocation() doesn't update after field names
 (reported by Michael L)
#198: Add back-references to `JsonParser` / `JsonGenerator` for low-level parsing issues
 (via `JsonParseException`, `JsonGenerationException`)
#211: Typo of function name com.fasterxml.jackson.core.Version.isUknownVersion()
 (reported by timray@github)
#229: Array element and field token spans include previous comma.
- Implemented `ReaderBasedJsonParser.nextFieldName(SerializableString)`
  (to improved Afterburner performance over String/char[] sources)

2.6.6 (05-Apr-2016)

#248: VersionUtil.versionFor() unexpectedly return null instead of Version.unknownVersion()
 (reported by sammyhk@github)

2.6.5 (19-Jan-2016)
2.6.4 (07-Dec-2015)

No changes since 2.6.3.

2.6.3 (12-Oct-2015)

#220: Problem with `JsonParser.nextFieldName(SerializableString)` for byte-backed parser

2.6.2 (14-Sep-2015)

#213: Parser is sometimes wrong when using CANONICALIZE_FIELD_NAMES
 (reported by ichernev@github)
#216: ArrayIndexOutOfBoundsException: 128 when repeatedly serializing to a byte array
 (reported by geekbeast@github)

2.6.1 (09-Aug-2015)

#207: `ArrayIndexOutOfBoundsException` in `ByteQuadsCanonicalizer`
 (reported by Florian S, fschopp@github)

2.6.0 (17-Jul-2015)

#137: Allow filtering content read via `JsonParser` by specifying `JsonPointer`;
  uses new class `com.fasterxml.jackson.core.filter.FilteringParserDelegate`
  (and related, `TokenFilter`)
#177: Add a check so `JsonGenerator.writeString()` won't work if `writeFieldName()` expected.
#182: Inconsistent TextBuffer#getTextBuffer behavior
 (contributed by Masaru H)
#185: Allow filtering content written via `JsonGenerator` by specifying `JsonPointer`;
  uses new class `com.fasterxml.jackson.core.filter.FilteringGeneratorDelegate`
  (and related, `TokenFilter`)
#188: `JsonParser.getValueAsString()` should return field name for `JsonToken.FIELD_NAME`, not `null`
#189: Add `JsonFactory.Feature.USE_THREAD_LOCAL_FOR_BUFFER_RECYCLING` (default: true), which may
  be disabled to prevent use of ThreadLocal-based buffer recyling.
 (suggested by soldierkam@github)
#195: Add `JsonGenerator.getOutputBuffered()` to find out amount of content buffered,
  not yet flushed.
 (requested by Ruediger M)
#196: Add support for `FormatFeature` extension, for format-specifc Enum-backed
  parser/generator options
- Minor improvement to construction of "default PrettyPrinter": now overridable by data format
  modules
- Implement a new yet more optimized symbol table for byte-backed parsers
- Add `JsonParser.Feature.IGNORE_UNDEFINED`, useful for data formats like protobuf
- Optimize writing of String names (remove intermediate copy; with JDK7 no speed benefit)

2.5.5 (07-Dec-2015)

#220: Problem with `JsonParser.nextFieldName(SerializableString)` for byte-backed parser
#221: Fixed ArrayIndexOutOfBounds exception for character-based `JsonGenerator`
 (reported by a-lerion@github)

2.5.4 (09-Jun-2015)

No changes.

2.5.3 (24-Apr-2015)

#191: Longest collision chain in symbol table now exceeds maximum -- suspect a DoS attack
 (reported by Paul D)

2.5.2 (29-Mar-2015)

#181: Failure parsing -Infinity on buffer boundary
 (reported by brharrington@github)
#187: Longest collision chain in symbol table exceeds maximum length routinely
  in non-malicious code
 (reported by mazzaferri@github)

2.5.1 (06-Feb-2015)

#178: Add `Lf2SpacesIndenter.withLinefeed` back to keep binary-compatibility with 2.4.x
 (reported by ansell@github)
- Minor fix to alignment of null bytes in the last 4 bytes of name, in case where name
  may cross the input boundary

2.5.0 (01-Jan-2015)

#148: BytesToNameCanonicalizer can mishandle leading null byte(s).
 (reported by rjmac@github)
#164: Add `JsonGenerator.Feature.IGNORE_UNKNOWN` (but support via individual
  data format modules)
#166: Allow to configure line endings and indentation
 (contributed by Aaron D)
#167: `JsonGenerator` not catching problem of writing field name twice in a row
#168: Add methods in `JsonStreamContext` for keeping track of "current value"
#169: Add `JsonPointer.head()`
 (contributed by Alex S, lordofthejars@github)
- Added `ResolvedType.getParameterSource()` to support better resolution
 of generic types.
- Added `JsonGenerator.writeRawValue(SerializableString)`
- Added `JsonParser.hasExpectedStartObjectToken()` convenience method
- Added `JsonParser.hasTokenId(id)` convenience method
- Added `JsonParser.nextFieldName()` (no args)

2.4.6 (23-Apr-2015)

#184: WRITE_NUMBERS_AS_STRINGS disables WRITE_BIGDECIMAL_AS_PLAIN
 (reported by Derek C)

2.4.5 (13-Jan-2015)

No changes since 2.4.4.

2.4.4 (24-Nov-2014)

#157: ArrayIndexOutOfBoundsException: 200 on numbers with more than 200 digits.
 (reported by Lars P, larsp@github)
#173: An exception is thrown for a valid JsonPointer expression
 (reported by Alex S)
#176: `JsonPointer` should not consider "00" to be valid index
 (reported by fge@gitub)
- Fix `JsonGenerator.setFeatureMask()` to better handle dynamic changes.

2.4.3 (02-Oct-2014)

#152: Exception for property names longer than 256k
 (reported by CrendKing@github)

2.4.2 (13-Aug-2014)

#145: NPE at BytesToNameCanonicalizer
 (reported by Shay B)
#146: Error while parsing negative floats at the end of the input buffer
 (reported by rjmac@github)

2.4.1 (16-Jun-2014)

#143: Flaw in `BufferRecycler.allocByteBuffer(int,int)` that results in
 performance regression

2.4.0 (29-May-2014)

#121: Increase size of low-level byte[]/char[] input/output buffers
 (from 4k->8k for bytes, 2k->4k for chars)
#127: Add `JsonGenerator.writeStartArray(int size)` for binary formats
#138: Add support for using `char[]` as input source; optimize handling
  of `String` input as well.
- Refactor `BufferRecycler` to eliminate helper enums

2.3.5 (13-Jan-2015)

#152: Exception for property names longer than 256k
#173: An exception is thrown for a valid JsonPointer expression
#176: `JsonPointer` should not consider "00" to be valid index

2.3.4 (17-Jul-2014)
2.3.3 (10-Apr-2014)

No changes since 2.3.2.

2.3.2 (01-Mar-2014)

#126: Revert some 1.6 back to make core lib work with Android 2.2 (FroYo)
 (contributed by Goncalo S)
#129: Missing delegation method, `JsonParserDelegate.isExpectedStartArrayToken()`
 (Pascal G)
#133: Prevent error on JsonPointer expressions for properties that have numeric
  ids above 32-bit range
 (reported by mrstlee@github)

2.3.1 (28-Dec-2013)

No functional changes.

2.3.0 (13-Nov-2013)

#8: Add methods in `JsonParser`/`JsonGenerator` for reading/writing Object Ids
#47: Support YAML-style comments with `JsonParser.Feature.ALLOW_YAML_COMMENTS`
#60: Add a feature (`JsonParser.Feature.STRICT_DUPLICATE_DETECTION`) to verify
  that input does not contain duplicate filed names
#77: Improve error reporting for unrecognized tokens
 (requested by cowwoc@github)
#85: Add `JsonGenerator.Feature.WRITE_BIGDECIMAL_AS_PLAIN`
#91: Add methods in `JsonGenerator` for writing native Type Ids
#92: Add methods in `JsonParser` for reading native Type Ids
#93: Add `getFeatureMask()`, `setFeatureMask()` in `JsonGenerator`/`JsonParser`
#94: Allow coercion of String value "null" (similar to handling of null token)
#96: Add `JsonFactory.requiresPropertyOrdering()` introspection method
#97: JsonGenerator's `JsonWriteContext` not maintained properly, loses
  current field name
 (reported by Sam R)
#98: Improve handling of failures for `BigDecimal`, for "NaN" (and infinity)
#102: Unquoted field names can not start with a digit
#103: Add `JsonFactory.canHandleBinaryNatively`, `JsonGenerator.canWriteBinaryNatively`
 to let databind module detect level of support for binary data.
#105: Parser parsers numbers eagerly; does not report error with missing space
#106: Add `JsonGenerator.Feature.STRICT_DUPLICATE_DETECTION` for preventing dup names
#110: Improve overridability of `JsonGeneratorDelegate`
 (suggested by qpliu@github)
#111: _currInputRowStart isn't initialized in UTF8StreamJsonParser() constructor
 (reported by dreamershl@github)
#115: JsonGenerator writeRawValue problem with surrogate UTF-8 characters
 (reported by Marcin Z)
#116: WriterBasedJsonGenerator produces truncated Unicode escape sequences
 (reported by Steve L-S)
- Improve `DefaultPrettyPrinter`, `Lf2SpacesIndenter` (from databind #276)
- Add `JsonGenerator.canOmitFields()` method to support discovery of
  positional formats, needed for handling of filtering for CSV
- Rewrite `InternCache` to use `ConcurrentHashMap`, to work more efficiently both
  for common case of few misses (no block on access), and slowest cases (lots of
  misses).
- Add `JsonPointer` implementation, to be used by tree model, streaming
- Make `UTF8StreamJsonParser` non-final, for potential sub-classing

2.2.3 (23-Aug-2013)

#78: ArrayIndexOutOfBoundsException for very long numbers (>500 digits)
 (reported by boothen@github)
#81: CharTypes.appendQuoted misencodes first 32 Unicode values as '\0000'
 (reported by githubaff0@github)
#84: Support for parsing 'Infinity' when feature ALLOW_NON_NUMERIC_NUMBERS is on
 (contributed by ebrevdo@github)
- Add `Base64Variant.decode()` convenience methods

2.2.2 (26-May-2013)

No changes since previous version.

2.2.1 (03-May-2013)

#72: JsonFactory.copy() was not copying settings properly
 (reported by Christian S (squiddle@github))
- Moved VERSION/LICENSE contained in jars under META-INF/, to resolve
  Android packaging (APK) issues

2.2.0 (22-Apr-2013)

Fixes:

#51: JsonLocation had non-serializable field, mark as transient

Improvements

#46, #49: Improve VersionUtil to generate PackageVersion, instead of
  reading VERSION.txt from jar -- improves startup perf on Android significantly
 (contributed by Ben G)
#59: Add more functionality in `TreeNode` interface, to allow some
 level of traversal over any and all Tree Model implementations
#69: Add support for writing `short` values in JsonGenerator

2.1.3 (19-Jan-2013)

* [JACKSON-884]: JsonStringEncoder.quoteAsStringValue() fails to encode 
  ctrl chars correctly.
* [Issue#48] Problems with spaces in URLs
 (reported by KlausBrunner)

2.1.2 (04-Dec-2012)

* [Issue#42] Problems with UTF32Reader
 (reported by James R [jroper@github])
* Added missing methods (like 'setPrettyPrinter()' in JsonGeneratorDelegate

2.1.1 (11-Nov-2012)

* [Issue#34] `JsonParser.nextFieldName()` fails on buffer boundary
 (reported by gsson@github)
* [Issue#38] `JsonParser.nextFieldName()` problems when handling
 names with trailing spaces
 (reported by matjazs@github)

2.1.0 (08-Oct-2012)

A new minor version for 2.x.

New features:

* [Issue#14]: add 'readBinaryValue(...)' method in JsonParser
* [Issue#16]: add 'writeBinary(InputStream, int)' method in JsonGenerator
  (and implement for JSON backend)
* [Issue#26]: Allow overriding "root value separator"
 (suggested by Henning S)

Improvements:

* [JACKSON-837]: Made JsonGenerator implement Flushable.
 (suggested by Matt G)
* [Issue#10]: add 'JsonProcessingException.getOriginalMessage()' for accessing
  message without location info
* [Issue#31]: make `JsonFactory` java.io.Serializable (via JDK)

Other:

* [Issue-25]: Add 'createParser' and 'createGenerator' (as eventual replacements
  for 'createJsonParser'/'createJsonGenerator') in 'JsonFactory'
* Try to improve locking aspects of symbol tables, by reducing scope of
  synchronized sections when creating, merging table contents.
* Added 'JsonFactory.copy()' method to support databinding's 'ObjectMapper.copy()'
* Added method 'requiresCustomCodec()' for JsonFactory and JsonParser
* Added 'JsonParser.getValueAsString()' method (to support flexible conversions)
* Added META-INF/services/com.fasterxml.jackson.core.JsonFactory SPI to register
  `JsonFactory` for even more automatic format discovery in future.

2.0.4 (26-Jun-2012)

Fixes:

* [Issue-6] PrettyPrinter, count wrong for end-object case
* 1.9.x fixes up to 1.9.8

2.0.3: skipped;	 only some modules use this version

2.0.2 (14-May-2012)

* 1.9.x fixes up to 1.9.7

2.0.1 (22-Apr-2012)

Fixes:

* [JACKSON-827] Fix incompatibilities with JDK 1.5 (2.0.0 accidentally
  required 1.6)
 (reported Pascal G)

2.0.0 (25-Mar-2012)

Fixes:

(all fixes up until 1.9.6)

Improvements

* [JACKSON-730]: Add checks to ensure that Features are applicable for
  instances (parsers, generators), or if not, throw IllegalArgumentException
* [JACKSON-742]: Add append-methods in SerializableString

New features:

* [JACKSON-782]: Add 'JsonParser.overrideCurrentName()', needed as a workaround
  for some exotic data binding cases (and/or formats)

[entries for versions 1.x and earlier not retained; refer to earlier releases)<|MERGE_RESOLUTION|>--- conflicted
+++ resolved
@@ -14,7 +14,6 @@
 === Releases ===
 ------------------------------------------------------------------------
 
-<<<<<<< HEAD
 2.8.0 (not yet released)
 
 #86: Allow inclusion of request body for JsonParseException
@@ -29,12 +28,11 @@
  (contributed by Mikael S)
 #276: Add support for serializing using `java.io.DataOutput`
 #280: Add `JsonParser.finishToken()` to force full, non-lazy reading of current token
-=======
+
 2.7.5 (not yet released)
  
 #280: FilteringGeneratorDelegate.writeUTF8String() should delegate to writeUTF8String()
  (reported by Tanguy L)
->>>>>>> 88db6b7f
 
 2.7.4 (29-Apr-2016)
 
