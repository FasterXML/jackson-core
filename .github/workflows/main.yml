--- conflicted
+++ resolved
@@ -18,11 +18,7 @@
     strategy:
       fail-fast: false
       matrix:
-<<<<<<< HEAD
-        java_version: ['17', '21', '23']
-=======
-        java_version: ['8', '17', '21', '24']
->>>>>>> 69423a1a
+        java_version: ['17', '21', '24']
         # We will actually need "os" as Matrix to have Windows build
         os: ['ubuntu-24.04']
         include:
