# This workflow publishes a new release to Maven central.
#
# The release MUST be initiated by running the release.sh script. That script will run
# ./mvnw release:prepare and make the necessary changes for this workflow to then take
# over and perform the actual release.

name: Publish new release
on:
  push:
    tags:
      - "*"
      - "!*.pr*"
      - "!*b"

permissions:
  contents: read

jobs:
  release:
    runs-on: "ubuntu-20.04"
    env:
      JAVA_OPTS: "-XX:+TieredCompilation -XX:TieredStopAtLevel=1"
      TAG: ${{ github.ref_name }}
    outputs:
      hash: ${{ steps.hash.outputs.hash }}
      artifact_name: ${{ steps.hash.outputs.artifact_name }}
    steps:
      - name: Validate version name
        run: |
          [[ "$TAG" =~ jackson-core-[0-9]+\.[0-9]+\.[0-9]+(-rc[0-9]+)? ]] || exit 1
      - uses: actions/checkout@b4ffde65f46336ab88eb53be808477a3936bae11 # v4.1.1
      - name: Set up JDK
<<<<<<< HEAD
        uses: actions/setup-java@387ac29b308b003ca37ba93a6cab5eb57c8f5f93 # v4.0.0
=======
        uses: actions/setup-java@9704b39bf258b59bc04b50fa2dd55e9ed76b47a8 # v4.1.0
>>>>>>> a6a10748
        with:
          distribution: "temurin"
          java-version: "8"
          cache: "maven"
          server-id: sonatype-nexus-staging
          server-username: CI_DEPLOY_USERNAME
          server-password: CI_DEPLOY_PASSWORD
          # See https://github.com/actions/setup-java/blob/v2/docs/advanced-usage.md#Publishing-using-Apache-Maven
          gpg-private-key: ${{ secrets.MAVEN_GPG_PRIVATE_KEY }} # Value of the GPG private key to import
          gpg-passphrase: MAVEN_GPG_PASSPHRASE # env variable for GPG private key passphrase
      - name: Perform release
        env:
          CI_DEPLOY_USERNAME: ${{ secrets.CI_DEPLOY_USERNAME }}
          CI_DEPLOY_PASSWORD: ${{ secrets.CI_DEPLOY_PASSWORD }}
          MAVEN_GPG_PASSPHRASE: ${{ secrets.MAVEN_GPG_PASSPHRASE }}
        # The following command will only succeed if the preparation was done via the
        # release.sh script.
        run: ./mvnw -B -q -ff -ntp release:perform -DlocalCheckout=true
      - name: Generate hash
        id: hash
        run: |
          ARTIFACT_NAME="$( \
            ./mvnw help:evaluate \
              -Dexpression=project.artifactId -q -DforceStdout)-$( \
            ./mvnw help:evaluate \
              -Dexpression=project.version -q -DforceStdout)"
          echo "artifact_name=$ARTIFACT_NAME" >> "$GITHUB_OUTPUT"

          cd ./checkout/target
          echo "hash=$( \
            sha256sum $ARTIFACT_NAME*.jar | \
            base64 -w0 \
          )" >> "$GITHUB_OUTPUT"

          echo "DEBUG: After SLSA hash generation we have:"
          echo "DEBUG: ARTIFACT_NAME = $ARTIFACT_NAME"
          ls ./checkout
          ls ./checkout/target
  provenance:
    needs: [release]
    permissions:
      actions: read # To read the workflow path.
      id-token: write # To sign the provenance.
      contents: write # To add assets to a release.
    uses: slsa-framework/slsa-github-generator/.github/workflows/generator_generic_slsa3.yml@v1.9.0
    with:
      base64-subjects: "${{ needs.release.outputs.hash }}"
      provenance-name: "${{ needs.release.outputs.artifact_name }}.jar.intoto.jsonl"
      upload-assets: true # Optional: Upload to a new release<|MERGE_RESOLUTION|>--- conflicted
+++ resolved
@@ -30,11 +30,7 @@
           [[ "$TAG" =~ jackson-core-[0-9]+\.[0-9]+\.[0-9]+(-rc[0-9]+)? ]] || exit 1
       - uses: actions/checkout@b4ffde65f46336ab88eb53be808477a3936bae11 # v4.1.1
       - name: Set up JDK
-<<<<<<< HEAD
-        uses: actions/setup-java@387ac29b308b003ca37ba93a6cab5eb57c8f5f93 # v4.0.0
-=======
         uses: actions/setup-java@9704b39bf258b59bc04b50fa2dd55e9ed76b47a8 # v4.1.0
->>>>>>> a6a10748
         with:
           distribution: "temurin"
           java-version: "8"
