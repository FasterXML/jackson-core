--- conflicted
+++ resolved
@@ -21,14 +21,9 @@
     {
         ByteArrayOutputStream bytes = new ByteArrayOutputStream();
         IOContext ioc = new IOContext(new BufferRecycler(), bytes, true);
-<<<<<<< HEAD
         JsonGenerator gen = new UTF8JsonGenerator(ObjectWriteContext.empty(), ioc, 0, 0, bytes,
                 JsonFactory.DEFAULT_ROOT_VALUE_SEPARATOR, null, null,
-                0);
-                
-=======
-        JsonGenerator gen = new UTF8JsonGenerator(ioc, 0, null, bytes, '"');
->>>>>>> 56c4371e
+                0, '"');
         String str = "Natuurlijk is alles gelukt en weer een tevreden klant\uD83D\uDE04";
         int length = 4000 - 38;
 
