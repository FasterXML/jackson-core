--- conflicted
+++ resolved
@@ -160,12 +160,10 @@
   * Reported #510: Fix ArrayIndexOutofBoundsException found by LGTM.com
   (2.9.9)
 
-<<<<<<< HEAD
-Philippe Marschall (marschall@github)
-  * Requested #480: `SerializableString` value can not directly render to Writer
-  (2.10.0)
-=======
 Henrik Gustafsson (gsson@github)
   * Reported #516: _inputPtr off-by-one in UTF8StreamJsonParser._parseNumber2()
   (2.9.9)
->>>>>>> aceb088b
+
+Philippe Marschall (marschall@github)
+  * Requested #480: `SerializableString` value can not directly render to Writer
+  (2.10.0)