--- conflicted
+++ resolved
@@ -731,11 +731,7 @@
 
     /**
      * Method called to throw an exception for integral (not floating point) input
-<<<<<<< HEAD
-     * token with value outside of Java signed 32-bit range when requested as {code int}.
-=======
      * token with value outside of Java signed 32-bit range when requested as {@code int}.
->>>>>>> 63f5a99a
      * Result will be {@link InputCoercionException} being thrown.
      */
     protected void reportOverflowInt() throws IOException {
@@ -755,11 +751,7 @@
 
     /**
      * Method called to throw an exception for integral (not floating point) input
-<<<<<<< HEAD
-     * token with value outside of Java signed 64-bit range when requested as {code long}.
-=======
      * token with value outside of Java signed 64-bit range when requested as {@code long}.
->>>>>>> 63f5a99a
      * Result will be {@link InputCoercionException} being thrown.
      */
     protected void reportOverflowLong() throws IOException {
