/* Jackson JSON-processor.
 *
 * Copyright (c) 2007- Tatu Saloranta, tatu.saloranta@iki.fi
 */

package com.fasterxml.jackson.core;

import java.io.*;
import java.math.BigDecimal;
import java.math.BigInteger;
import java.nio.charset.Charset;

import com.fasterxml.jackson.core.async.NonBlockingInputFeeder;
import com.fasterxml.jackson.core.exc.InputCoercionException;
import com.fasterxml.jackson.core.json.JsonFactory;
import com.fasterxml.jackson.core.sym.FieldNameMatcher;
import com.fasterxml.jackson.core.type.ResolvedType;
import com.fasterxml.jackson.core.type.TypeReference;
import com.fasterxml.jackson.core.util.JacksonFeatureSet;
import com.fasterxml.jackson.core.util.RequestPayload;

/**
 * Base class that defines public API for reading JSON content.
 * Instances are created using factory methods of
 * a {@link JsonFactory} instance.
 *
 * @author Tatu Saloranta
 */
public abstract class JsonParser
    implements Closeable, Versioned
{
    /**
     * Enumeration of possible "native" (optimal) types that can be
     * used for numbers.
     */
    public enum NumberType {
        INT, LONG, BIG_INTEGER, FLOAT, DOUBLE, BIG_DECIMAL
    }

    /**
     * Set of default {@link StreamReadCapability}ies enabled: usable as basis
     * for format-specific instances or placeholder if non-null instance needed.
     */
    protected final static JacksonFeatureSet<StreamReadCapability> DEFAULT_READ_CAPABILITIES
        = JacksonFeatureSet.fromDefaults(StreamReadCapability.values());

    /*
    /**********************************************************************
    /* Minimal configuration state
    /**********************************************************************
     */

    /**
     * Optional container that holds the request payload which will be displayed on JSON parsing error.
     */
    protected transient RequestPayload _requestPayload;

    /*
    /**********************************************************************
    /* Life-cycle
    /**********************************************************************
     */

    protected JsonParser() { }

    /*
    /**********************************************************************
    /* Versioned
    /**********************************************************************
     */

    /**
     * Accessor for getting version of the core package, given a parser instance.
     * Left for sub-classes to implement.
     */
    @Override
    public abstract Version version();

    /*
    /**********************************************************************
    /* Public API: basic context access
    /**********************************************************************
     */

    /**
     * Method that can be used to access current parsing context reader
     * is in. There are 3 different types: root, array and object contexts,
     * with slightly different available information. Contexts are
     * hierarchically nested, and can be used for example for figuring
     * out part of the input document that correspond to specific
     * array or object (for highlighting purposes, or error reporting).
     * Contexts can also be used for simple xpath-like matching of
     * input, if so desired.
     *
     * @return Stream output context ({@link TokenStreamContext}) associated with this parser
     */
    public abstract TokenStreamContext getParsingContext();

    /**
     * Accessor for context object provided by higher level data-binding
     * functionality (or, in some cases, simple placeholder of the same)
     * that allows some level of interaction including ability to trigger
     * deserialization of Object values through generator instance.
     *<p>
     * Context object is used by parser to implement some methods,
     * like {@code readValueAs(...)}
     *
     * @return Object write context ({@link ObjectReadContext}) associated with this parser
     *
     * @since 3.0
     */
    public abstract ObjectReadContext getObjectReadContext();

    /*
    /**********************************************************************
    /* Public API, input source, location access
    /**********************************************************************
     */

    /**
     * Method that return the <b>starting</b> location of the current
     * token; that is, position of the first character from input
     * that starts the current token.
     *<p>
     * Note that the location is not guaranteed to be accurate (although most
     * implementation will try their best): some implementations may only
     * return {@link JsonLocation#NA} due to not having access
     * to input location information (when delegating actual decoding work
     * to other library)
     *
     * @return Starting location of the token parser currently points to
     */
    public abstract JsonLocation getTokenLocation();

    /**
     * Method that returns location of the last processed character;
     * usually for error reporting purposes.
     *<p>
     * Note that the location is not guaranteed to be accurate (although most
     * implementation will try their best): some implementations may only
     * report specific boundary locations (start or end locations of tokens)
     * and others only return {@link JsonLocation#NA} due to not having access
     * to input location information (when delegating actual decoding work
     * to other library)
     *
     * @return Location of the last processed input unit (byte or character)
     */
    public abstract JsonLocation getCurrentLocation();

    /**
     * Method that can be used to get access to object that is used
     * to access input being parsed; this is usually either
     * {@link InputStream} or {@link Reader}, depending on what
     * parser was constructed with.
     * Note that returned value may be null in some cases; including
     * case where parser implementation does not want to exposed raw
     * source to caller.
     * In cases where input has been decorated, object returned here
     * is the decorated version; this allows some level of interaction
     * between users of parser and decorator object.
     *<p>
     * In general use of this accessor should be considered as
     * "last effort", i.e. only used if no other mechanism is applicable.
     *
     * @return Input source this parser was configured with
     */
    public abstract Object getInputSource();

    /*
    /**********************************************************************
    /* Attaching additional metadata
    /**********************************************************************
     */

    /**
     * Helper method, usually equivalent to:
     *<code>
     *   getParsingContext().getCurrentValue();
     *</code>
     *<p>
     * Note that "current value" is NOT populated (or used) by Streaming parser;
     * it is only used by higher-level data-binding functionality.
     * The reason it is included here is that it can be stored and accessed hierarchically,
     * and gets passed through data-binding.
     *
     * @return "Current value" for the current input context this parser has
     */
    public abstract Object getCurrentValue();

    /**
     * Helper method, usually equivalent to:
     *<code>
     *   getParsingContext().setCurrentValue(v);
     *</code>
     *
     * @param v "Current value" to assign to the current input context of this parser
     */
    public abstract void setCurrentValue(Object v);

    /*
    /**********************************************************************
    /* Attaching additional metadata
    /**********************************************************************
     */

    /**
     * Sets the payload to be passed if {@link JsonParseException} is thrown.
     *
     * @param payload to assign
     */
    public void setRequestPayloadOnError(RequestPayload payload) {
        _requestPayload = payload;
    }

    /**
     * Sets the {@code byte[]} request payload and the charset needed to decode it
     *
     * @param payload Payload to pass
     * @param charset Character encoding for (lazily) decoding payload
     */
    public void setRequestPayloadOnError(byte[] payload, Charset charset) {
        _requestPayload = (payload == null) ? null : new RequestPayload(payload, charset);
    }

    /**
     * Sets the String request payload
     *
     * @param payload to assign
     */
    public void setRequestPayloadOnError(String payload) {
        _requestPayload = (payload == null) ? null : new RequestPayload(payload);
    }

    /**
     * Method for accessing Schema that this parser uses, if any.
     * Default implementation returns null.
     *
     * @return {@link FormatSchema} assigned to this parser, if any; {@code null} if none
     */
    public FormatSchema getSchema() { return null; }

    /*
    /**********************************************************************
    /* Optional support for non-blocking parsing
    /**********************************************************************
     */

    /**
     * Method that can be called to determine if this parser instance
     * uses non-blocking ("asynchronous") input access for decoding or not.
     * Access mode is determined by earlier calls via {@link JsonFactory};
     * it may not be changed after construction.
     *<p>
     * If non-blocking decoding is {@code true}, it is possible to call
     * {@link #getNonBlockingInputFeeder()} to obtain object to use
     * for feeding input; otherwise (<code>false</code> returned)
     * input is read by blocking.
     * 
     * @return True if this is a non-blocking ("asynchronous") parser
     */
    public boolean canParseAsync() { return false; }

    /**
     * Method that will either return a feeder instance (if parser uses
     * non-blocking, aka asynchronous access); or <code>null</code> for
     * parsers that use blocking I/O.
     *
     * @return Input feeder to use with non-blocking (async) parsing
     */
    public NonBlockingInputFeeder getNonBlockingInputFeeder() {
        return null;
    }

    /**
     * Accessor for getting metadata on capabilities of this parser, based on
     * underlying data format being read (directly or indirectly).
     *
     * @return Set of read capabilities for content to read via this parser
     *
     * @since 2.12
     */
    public JacksonFeatureSet<StreamReadCapability> getReadCapabilities() {
        return DEFAULT_READ_CAPABILITIES;
    }

    /*
    /**********************************************************************
    /* Closeable implementation
    /**********************************************************************
     */

    /**
     * Closes the parser so that no further iteration or data access
     * can be made; will also close the underlying input source
     * if parser either <b>owns</b> the input source, or feature
     * {@link StreamReadFeature#AUTO_CLOSE_SOURCE} is enabled.
     * Whether parser owns the input source depends on factory
     * method that was used to construct instance (so check
     * {@link com.fasterxml.jackson.core.json.JsonFactory} for details,
     * but the general
     * idea is that if caller passes in closable resource (such
     * as {@link InputStream} or {@link Reader}) parser does NOT
     * own the source; but if it passes a reference (such as
     * {@link java.io.File} or {@link java.net.URL} and creates
     * stream or reader it does own them.
     *
     * @throws IOException if there is either an underlying I/O problem
     */
    @Override
    public abstract void close() throws IOException;

    /**
     * Method that can be called to determine whether this parser
     * is closed or not. If it is closed, no new tokens can be
     * retrieved by calling {@link #nextToken} (and the underlying
     * stream may be closed). Closing may be due to an explicit
     * call to {@link #close} or because parser has encountered
     * end of input.
     *
     * @return {@code True} if this parser instance has been closed
     */
    public abstract boolean isClosed();

    /*
    /**********************************************************************
    /* Buffer handling
    /**********************************************************************
     */

    /**
     * Method that can be called to push back any content that
     * has been read but not consumed by the parser. This is usually
     * done after reading all content of interest using parser.
     * Content is released by writing it to given stream if possible;
     * if underlying input is byte-based it can released, if not (char-based)
     * it can not.
     *
     * @param out OutputStream to which buffered, undecoded content is written to
     * 
     * @return -1 if the underlying content source is not byte based
     *    (that is, input can not be sent to {@link OutputStream};
     *    otherwise number of bytes released (0 if there was nothing to release)
     *    
     * @throws IOException if write to stream threw exception
     */
    public int releaseBuffered(OutputStream out) throws IOException {
        return -1;
    }

    /**
     * Method that can be called to push back any content that
     * has been read but not consumed by the parser.
     * This is usually
     * done after reading all content of interest using parser.
     * Content is released by writing it to given writer if possible;
     * if underlying input is char-based it can released, if not (byte-based)
     * it can not.
     *
     * @param w Writer to which buffered but unprocessed content is written to
     * 
     * @return -1 if the underlying content source is not char-based
     *    (that is, input can not be sent to {@link Writer};
     *    otherwise number of chars released (0 if there was nothing to release)
     *    
     * @throws IOException if write using Writer threw exception
     */    
    public int releaseBuffered(Writer w) throws IOException { return -1; }

    /*
    /**********************************************************************
    /* Public API, configuration
    /**********************************************************************
     */

    /**
     * Method for enabling specified parser feature
     * (check {@link StreamReadFeature} for list of features)
     *
     * @param f Feature to enable
     *
     * @return This parser, to allow call chaining
     */
    public abstract JsonParser enable(StreamReadFeature f);

    /**
     * Method for disabling specified  feature
     * (check {@link StreamReadFeature} for list of features)
     *
     * @param f Feature to disable
     *
     * @return This parser, to allow call chaining
     */
    public abstract JsonParser disable(StreamReadFeature f);

    /**
     * Method for checking whether specified {@link StreamReadFeature} is enabled.
     *
     * @param f Feature to check
     *
     * @return {@code True} if feature is enabled; {@code false} otherwise
     */
    public abstract boolean isEnabled(StreamReadFeature f);

    /**
     * Bulk access method for getting state of all standard {@link StreamReadFeature}s.
     * 
     * @return Bit mask that defines current states of all standard {@link StreamReadFeature}s.
     *
     * @since 3.0
     */
    public abstract int streamReadFeatures();

    /*
    /**********************************************************************
    /* Public API, iterating accessors: general
    /**********************************************************************
     */

    /**
     * Main iteration method, which will advance stream enough
     * to determine type of the next token, if any. If none
     * remaining (stream has no content other than possible
     * white space before ending), null will be returned.
     *
     * @return Next token from the stream, if any found, or null
     *   to indicate end-of-input
     *
     * @throws IOException for low-level read issues, or
     *   {@link JsonParseException} for decoding problems
     */
    public abstract JsonToken nextToken() throws IOException;

    /**
     * Iteration method that will advance stream enough
     * to determine type of the next token that is a value type
     * (including JSON Array and Object start/end markers).
     * Or put another way, nextToken() will be called once,
     * and if {@link JsonToken#FIELD_NAME} is returned, another
     * time to get the value for the field.
     * Method is most useful for iterating over value entries
     * of JSON objects; field name will still be available
     * by calling {@link #currentName} when parser points to
     * the value.
     *
     * @return Next non-field-name token from the stream, if any found,
     *   or null to indicate end-of-input (or, for non-blocking
     *   parsers, {@link JsonToken#NOT_AVAILABLE} if no tokens were
     *   available yet)
     *
     * @throws IOException for low-level read issues, or
     *   {@link JsonParseException} for decoding problems
     */
    public abstract JsonToken nextValue() throws IOException;

    /**
     * Method that will skip all child tokens of an array or
     * object token that the parser currently points to,
     * iff stream points to
     * {@link JsonToken#START_OBJECT} or {@link JsonToken#START_ARRAY}.
     * If not, it will do nothing.
     * After skipping, stream will point to <b>matching</b>
     * {@link JsonToken#END_OBJECT} or {@link JsonToken#END_ARRAY}
     * (possibly skipping nested pairs of START/END OBJECT/ARRAY tokens
     * as well as value tokens).
     * The idea is that after calling this method, application
     * will call {@link #nextToken} to point to the next
     * available token, if any.
     *
     * @return This parser, to allow call chaining
     *
     * @throws IOException for low-level read issues, or
     *   {@link JsonParseException} for decoding problems
     */
    public abstract JsonParser skipChildren() throws IOException;

    /**
     * Method that may be used to force full handling of the current token
     * so that even if lazy processing is enabled, the whole contents are
     * read for possible retrieval. This is usually used to ensure that
     * the token end location is available, as well as token contents
     * (similar to what calling, say {@link #getTextCharacters()}, would
     * achieve).
     *<p>
     * Note that for many dataformat implementations this method
     * will not do anything; this is the default implementation unless
     * overridden by sub-classes.
     *
     * @throws IOException for low-level read issues, or
     *   {@link JsonParseException} for decoding problems
     */
    public abstract void finishToken() throws IOException;

    /*
    /**********************************************************************
    /* Public API, iterating accessors: field names
    /**********************************************************************
     */

    /**
     * Method that fetches next token (as if calling {@link #nextToken}) and
     * verifies whether it is {@link JsonToken#FIELD_NAME}; if it is,
     * returns same as {@link #currentName()}, otherwise null.
     *
     * @return Name of the the {@code JsonToken.FIELD_NAME} parser advanced to, if any;
     *   {@code null} if next token is of some other type
     *
     * @throws IOException for low-level read issues, or
     *   {@link JsonParseException} for decoding problems
     */
    public abstract String nextFieldName() throws IOException;

    /**
     * Method that fetches next token (as if calling {@link #nextToken}) and
     * verifies whether it is {@link JsonToken#FIELD_NAME} with specified name
     * and returns result of that comparison.
     * It is functionally equivalent to:
     *<pre>
     *  return (nextToken() == JsonToken.FIELD_NAME) &amp;&amp; str.getValue().equals(currentName());
     *</pre>
     * but may be faster for parser to verify, and can therefore be used if caller
     * expects to get such a property name from input next.
     *
     * @param str Property name to compare next token to (if next token is
     *   <code>JsonToken.FIELD_NAME</code>)
     *
     * @return {@code True} if parser advanced to {@code JsonToken.FIELD_NAME} with
     *    specified name; {@code false} otherwise (different token or non-matching name)
     *
     * @throws IOException for low-level read issues, or
     *   {@link JsonParseException} for decoding problems
     */
    public abstract boolean nextFieldName(SerializableString str) throws IOException;

    /**
     * Method that tries to match next token from stream as {@link JsonToken#FIELD_NAME},
     * and if so, further match it to one of pre-specified (field) names.
     * If match succeeds, field index (non-negative `int`) is returned; otherwise one of
     * marker constants from {@link FieldNameMatcher}.
     *
     * @param matcher Matcher that will handle actual matching
     *
     * @return Index of the matched field name, if non-negative, or a negative error
     *   code otherwise (see {@link FieldNameMatcher} for details)
     *
     * @throws IOException for low-level read issues, or
     *   {@link JsonParseException} for decoding problems
     *
     * @since 3.0
     */
    public abstract int nextFieldName(FieldNameMatcher matcher) throws IOException;

    /**
     * Method that verifies that the current token (see {@link #currentToken} is
     * {@link JsonToken#FIELD_NAME} and if so, further match it to one of pre-specified (field) names.
     * If match succeeds, field index (non-negative `int`) is returned; otherwise one of
     * marker constants from {@link FieldNameMatcher}.
     *
     * @param matcher Matcher that will handle actual matching
     *
     * @return Index of the matched field name, if non-negative, or a negative error
     *   code otherwise (see {@link FieldNameMatcher} for details)
     *
     * @throws IOException for low-level read issues, or
     *   {@link JsonParseException} for decoding problems
     *
     * @since 3.0
     */
    public abstract int currentFieldName(FieldNameMatcher matcher) throws IOException;

    /*
    /**********************************************************************
    /* Public API, iterating accessors: typed values
    /**********************************************************************
     */

    /**
     * Method that fetches next token (as if calling {@link #nextToken}) and
     * if it is {@link JsonToken#VALUE_STRING} returns contained String value;
     * otherwise returns null.
     * It is functionally equivalent to:
     *<pre>
     *  return (nextToken() == JsonToken.VALUE_STRING) ? getText() : null;
     *</pre>
     * but may be faster for parser to process, and can therefore be used if caller
     * expects to get a String value next from input.
     *
     * @return Text value of the {@code JsonToken.VALUE_STRING} token parser advanced
     *   to; or {@code null} if next token is of some other type
     *
     * @throws IOException for low-level read issues, or
     *   {@link JsonParseException} for decoding problems
     */
    public String nextTextValue() throws IOException {
        return (nextToken() == JsonToken.VALUE_STRING) ? getText() : null;
    }

    /**
     * Method that fetches next token (as if calling {@link #nextToken}) and
     * if it is {@link JsonToken#VALUE_NUMBER_INT} returns 32-bit int value;
     * otherwise returns specified default value
     * It is functionally equivalent to:
     *<pre>
     *  return (nextToken() == JsonToken.VALUE_NUMBER_INT) ? getIntValue() : defaultValue;
     *</pre>
     * but may be faster for parser to process, and can therefore be used if caller
     * expects to get an int value next from input.
     *<p>
     * NOTE: value checks are performed similar to {@link #getIntValue()}
     *
     * @param defaultValue Value to return if next token is NOT of type {@code JsonToken.VALUE_NUMBER_INT}
     *
     * @return Integer ({@code int}) value of the {@code JsonToken.VALUE_NUMBER_INT} token parser advanced
     *   to; or {@code defaultValue} if next token is of some other type
     *
     * @throws IOException for low-level read issues, or
     *   {@link JsonParseException} for decoding problems
     * @throws InputCoercionException if integer number does not fit in Java {@code int}
     */
    public int nextIntValue(int defaultValue) throws IOException {
        return (nextToken() == JsonToken.VALUE_NUMBER_INT) ? getIntValue() : defaultValue;
    }

    /**
     * Method that fetches next token (as if calling {@link #nextToken}) and
     * if it is {@link JsonToken#VALUE_NUMBER_INT} returns 64-bit long value;
     * otherwise returns specified default value
     * It is functionally equivalent to:
     *<pre>
     *  return (nextToken() == JsonToken.VALUE_NUMBER_INT) ? getLongValue() : defaultValue;
     *</pre>
     * but may be faster for parser to process, and can therefore be used if caller
     * expects to get a long value next from input.
     *<p>
     * NOTE: value checks are performed similar to {@link #getLongValue()}
     *
     * @param defaultValue Value to return if next token is NOT of type {@code JsonToken.VALUE_NUMBER_INT}
     *
     * @return {@code long} value of the {@code JsonToken.VALUE_NUMBER_INT} token parser advanced
     *   to; or {@code defaultValue} if next token is of some other type
     *
     * @throws IOException for low-level read issues, or
     *   {@link JsonParseException} for decoding problems
     * @throws InputCoercionException if integer number does not fit in Java {@code long}
     */
    public long nextLongValue(long defaultValue) throws IOException {
        return (nextToken() == JsonToken.VALUE_NUMBER_INT) ? getLongValue() : defaultValue;
    }

    /**
     * Method that fetches next token (as if calling {@link #nextToken}) and
     * if it is {@link JsonToken#VALUE_TRUE} or {@link JsonToken#VALUE_FALSE}
     * returns matching Boolean value; otherwise return null.
     * It is functionally equivalent to:
     *<pre>
     *  JsonToken t = nextToken();
     *  if (t == JsonToken.VALUE_TRUE) return Boolean.TRUE;
     *  if (t == JsonToken.VALUE_FALSE) return Boolean.FALSE;
     *  return null;
     *</pre>
     * but may be faster for parser to process, and can therefore be used if caller
     * expects to get a Boolean value next from input.
     *
     * @return {@code Boolean} value of the {@code JsonToken.VALUE_TRUE} or {@code JsonToken.VALUE_FALSE}
     *   token parser advanced to; or {@code null} if next token is of some other type
     *
     * @throws IOException for low-level read issues, or
     *   {@link JsonParseException} for decoding problems
     */
    public Boolean nextBooleanValue() throws IOException {
        JsonToken t = nextToken();
        if (t == JsonToken.VALUE_TRUE) { return Boolean.TRUE; }
        if (t == JsonToken.VALUE_FALSE) { return Boolean.FALSE; }
        return null;
    }

    /*
    /**********************************************************************
    /* Public API, simple token id/type access
    /**********************************************************************
     */

    /**
     * Accessor to find which token parser currently points to, if any;
     * null will be returned if none.
     * If return value is non-null, data associated with the token
     * is available via other accessor methods.
     *
     * @return Type of the token this parser currently points to,
     *   if any: null before any tokens have been read, and
     *   after end-of-input has been encountered, as well as
     *   if the current token has been explicitly cleared.
     */
    public abstract JsonToken currentToken();

    /**
     * @return Type of the token this parser currently points to
     *
     * @deprecated Since 3.0 use {@link #currentToken} instead.
     */
    @Deprecated
    public JsonToken getCurrentToken() { return currentToken(); }

    /**
     * Method similar to {@link #currentToken()} but that returns an
     * <code>int</code> instead of {@link JsonToken} (enum value).
     *<p>
     * Use of int directly is typically more efficient on switch statements,
     * so this method may be useful when building low-overhead codecs.
     * Note, however, that effect may not be big enough to matter: make sure
     * to profile performance before deciding to use this method.
     * 
     * @return {@code int} matching one of constants from {@link JsonTokenId}.
     */
    public abstract int currentTokenId();

    /**
     * Method for checking whether parser currently points to
     * a token (and data for that token is available).
     * Equivalent to check for <code>parser.getCurrentToken() != null</code>.
     *
     * @return True if the parser just returned a valid
     *   token via {@link #nextToken}; false otherwise (parser
     *   was just constructed, encountered end-of-input
     *   and returned null from {@link #nextToken}, or the token
     *   has been consumed)
     */
    public abstract boolean hasCurrentToken();

    /**
     * Method that is functionally equivalent to:
     *<code>
     *  return currentTokenId() == id
     *</code>
     * but may be more efficiently implemented.
     *<p>
     * Note that no traversal or conversion is performed; so in some
     * cases calling method like {@link #isExpectedStartArrayToken()}
     * is necessary instead.
     *
     * @param id Token id to match (from (@link JsonTokenId})
     *
     * @return {@code True} if the parser current points to specified token
     */
    public abstract boolean hasTokenId(int id);

    /**
     * Method that is functionally equivalent to:
     *<code>
     *  return currentToken() == t
     *</code>
     * but may be more efficiently implemented.
     *<p>
     * Note that no traversal or conversion is performed; so in some
     * cases calling method like {@link #isExpectedStartArrayToken()}
     * is necessary instead.
     *
     * @param t Token to match
     *
     * @return {@code True} if the parser current points to specified token
     */
    public abstract boolean hasToken(JsonToken t);

    /**
     * Specialized accessor that can be used to verify that the current
     * token indicates start array (usually meaning that current token
     * is {@link JsonToken#START_ARRAY}) when start array is expected.
     * For some specialized parsers this can return true for other cases
     * as well; this is usually done to emulate arrays in cases underlying
     * format is ambiguous (XML, for example, has no format-level difference
     * between Objects and Arrays; it just has elements).
     *<p>
     * Default implementation is equivalent to:
     *<pre>
     *   currentToken() == JsonToken.START_ARRAY
     *</pre>
     * but may be overridden by custom parser implementations.
     *
     * @return True if the current token can be considered as a
     *   start-array marker (such {@link JsonToken#START_ARRAY});
     *   {@code false} if not
     */
    public abstract boolean isExpectedStartArrayToken();

    /**
     * Similar to {@link #isExpectedStartArrayToken()}, but checks whether stream
     * currently points to {@link JsonToken#START_OBJECT}.
     *
     * @return True if the current token can be considered as a
     *   start-array marker (such {@link JsonToken#START_OBJECT});
     *   {@code false} if not
     */
    public abstract boolean isExpectedStartObjectToken();

    /**
     * Similar to {@link #isExpectedStartArrayToken()}, but checks whether stream
     * currently points to {@link JsonToken#VALUE_NUMBER_INT}.
     *<p>
     * The initial use case is for XML backend to efficiently (attempt to) coerce
     * textual content into numbers.
     *
     * @return True if the current token can be considered as a
     *   start-array marker (such {@link JsonToken#VALUE_NUMBER_INT});
     *   {@code false} if not
     */
    public abstract boolean isExpectedNumberIntToken();

    /**
     * Access for checking whether current token is a numeric value token, but
     * one that is of "not-a-number" (NaN) variety (including both "NaN" AND
     * positive/negative infinity!): not supported by all formats,
     * but often supported for {@link JsonToken#VALUE_NUMBER_FLOAT}.
     * NOTE: roughly equivalent to calling <code>!Double.isFinite()</code>
     * on value you would get from calling {@link #getDoubleValue()}.
<<<<<<< HEAD
=======
     *
     * @return {@code True} if the current token is of type {@link JsonToken#VALUE_NUMBER_FLOAT}
     *   but represents a "Not a Number"; {@code false} for other tokens and regular
     *   floating-point numbers
     *
     * @throws IOException for low-level read issues, or
     *   {@link JsonParseException} for decoding problems
     *
     * @since 2.9
>>>>>>> f4c67ff4
     */
    public abstract boolean isNaN() throws IOException;

    /*
    /**********************************************************************
    /* Public API, token state overrides
    /**********************************************************************
     */

    /**
     * Method called to "consume" the current token by effectively
     * removing it so that {@link #hasCurrentToken} returns false, and
     * {@link #currentToken} null).
     * Cleared token value can still be accessed by calling
     * {@link #getLastClearedToken} (if absolutely needed), but
     * usually isn't.
     *<p>
     * Method was added to be used by the optional data binder, since
     * it has to be able to consume last token used for binding (so that
     * it will not be used again).
     */
    public abstract void clearCurrentToken();

    /**
     * Method that can be called to get the last token that was
     * cleared using {@link #clearCurrentToken}. This is not necessarily
     * the latest token read.
     * Will return null if no tokens have been cleared,
     * or if parser has been closed.
     *
     * @return Last cleared token, if any; {@code null} otherwise
     */
    public abstract JsonToken getLastClearedToken();

    /*
    /**********************************************************************
    /* Public API, access to token information, text
    /**********************************************************************
     */

    /**
     * Method that can be called to get the name associated with
     * the current token: for {@link JsonToken#FIELD_NAME}s it will
     * be the same as what {@link #getText} returns;
     * for field values it will be the preceding field name;
     * and for others (array values, root-level values) null.
     *
     * @since 3.0
     */
    public abstract String currentName() throws IOException;

    /**
     * @deprecated Since 3.0 use {@link #currentName} instead
     */
    @Deprecated
    public String getCurrentName() throws IOException { return currentName(); }

    /**
     * Method for accessing textual representation of the current token;
     * if no current token (before first call to {@link #nextToken}, or
     * after encountering end-of-input), returns null.
     * Method can be called for any token type.
     */
    public abstract String getText() throws IOException;

    /**
     * Method to read the textual representation of the current token in chunks and 
     * pass it to the given Writer.
     * Conceptually same as calling:
     *<pre>
     *  writer.write(parser.getText());
     *</pre>
     * but should typically be more efficient as longer content does need to
     * be combined into a single <code>String</code> to return, and write
     * can occur directly from intermediate buffers Jackson uses.
     *
     * @param writer Writer to write textual content to
     *
     * @return The number of characters written to the Writer
     */
    public int getText(Writer writer) throws IOException, UnsupportedOperationException
    {
        String str = getText();
        if (str == null) {
            return 0;
        }
        writer.write(str);
        return str.length();
    }

    /**
     * Method similar to {@link #getText}, but that will return
     * underlying (unmodifiable) character array that contains
     * textual value, instead of constructing a String object
     * to contain this information.
     * Note, however, that:
     *<ul>
     * <li>Textual contents are not guaranteed to start at
     *   index 0 (rather, call {@link #getTextOffset}) to
     *   know the actual offset
     *  </li>
     * <li>Length of textual contents may be less than the
     *  length of returned buffer: call {@link #getTextLength}
     *  for actual length of returned content.
     *  </li>
     * </ul>
     *<p>
     * Note that caller <b>MUST NOT</b> modify the returned
     * character array in any way -- doing so may corrupt
     * current parser state and render parser instance useless.
     *<p>
     * The only reason to call this method (over {@link #getText})
     * is to avoid construction of a String object (which
     * will make a copy of contents).
<<<<<<< HEAD
=======
     *
     * @return Buffer that contains the current textual value (but not necessarily
     *    at offset 0, and not necessarily until the end of buffer)
     *
     * @throws IOException for low-level read issues, or
     *   {@link JsonParseException} for decoding problems
>>>>>>> f4c67ff4
     */
    public abstract char[] getTextCharacters() throws IOException;

    /**
     * Accessor used with {@link #getTextCharacters}, to know length
     * of String stored in returned buffer.
     *
     * @return Number of characters within buffer returned
     *   by {@link #getTextCharacters} that are part of
     *   textual content of the current token.
     */
    public abstract int getTextLength() throws IOException;

    /**
     * Accessor used with {@link #getTextCharacters}, to know offset
     * of the first text content character within buffer.
     *
     * @return Offset of the first character within buffer returned
     *   by {@link #getTextCharacters} that is part of
     *   textual content of the current token.
     */
    public abstract int getTextOffset() throws IOException;

    /**
     * Method that can be used to determine whether calling of
     * {@link #getTextCharacters} would be the most efficient
     * way to access textual content for the event parser currently
     * points to.
     *<p> 
     * Default implementation simply returns false since only actual
     * implementation class has knowledge of its internal buffering
     * state.
     * Implementations are strongly encouraged to properly override
     * this method, to allow efficient copying of content by other
     * code.
     * 
     * @return True if parser currently has character array that can
     *   be efficiently returned via {@link #getTextCharacters}; false
     *   means that it may or may not exist
     */
    public abstract boolean hasTextCharacters();

    /*
    /**********************************************************************
    /* Public API, access to token information, numeric
    /**********************************************************************
     */

    /**
     * Generic number value accessor method that will work for
     * all kinds of numeric values. It will return the optimal
     * (simplest/smallest possible) wrapper object that can
     * express the numeric value just parsed.
     *
     * @return Numeric value of the current token in its most optimal
     *   representation
     *
     * @throws IOException Problem with access: {@link JsonParseException} if
     *    the current token is not numeric, or if decoding of the value fails
     *    (invalid format for numbers); plain {@link IOException} if underlying
     *    content read fails (possible if values are extracted lazily)
     */
    public abstract Number getNumberValue() throws IOException;

    /**
     * Method similar to {@link #getNumberValue} with the difference that
     * for floating-point numbers value returned may be {@link BigDecimal}
     * if the underlying format does not store floating-point numbers using
     * native representation: for example, textual formats represent numbers
     * as Strings (which are 10-based), and conversion to {@link java.lang.Double}
     * is potentially lossy operation.
     *<p>
     * Default implementation simply returns {@link #getNumberValue()}
     *
     * @return Numeric value of the current token using most accurate representation
     *
     * @throws IOException Problem with access: {@link JsonParseException} if
     *    the current token is not numeric, or if decoding of the value fails
     *    (invalid format for numbers); plain {@link IOException} if underlying
     *    content read fails (possible if values are extracted lazily)
     */
    public abstract Number getNumberValueExact() throws IOException;

    /**
     * If current token is of type 
     * {@link JsonToken#VALUE_NUMBER_INT} or
     * {@link JsonToken#VALUE_NUMBER_FLOAT}, returns
     * one of {@link NumberType} constants; otherwise returns null.
     *
     * @return Type of current number, if parser points to numeric token; {@code null} otherwise
     *
     * @throws IOException for low-level read issues, or
     *   {@link JsonParseException} for decoding problems
     */
    public abstract NumberType getNumberType() throws IOException;

    /**
     * Numeric accessor that can be called when the current
     * token is of type {@link JsonToken#VALUE_NUMBER_INT} and
     * it can be expressed as a value of Java byte primitive type.
     * Note that in addition to "natural" input range of {@code [-128, 127]},
     * this also allows "unsigned 8-bit byte" values {@code [128, 255]}:
     * but for this range value will be translated by truncation, leading
     * to sign change.
     *<p>
     * It can also be called for {@link JsonToken#VALUE_NUMBER_FLOAT};
     * if so, it is equivalent to calling {@link #getDoubleValue}
     * and then casting; except for possible overflow/underflow
     * exception.
     *<p>
     * Note: if the resulting integer value falls outside range of
     * {@code [-128, 255]},
     * a {@link InputCoercionException}
     * will be thrown to indicate numeric overflow/underflow.
     *
     * @return Current number value as {@code byte} (if numeric token within
     *   range of {@code [-128, 255]}); otherwise exception thrown
     *
     * @throws IOException for low-level read issues, or
     *   {@link JsonParseException} for decoding problems
     */
    public abstract byte getByteValue() throws IOException;

    /**
     * Numeric accessor that can be called when the current
     * token is of type {@link JsonToken#VALUE_NUMBER_INT} and
     * it can be expressed as a value of Java short primitive type.
     * It can also be called for {@link JsonToken#VALUE_NUMBER_FLOAT};
     * if so, it is equivalent to calling {@link #getDoubleValue}
     * and then casting; except for possible overflow/underflow
     * exception.
     *<p>
     * Note: if the resulting integer value falls outside range of
     * Java short, a {@link InputCoercionException}
     * will be thrown to indicate numeric overflow/underflow.
     *
     * @return Current number value as {@code short} (if numeric token within
     *   Java 16-bit signed {@code short} range); otherwise exception thrown
     *
     * @throws IOException for low-level read issues, or
     *   {@link JsonParseException} for decoding problems
     */
    public abstract short getShortValue() throws IOException;

    /**
     * Numeric accessor that can be called when the current
     * token is of type {@link JsonToken#VALUE_NUMBER_INT} and
     * it can be expressed as a value of Java int primitive type.
     * It can also be called for {@link JsonToken#VALUE_NUMBER_FLOAT};
     * if so, it is equivalent to calling {@link #getDoubleValue}
     * and then casting; except for possible overflow/underflow
     * exception.
     *<p>
     * Note: if the resulting integer value falls outside range of
     * Java {@code int}, a {@link InputCoercionException}
     * may be thrown to indicate numeric overflow/underflow.
     *
     * @return Current number value as {@code int} (if numeric token within
     *   Java 32-bit signed {@code int} range); otherwise exception thrown
     *
     * @throws IOException for low-level read issues, or
     *   {@link JsonParseException} for decoding problems
     */
    public abstract int getIntValue() throws IOException;

    /**
     * Numeric accessor that can be called when the current
     * token is of type {@link JsonToken#VALUE_NUMBER_INT} and
     * it can be expressed as a Java long primitive type.
     * It can also be called for {@link JsonToken#VALUE_NUMBER_FLOAT};
     * if so, it is equivalent to calling {@link #getDoubleValue}
     * and then casting to {@code int}; except for possible overflow/underflow
     * exception.
     *<p>
     * Note: if the token is an integer, but its value falls
     * outside of range of Java long, a {@link InputCoercionException}
     * may be thrown to indicate numeric overflow/underflow.
     *
     * @return Current number value as {@code long} (if numeric token within
     *   Java 32-bit signed {@code long} range); otherwise exception thrown
     *
     * @throws IOException for low-level read issues, or
     *   {@link JsonParseException} for decoding problems
     */
    public abstract long getLongValue() throws IOException;

    /**
     * Numeric accessor that can be called when the current
     * token is of type {@link JsonToken#VALUE_NUMBER_INT} and
     * it can not be used as a Java long primitive type due to its
     * magnitude.
     * It can also be called for {@link JsonToken#VALUE_NUMBER_FLOAT};
     * if so, it is equivalent to calling {@link #getDecimalValue}
     * and then constructing a {@link BigInteger} from that value.
     *
     * @return Current number value as {@link BigInteger} (if numeric token);
     *     otherwise exception thrown
     *
     * @throws IOException for low-level read issues, or
     *   {@link JsonParseException} for decoding problems
     */
    public abstract BigInteger getBigIntegerValue() throws IOException;

    /**
     * Numeric accessor that can be called when the current
     * token is of type {@link JsonToken#VALUE_NUMBER_FLOAT} and
     * it can be expressed as a Java float primitive type.
     * It can also be called for {@link JsonToken#VALUE_NUMBER_INT};
     * if so, it is equivalent to calling {@link #getLongValue}
     * and then casting; except for possible overflow/underflow
     * exception.
     *<p>
     * Note: if the value falls
     * outside of range of Java float, a {@link InputCoercionException}
     * will be thrown to indicate numeric overflow/underflow.
     *
     * @return Current number value as {@code float} (if numeric token within
     *   Java {@code float} range); otherwise exception thrown
     *
     * @throws IOException for low-level read issues, or
     *   {@link JsonParseException} for decoding problems
     */
    public abstract float getFloatValue() throws IOException;

    /**
     * Numeric accessor that can be called when the current
     * token is of type {@link JsonToken#VALUE_NUMBER_FLOAT} and
     * it can be expressed as a Java double primitive type.
     * It can also be called for {@link JsonToken#VALUE_NUMBER_INT};
     * if so, it is equivalent to calling {@link #getLongValue}
     * and then casting; except for possible overflow/underflow
     * exception.
     *<p>
     * Note: if the value falls
     * outside of range of Java double, a {@link InputCoercionException}
     * will be thrown to indicate numeric overflow/underflow.
     *
     * @return Current number value as {@code double} (if numeric token within
     *   Java {@code double} range); otherwise exception thrown
     *
     * @throws IOException for low-level read issues, or
     *   {@link JsonParseException} for decoding problems
     */
    public abstract double getDoubleValue() throws IOException;

    /**
     * Numeric accessor that can be called when the current
     * token is of type {@link JsonToken#VALUE_NUMBER_FLOAT} or
     * {@link JsonToken#VALUE_NUMBER_INT}. No under/overflow exceptions
     * are ever thrown.
     *
     * @return Current number value as {@link BigDecimal} (if numeric token);
     *   otherwise exception thrown
     *
     * @throws IOException for low-level read issues, or
     *   {@link JsonParseException} for decoding problems
     */
    public abstract BigDecimal getDecimalValue() throws IOException;

    /*
    /**********************************************************************
    /* Public API, access to token information, other
    /**********************************************************************
     */
    
    /**
     * Convenience accessor that can be called when the current
     * token is {@link JsonToken#VALUE_TRUE} or
<<<<<<< HEAD
     * {@link JsonToken#VALUE_FALSE}.
     *<p>
     * Note: if the token is not of above-mentioned boolean types,
     * an integer, but its value falls
     * outside of range of Java long, a {@link JsonParseException}
     * may be thrown to indicate numeric overflow/underflow.
=======
     * {@link JsonToken#VALUE_FALSE}, to return matching {@code boolean}
     * value.
     * If the current token is of some other type, {@link JsonParseException}
     * will be thrown
     *
     * @return {@code True} if current token is {@code JsonToken.VALUE_TRUE},
     *   {@code false} if current token is {@code JsonToken.VALUE_FALSE};
     *   otherwise throws {@link JsonParseException}
>>>>>>> f4c67ff4
     *
     * @throws IOException for low-level read issues, or
     *   {@link JsonParseException} for decoding problems
     */
    public abstract boolean getBooleanValue() throws IOException;

    /**
     * Accessor that can be called if (and only if) the current token
     * is {@link JsonToken#VALUE_EMBEDDED_OBJECT}. For other token types,
     * null is returned.
     *<p>
     * Note: only some specialized parser implementations support
     * embedding of objects (usually ones that are facades on top
     * of non-streaming sources, such as object trees). One exception
     * is access to binary content (whether via base64 encoding or not)
     * which typically is accessible using this method, as well as
     * {@link #getBinaryValue()}.
     *
     * @return Embedded value (usually of "native" type supported by format)
     *   for the current token, if any; {@code null otherwise}
     *
     * @throws IOException for low-level read issues, or
     *   {@link JsonParseException} for decoding problems
     */
    public Object getEmbeddedObject() throws IOException { return null; }

    /*
    /**********************************************************************
    /* Public API, access to token information, binary
    /**********************************************************************
     */

    /**
     * Method that can be used to read (and consume -- results
     * may not be accessible using other methods after the call)
     * base64-encoded binary data
     * included in the current textual JSON value.
     * It works similar to getting String value via {@link #getText}
     * and decoding result (except for decoding part),
     * but should be significantly more performant.
     *<p>
     * Note that non-decoded textual contents of the current token
     * are not guaranteed to be accessible after this method
     * is called. Current implementation, for example, clears up
     * textual content during decoding.
     * Decoded binary content, however, will be retained until
     * parser is advanced to the next event.
     *
     * @param bv Expected variant of base64 encoded
     *   content (see {@link Base64Variants} for definitions
     *   of "standard" variants).
     *
     * @return Decoded binary data
     *
     * @throws IOException for low-level read issues, or
     *   {@link JsonParseException} for decoding problems
     */
    public abstract byte[] getBinaryValue(Base64Variant bv) throws IOException;

    /**
     * Convenience alternative to {@link #getBinaryValue(Base64Variant)}
     * that defaults to using
     * {@link Base64Variants#getDefaultVariant} as the default encoding.
     *
     * @return Decoded binary data
     *
     * @throws IOException for low-level read issues, or
     *   {@link JsonParseException} for decoding problems
     */
    public byte[] getBinaryValue() throws IOException {
        return getBinaryValue(Base64Variants.getDefaultVariant());
    }

    /**
     * Method that can be used as an alternative to {@link #getBinaryValue()},
     * especially when value can be large. The main difference (beyond method
     * of returning content using {@link OutputStream} instead of as byte array)
     * is that content will NOT remain accessible after method returns: any content
     * processed will be consumed and is not buffered in any way. If caller needs
     * buffering, it has to implement it.
     * 
     * @param out Output stream to use for passing decoded binary data
     * 
     * @return Number of bytes that were decoded and written via {@link OutputStream}
     *
     * @throws IOException for low-level read issues, or
     *   {@link JsonParseException} for decoding problems
     */
    public int readBinaryValue(OutputStream out) throws IOException {
        return readBinaryValue(Base64Variants.getDefaultVariant(), out);
    }

    /**
     * Similar to {@link #readBinaryValue(OutputStream)} but allows explicitly
     * specifying base64 variant to use.
     * 
     * @param bv base64 variant to use
     * @param out Output stream to use for passing decoded binary data
     * 
     * @return Number of bytes that were decoded and written via {@link OutputStream}
     *
     * @throws IOException for low-level read issues, or
     *   {@link JsonParseException} for decoding problems
     */
    public int readBinaryValue(Base64Variant bv, OutputStream out) throws IOException {
        _reportUnsupportedOperation();
        return 0; // never gets here
    }

    /*
    /**********************************************************************
    /* Public API, access to token information, coercion/conversion
    /**********************************************************************
     */

    /**
     * Method that will try to convert value of current token to a
     * <b>int</b>.
     * Numbers are coerced using default Java rules; booleans convert to 0 (false)
     * and 1 (true), and Strings are parsed using default Java language integer
     * parsing rules.
     *<p>
     * If representation can not be converted to an int (including structured type
     * markers like start/end Object/Array)
     * default value of <b>0</b> will be returned; no exceptions are thrown.
     *
     * @throws IOException for low-level read issues, or
     *   {@link JsonParseException} for decoding problems
     */
    public int getValueAsInt() throws IOException {
        return getValueAsInt(0);
    }

    /**
     * Method that will try to convert value of current token to a
     * <b>int</b>.
     * Numbers are coerced using default Java rules; booleans convert to 0 (false)
     * and 1 (true), and Strings are parsed using default Java language integer
     * parsing rules.
     *<p>
     * If representation can not be converted to an int (including structured type
     * markers like start/end Object/Array)
     * specified <b>def</b> will be returned; no exceptions are thrown.
     *
     * @throws IOException for low-level read issues, or
     *   {@link JsonParseException} for decoding problems
     */
    public int getValueAsInt(int def) throws IOException { return def; }

    /**
     * Method that will try to convert value of current token to a
     * <b>long</b>.
     * Numbers are coerced using default Java rules; booleans convert to 0 (false)
     * and 1 (true), and Strings are parsed using default Java language integer
     * parsing rules.
     *<p>
     * If representation can not be converted to a long (including structured type
     * markers like start/end Object/Array)
     * default value of <b>0L</b> will be returned; no exceptions are thrown.
     *
     * @throws IOException for low-level read issues, or
     *   {@link JsonParseException} for decoding problems
     */
    public long getValueAsLong() throws IOException {
        return getValueAsLong(0);
    }
    
    /**
     * Method that will try to convert value of current token to a
     * <b>long</b>.
     * Numbers are coerced using default Java rules; booleans convert to 0 (false)
     * and 1 (true), and Strings are parsed using default Java language integer
     * parsing rules.
     *<p>
     * If representation can not be converted to a long (including structured type
     * markers like start/end Object/Array)
     * specified <b>def</b> will be returned; no exceptions are thrown.
     *
     * @throws IOException for low-level read issues, or
     *   {@link JsonParseException} for decoding problems
     */
    public long getValueAsLong(long def) throws IOException {
        return def;
    }
    
    /**
     * Method that will try to convert value of current token to a Java
     * <b>double</b>.
     * Numbers are coerced using default Java rules; booleans convert to 0.0 (false)
     * and 1.0 (true), and Strings are parsed using default Java language floating
     * point parsing rules.
     *<p>
     * If representation can not be converted to a double (including structured types
     * like Objects and Arrays),
     * default value of <b>0.0</b> will be returned; no exceptions are thrown.
     *
     * @throws IOException for low-level read issues, or
     *   {@link JsonParseException} for decoding problems
     */
    public double getValueAsDouble() throws IOException {
        return getValueAsDouble(0.0);
    }
    
    /**
     * Method that will try to convert value of current token to a
     * Java <b>double</b>.
     * Numbers are coerced using default Java rules; booleans convert to 0.0 (false)
     * and 1.0 (true), and Strings are parsed using default Java language floating
     * point parsing rules.
     *<p>
     * If representation can not be converted to a double (including structured types
     * like Objects and Arrays),
     * specified <b>def</b> will be returned; no exceptions are thrown.
     *
     * @throws IOException for low-level read issues, or
     *   {@link JsonParseException} for decoding problems
     */
    public double getValueAsDouble(double def) throws IOException {
        return def;
    }

    /**
     * Method that will try to convert value of current token to a
     * <b>boolean</b>.
     * JSON booleans map naturally; integer numbers other than 0 map to true, and
     * 0 maps to false
     * and Strings 'true' and 'false' map to corresponding values.
     *<p>
     * If representation can not be converted to a boolean value (including structured types
     * like Objects and Arrays),
     * default value of <b>false</b> will be returned; no exceptions are thrown.
     *
     * @throws IOException for low-level read issues, or
     *   {@link JsonParseException} for decoding problems
     */
    public boolean getValueAsBoolean() throws IOException {
        return getValueAsBoolean(false);
    }

    /**
     * Method that will try to convert value of current token to a
     * <b>boolean</b>.
     * JSON booleans map naturally; integer numbers other than 0 map to true, and
     * 0 maps to false
     * and Strings 'true' and 'false' map to corresponding values.
     *<p>
     * If representation can not be converted to a boolean value (including structured types
     * like Objects and Arrays),
     * specified <b>def</b> will be returned; no exceptions are thrown.
     *
     * @throws IOException for low-level read issues, or
     *   {@link JsonParseException} for decoding problems
     */
    public boolean getValueAsBoolean(boolean def) throws IOException {
        return def;
    }

    /**
     * Method that will try to convert value of current token to a
     * {@link java.lang.String}.
     * JSON Strings map naturally; scalar values get converted to
     * their textual representation.
     * If representation can not be converted to a String value (including structured types
     * like Objects and Arrays and null token), default value of
     * <b>null</b> will be returned; no exceptions are thrown.
     *
     * @throws IOException for low-level read issues, or
     *   {@link JsonParseException} for decoding problems
     */
    public String getValueAsString() throws IOException {
        return getValueAsString(null);
    }
    
    /**
     * Method that will try to convert value of current token to a
     * {@link java.lang.String}.
     * JSON Strings map naturally; scalar values get converted to
     * their textual representation.
     * If representation can not be converted to a String value (including structured types
     * like Objects and Arrays and null token), specified default value
     * will be returned; no exceptions are thrown.
     *
     * @throws IOException for low-level read issues, or
     *   {@link JsonParseException} for decoding problems
     */
    public abstract String getValueAsString(String def) throws IOException;

    /*
    /**********************************************************************
    /* Public API, Native Ids (type, object)
    /**********************************************************************
     */

    /**
     * Introspection method that may be called to see if the underlying
     * data format supports some kind of Object Ids natively (many do not;
     * for example, JSON doesn't).
     *<p>
     * Default implementation returns true; overridden by data formats
     * that do support native Object Ids. Caller is expected to either
     * use a non-native notation (explicit property or such), or fail,
     * in case it can not use native object ids.
     *
     * @return {@code True} if the format being read supports native Object Ids;
     *    {@code false} if not
     */
    public boolean canReadObjectId() { return false; }

    /**
     * Introspection method that may be called to see if the underlying
     * data format supports some kind of Type Ids natively (many do not;
     * for example, JSON doesn't).
     *<p>
     * Default implementation returns true; overridden by data formats
     * that do support native Type Ids. Caller is expected to either
     * use a non-native notation (explicit property or such), or fail,
     * in case it can not use native type ids.
     *
     * @return {@code True} if the format being read supports native Type Ids;
     *    {@code false} if not
     */
    public boolean canReadTypeId() { return false; }

    /**
     * Method that can be called to check whether current token
     * (one that was just read) has an associated Object id, and if
     * so, return it.
     * Note that while typically caller should check with {@link #canReadObjectId}
     * first, it is not illegal to call this method even if that method returns
     * true; but if so, it will return null. This may be used to simplify calling
     * code.
     *<p>
     * Default implementation will simply return null.
     *
     * @return Native Object id associated with the current token, if any; {@code null} if none
     *
     * @throws IOException for low-level read issues, or
     *   {@link JsonParseException} for decoding problems
     */
    public Object getObjectId() throws IOException { return null; }

    /**
     * Method that can be called to check whether current token
     * (one that was just read) has an associated type id, and if
     * so, return it.
     * Note that while typically caller should check with {@link #canReadTypeId}
     * first, it is not illegal to call this method even if that method returns
     * true; but if so, it will return null. This may be used to simplify calling
     * code.
     *<p>
     * Default implementation will simply return null.
     *
     * @return Native Type Id associated with the current token, if any; {@code null} if none
     *
     * @throws IOException for low-level read issues, or
     *   {@link JsonParseException} for decoding problems
     */
    public Object getTypeId() throws IOException { return null; }

    /*
    /**********************************************************************
    /* Public API, optional data binding functionality
    /**********************************************************************
     */

    /**
     * Method to deserialize stream content into a non-container
     * type (it can be an array type, however): typically a bean, array
     * or a wrapper type (like {@link java.lang.Boolean}).
     *<br>
     * <b>Note</b>: method can only be called if the parser has
     * been constructed with a linkage to
     * {@link ObjectReadContext}; this is true if constructed by
     * databinding layer above, or by factory method that takes in
     * context object.
     *<p>
     * This method may advance the event stream, for structured values
     * the current token will be the closing end marker (END_ARRAY,
     * END_OBJECT) of the bound structure. For non-structured values
     * (and for {@link JsonToken#VALUE_EMBEDDED_OBJECT})
     * stream is not advanced.
     *<p>
     * Note: this method should NOT be used if the result type is a
     * container ({@link java.util.Collection} or {@link java.util.Map}.
     * The reason is that due to type erasure, key and value types
     * can not be introspected when using this method.
     *
     * @param <T> Nominal type parameter to specify expected node type to
     *    reduce need to cast result value
     * @param valueType Type to bind content to
     *
     * @return Java value read from content
     *
     * @throws IOException if there is either an underlying I/O problem or decoding
     *    issue at format layer
     */
    public abstract <T> T readValueAs(Class<T> valueType) throws IOException;

    /**
     * Method to deserialize stream content into a Java type, reference
     * to which is passed as argument. Type is passed using so-called
     * "super type token"
     * and specifically needs to be used if the root type is a 
     * parameterized (generic) container type.
     *<br>
     * <b>Note</b>: method can only be called if the parser has
     * been constructed with a linkage to
     * {@link ObjectReadContext}; this is true if constructed by
     * databinding layer above, or by factory method that takes in
     * context object.
     *<p>
     * This method may advance the event stream, for structured types
     * the current token will be the closing end marker (END_ARRAY,
     * END_OBJECT) of the bound structure. For non-structured types
     * (and for {@link JsonToken#VALUE_EMBEDDED_OBJECT})
     * stream is not advanced.
     *
     * @param <T> Nominal type parameter to specify expected node type to
     *    reduce need to cast result value
     * @param valueTypeRef Type to bind content to
     *
     * @return Java value read from content
     *
     * @throws IOException if there is either an underlying I/O problem or decoding
     *    issue at format layer
     */
    public abstract <T> T readValueAs(TypeReference<T> valueTypeRef) throws IOException;

    public abstract <T> T readValueAs(ResolvedType type) throws IOException;

    /**
     * Method to deserialize stream content into equivalent "tree model",
     * represented by root {@link TreeNode} of resulting model.
     * For Array values it will an array node (with child nodes),
     * for Object values object node (with child nodes), and for other types
     * matching leaf node type. Empty or whitespace documents are null.
     *<br>
     * <b>Note</b>: method can only be called if the parser has
     * been constructed with a linkage to
     * {@link ObjectReadContext}; this is true if constructed by
     * databinding layer above, or by factory method that takes in
     * context object.
     *
     * @param <T> Nominal type parameter for result node type (to reduce need for casting)
     *
     * @return root of the document, or null if empty or whitespace.
     *
     * @throws IOException if there is either an underlying I/O problem or decoding
     *    issue at format layer
     */
    public abstract <T extends TreeNode> T readValueAsTree() throws IOException;

    /*
    /**********************************************************************
    /* Internal methods
    /**********************************************************************
     */

    /**
     * Helper method to call for operations that are not supported by
     * parser implementation.
     */
    protected void _reportUnsupportedOperation() {
        throw new UnsupportedOperationException("Operation not supported by parser of type "+getClass().getName());
    }

    /**
     * Helper method for constructing {@link JsonParseException}s
     * based on current state of the parser
     *
     * @param msg Base exception message to construct exception with
     *
     * @return {@link JsonParseException} constructed
     */
    protected JsonParseException _constructError(String msg) {
        return new JsonParseException(this, msg)
            .withRequestPayload(_requestPayload);
    }

    protected JsonParseException _constructError(String msg, Object arg) {
        return new JsonParseException(this, String.format(msg, arg))
            .withRequestPayload(_requestPayload);
    }

    protected JsonParseException _constructError(String msg, Object arg1, Object arg2) {
        return new JsonParseException(this, String.format(msg, arg1, arg2))
            .withRequestPayload(_requestPayload);
    }

    protected final JsonParseException _constructError(String msg, Throwable t) {
        return new JsonParseException(this, msg, t);
    }
}<|MERGE_RESOLUTION|>--- conflicted
+++ resolved
@@ -811,8 +811,6 @@
      * but often supported for {@link JsonToken#VALUE_NUMBER_FLOAT}.
      * NOTE: roughly equivalent to calling <code>!Double.isFinite()</code>
      * on value you would get from calling {@link #getDoubleValue()}.
-<<<<<<< HEAD
-=======
      *
      * @return {@code True} if the current token is of type {@link JsonToken#VALUE_NUMBER_FLOAT}
      *   but represents a "Not a Number"; {@code false} for other tokens and regular
@@ -820,9 +818,6 @@
      *
      * @throws IOException for low-level read issues, or
      *   {@link JsonParseException} for decoding problems
-     *
-     * @since 2.9
->>>>>>> f4c67ff4
      */
     public abstract boolean isNaN() throws IOException;
 
@@ -937,15 +932,12 @@
      * The only reason to call this method (over {@link #getText})
      * is to avoid construction of a String object (which
      * will make a copy of contents).
-<<<<<<< HEAD
-=======
      *
      * @return Buffer that contains the current textual value (but not necessarily
      *    at offset 0, and not necessarily until the end of buffer)
      *
      * @throws IOException for low-level read issues, or
      *   {@link JsonParseException} for decoding problems
->>>>>>> f4c67ff4
      */
     public abstract char[] getTextCharacters() throws IOException;
 
@@ -1214,14 +1206,6 @@
     /**
      * Convenience accessor that can be called when the current
      * token is {@link JsonToken#VALUE_TRUE} or
-<<<<<<< HEAD
-     * {@link JsonToken#VALUE_FALSE}.
-     *<p>
-     * Note: if the token is not of above-mentioned boolean types,
-     * an integer, but its value falls
-     * outside of range of Java long, a {@link JsonParseException}
-     * may be thrown to indicate numeric overflow/underflow.
-=======
      * {@link JsonToken#VALUE_FALSE}, to return matching {@code boolean}
      * value.
      * If the current token is of some other type, {@link JsonParseException}
@@ -1230,7 +1214,6 @@
      * @return {@code True} if current token is {@code JsonToken.VALUE_TRUE},
      *   {@code false} if current token is {@code JsonToken.VALUE_FALSE};
      *   otherwise throws {@link JsonParseException}
->>>>>>> f4c67ff4
      *
      * @throws IOException for low-level read issues, or
      *   {@link JsonParseException} for decoding problems
