--- conflicted
+++ resolved
@@ -24,52 +24,38 @@
     {
         // First using char-backed generator
         StringWriter sw = new StringWriter();
-<<<<<<< HEAD
-        JsonGenerator jgen = jf.createGenerator(ObjectWriteContext.empty(), sw);
-        _writeSimple(jgen);
-        jgen.close();
+        JsonGenerator gen = JSON_F.createGenerator(ObjectWriteContext.empty(), sw);
+        _writeSimple(gen);
+        gen.close();
         String json = sw.toString();
-        _verifySimple(jf.createParser(ObjectReadContext.empty(), json));
+        _verifySimple(JSON_F.createParser(ObjectReadContext.empty(), json));
 
         // then using UTF-8
         ByteArrayOutputStream out = new ByteArrayOutputStream();
-        jgen = jf.createGenerator(ObjectWriteContext.empty(), out, JsonEncoding.UTF8);
-        _writeSimple(jgen);
-        jgen.close();
-        byte[] jsonB = out.toByteArray();
-        _verifySimple(jf.createParser(ObjectReadContext.empty(), jsonB));
-=======
-        JsonGenerator gen = JSON_F.createGenerator(sw);
-        _writeSimple(gen);
-        gen.close();
-        String json = sw.toString();
-        _verifySimple(JSON_F.createParser(json));
-
-        // then using UTF-8
-        ByteArrayOutputStream out = new ByteArrayOutputStream();
-        gen = JSON_F.createGenerator(out, JsonEncoding.UTF8);
+        gen = JSON_F.createGenerator(ObjectWriteContext.empty(), out, JsonEncoding.UTF8);
         _writeSimple(gen);
         gen.close();
         byte[] jsonB = out.toByteArray();
-        _verifySimple(JSON_F.createParser(jsonB));
+        _verifySimple(JSON_F.createParser(ObjectReadContext.empty(), jsonB));
     }
 
     public void testSimpleValues() throws Exception
     {
         // First using char-backed generator
         StringWriter sw = new StringWriter();
-        JsonGenerator gen = JSON_F.createGenerator(sw);
+        JsonGenerator gen = JSON_F.createGenerator(ObjectWriteContext.empty(), sw);
         _writeSimpleValues(gen);
         gen.close();
-        _verifySimpleValues(JSON_F.createParser(new StringReader(sw.toString())));
+        _verifySimpleValues(JSON_F.createParser(ObjectReadContext.empty(),
+                new StringReader(sw.toString())));
 
         // then using UTF-8
         ByteArrayOutputStream out = new ByteArrayOutputStream();
-        gen = JSON_F.createGenerator(out, JsonEncoding.UTF8);
+        gen = JSON_F.createGenerator(ObjectWriteContext.empty(), out, JsonEncoding.UTF8);
         _writeSimpleValues(gen);
         gen.close();
-        _verifySimpleValues(JSON_F.createParser(new ByteArrayInputStream(out.toByteArray())));
->>>>>>> ee1e08ef
+        _verifySimpleValues(JSON_F.createParser(ObjectReadContext.empty(),
+                new ByteArrayInputStream(out.toByteArray())));
     }
 
     /*
