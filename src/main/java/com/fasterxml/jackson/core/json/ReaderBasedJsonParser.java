package com.fasterxml.jackson.core.json;

import java.io.*;

import com.fasterxml.jackson.core.*;
import com.fasterxml.jackson.core.exc.StreamReadException;
import com.fasterxml.jackson.core.exc.WrappedIOException;
import com.fasterxml.jackson.core.io.CharTypes;
import com.fasterxml.jackson.core.io.IOContext;
import com.fasterxml.jackson.core.sym.CharsToNameCanonicalizer;
import com.fasterxml.jackson.core.util.*;

import static com.fasterxml.jackson.core.JsonTokenId.*;

/**
 * This is a concrete implementation of {@link JsonParser}, which is
 * based on a {@link java.io.Reader} to handle low-level character
 * conversion tasks.
 */
public class ReaderBasedJsonParser
    extends JsonParserBase
{
    private final static int FEAT_MASK_TRAILING_COMMA = JsonReadFeature.ALLOW_TRAILING_COMMA.getMask();
    private final static int FEAT_MASK_ALLOW_MISSING = JsonReadFeature.ALLOW_MISSING_VALUES.getMask();

    // Latin1 encoding is not supported, but we do use 8-bit subset for
    // pre-processing task, to simplify first pass, keep it fast.
    protected final static int[] _icLatin1 = CharTypes.getInputCodeLatin1();

    /*
    /**********************************************************************
    /* Input configuration
    /**********************************************************************
     */

    /**
     * Reader that can be used for reading more content, if one
     * buffer from input source, but in some cases pre-loaded buffer
     * is handed to the parser.
     */
    protected Reader _reader;

    /**
     * Current buffer from which data is read; generally data is read into
     * buffer from input source.
     */
    protected char[] _inputBuffer;

    /**
     * Flag that indicates whether the input buffer is recycable (and
     * needs to be returned to recycler once we are done) or not.
     *<p>
     * If it is not, it also means that parser can NOT modify underlying
     * buffer.
     */
    protected boolean _bufferRecyclable;

    /*
    /**********************************************************************
    /* Configuration
    /**********************************************************************
     */

    protected final CharsToNameCanonicalizer _symbols;

    protected final int _hashSeed;

    /*
    /**********************************************************************
    /* Parsing state
    /**********************************************************************
     */

    /**
     * Flag that indicates that the current token has not yet
     * been fully processed, and needs to be finished for
     * some access (or skipped to obtain the next token)
     */
    protected boolean _tokenIncomplete;

    /**
     * Value of {@link #_inputPtr} at the time when the first character of
     * name token was read. Used for calculating token location when requested;
     * combined with {@link #_currInputProcessed}, may be updated appropriately
     * as needed.
     */
    protected long _nameStartOffset;

    protected int _nameStartRow;

    protected int _nameStartCol;

    /*
    /**********************************************************************
    /* Life-cycle
    /**********************************************************************
     */

    /**
     * Constructor called when caller wants to provide input buffer directly
     * (or needs to, in case of bootstrapping having read some of contents)
     * and it may or may not be recyclable use standard recycle context.
     *
     * @param readCtxt Object read context to use
     * @param ctxt I/O context to use
     * @param stdFeatures Standard stream read features enabled
     * @param formatFeatures Format-specific read features enabled
     * @param r Reader used for reading actual content, if any; {@code null} if none
     * @param st Name canonicalizer to use
     * @param inputBuffer Input buffer to read initial content from (before Reader)
     * @param start Pointer in {@code inputBuffer} that has the first content character to decode
     * @param end Pointer past the last content character in {@code inputBuffer}
     * @param bufferRecyclable Whether {@code inputBuffer} passed is managed by Jackson core
     *    (and thereby needs recycling)
     */
    public ReaderBasedJsonParser(ObjectReadContext readCtxt, IOContext ctxt,
            int stdFeatures, int formatFeatures, Reader r,
            CharsToNameCanonicalizer st,
            char[] inputBuffer, int start, int end,
            boolean bufferRecyclable)
    {
        super(readCtxt, ctxt, stdFeatures, formatFeatures);
        _reader = r;
        _inputBuffer = inputBuffer;
        _inputPtr = start;
        _inputEnd = end;
        _currInputRowStart = start;
        // If we have offset, need to omit that from byte offset, so:
        _currInputProcessed = -start;
        _symbols = st;
        _hashSeed = st.hashSeed();
        _bufferRecyclable = bufferRecyclable;
    }

    /**
     * Constructor called when input comes as a {@link java.io.Reader}, and buffer allocation
     * can be done using default mechanism.
     *
     * @param readCtxt Object read context to use
     * @param ctxt I/O context to use
     * @param stdFeatures Standard stream read features enabled
     * @param formatFeatures Format-specific read features enabled
     * @param r Reader used for reading actual content, if any; {@code null} if none
     * @param st Name canonicalizer to use
     */
    public ReaderBasedJsonParser(ObjectReadContext readCtxt, IOContext ctxt,
            int stdFeatures, int formatFeatures, Reader r,
            CharsToNameCanonicalizer st)
    {
        super(readCtxt, ctxt, stdFeatures, formatFeatures);
        _reader = r;
        _inputBuffer = ctxt.allocTokenBuffer();
        _inputPtr = 0;
        _inputEnd = 0;
        _symbols = st;
        _hashSeed = st.hashSeed();
        _bufferRecyclable = true;
    }

    /*
    /**********************************************************************
    /* Base method defs, overrides
    /**********************************************************************
     */

    @Override
    public int releaseBuffered(Writer w) throws JacksonException {
        int count = _inputEnd - _inputPtr;
        if (count < 1) { return 0; }
        // let's just advance ptr to end
        int origPtr = _inputPtr;
        _inputPtr += count;
        try {
            w.write(_inputBuffer, origPtr, count);
        } catch (IOException e) {
            throw _wrapIOFailure(e);
        }
        return count;
    }

    @Override public Object streamReadInputSource() { return _reader; }

    protected char getNextChar(String eofMsg, JsonToken forToken) throws JacksonException {
        if (_inputPtr >= _inputEnd) {
            if (!_loadMore()) {
                _reportInvalidEOF(eofMsg, forToken);
            }
        }
        return _inputBuffer[_inputPtr++];
    }

    @Override
    protected void _closeInput() {
        /* 25-Nov-2008, tatus: As per [JACKSON-16] we are not to call close()
         *   on the underlying Reader, unless we "own" it, or auto-closing
         *   feature is enabled.
         *   One downside is that when using our optimized
         *   Reader (granted, we only do that for UTF-32...) this
         *   means that buffer recycling won't work correctly.
         */
        if (_reader != null) {
            if (_ioContext.isResourceManaged() || isEnabled(StreamReadFeature.AUTO_CLOSE_SOURCE)) {
                try {
                    _reader.close();
                } catch (IOException e) {
                    throw _wrapIOFailure(e);
                }
            }
            _reader = null;
        }
    }

    /**
     * Method called to release internal buffers owned by the base
     * reader. This may be called along with {@link #_closeInput} (for
     * example, when explicitly closing this reader instance), or
     * separately (if need be).
     */
    @Override
    protected void _releaseBuffers()
    {
        super._releaseBuffers();
        // merge new symbols, if any
        _symbols.release();
        // and release buffers, if they are recyclable ones
        if (_bufferRecyclable) {
            char[] buf = _inputBuffer;
            if (buf != null) {
                _inputBuffer = null;
                _ioContext.releaseTokenBuffer(buf);
            }
        }
    }

    /*
    /**********************************************************************
    /* Low-level access, supporting
    /**********************************************************************
     */

    protected void _loadMoreGuaranteed() throws JacksonException {
        if (!_loadMore()) { _reportInvalidEOF(); }
    }
    
    protected boolean _loadMore() throws JacksonException
    {
        if (_reader != null) {
            int count;
            try {
                count = _reader.read(_inputBuffer, 0, _inputBuffer.length);
            } catch (IOException e) {
                throw _wrapIOFailure(e);
            }
            if (count > 0) {
                final int bufSize = _inputEnd;
                _currInputProcessed += bufSize;
                _currInputRowStart -= bufSize;

                // 26-Nov-2015, tatu: Since name-offset requires it too, must offset
                //   this increase to avoid "moving" name-offset, resulting most likely
                //   in negative value, which is fine as combine value remains unchanged.
                _nameStartOffset -= bufSize;

                _inputPtr = 0;
                _inputEnd = count;

                return true;
            }
            // End of input
            _closeInput();
            // Should never return 0, so let's fail
            if (count == 0) {
                _reportBadReader(_inputBuffer.length);
            }
        }
        return false;
    }

    /*
    /**********************************************************************
    /* Public API, data access
    /**********************************************************************
     */

    /**
     * Method for accessing textual representation of the current event;
     * if no current event (before first call to {@link #nextToken}, or
     * after encountering end-of-input), returns null.
     * Method can be called for any event.
     */
    @Override
    public final String getText() throws JacksonException
    {
        if (_currToken == JsonToken.VALUE_STRING) {
            if (_tokenIncomplete) {
                _tokenIncomplete = false;
                _finishString(); // only strings can be incomplete
            }
            return _textBuffer.contentsAsString();
        }
        return _getText2(_currToken);
    }

    @Override
    public int getText(Writer writer) throws JacksonException
    {
        final JsonToken t = _currToken;

        try {
            if (t == JsonToken.VALUE_STRING) {
                if (_tokenIncomplete) {
                    _tokenIncomplete = false;
                    _finishString(); // only strings can be incomplete
                }
                return _textBuffer.contentsToWriter(writer);
            }
            if (t == JsonToken.PROPERTY_NAME) {
                String n = _streamReadContext.currentName();
                writer.write(n);
                return n.length();
            }
            if (t != null) {
                if (t.isNumeric()) {
                    return _textBuffer.contentsToWriter(writer);
                }
                char[] ch = t.asCharArray();
                writer.write(ch);
                return ch.length;
            }
        } catch (IOException e) {
            throw _wrapIOFailure(e);
        }
        return 0;
    }
    
    // // // Let's override default impls for improved performance

    @Override
    public final String getValueAsString() throws JacksonException
    {
        if (_currToken == JsonToken.VALUE_STRING) {
            if (_tokenIncomplete) {
                _tokenIncomplete = false;
                _finishString(); // only strings can be incomplete
            }
            return _textBuffer.contentsAsString();
        }
        if (_currToken == JsonToken.PROPERTY_NAME) {
            return currentName();
        }
        return super.getValueAsString(null);
    }

    @Override
    public final String getValueAsString(String defValue) throws JacksonException {
        if (_currToken == JsonToken.VALUE_STRING) {
            if (_tokenIncomplete) {
                _tokenIncomplete = false;
                _finishString(); // only strings can be incomplete
            }
            return _textBuffer.contentsAsString();
        }
        if (_currToken == JsonToken.PROPERTY_NAME) {
            return currentName();
        }
        return super.getValueAsString(defValue);
    }

    protected final String _getText2(JsonToken t) {
        if (t == null) {
            return null;
        }
        switch (t.id()) {
        case ID_PROPERTY_NAME:
            return _streamReadContext.currentName();

        case ID_STRING:
            // fall through
        case ID_NUMBER_INT:
        case ID_NUMBER_FLOAT:
            return _textBuffer.contentsAsString();
        default:
            return t.asString();
        }
    }

    @Override
    public final char[] getTextCharacters() throws JacksonException
    {
        if (_currToken != null) { // null only before/after document
            switch (_currToken.id()) {
            case ID_PROPERTY_NAME:
                return currentNameInBuffer();
            case ID_STRING:
                if (_tokenIncomplete) {
                    _tokenIncomplete = false;
                    _finishString(); // only strings can be incomplete
                }
                // fall through
            case ID_NUMBER_INT:
            case ID_NUMBER_FLOAT:
                return _textBuffer.getTextBuffer();
            default:
                return _currToken.asCharArray();
            }
        }
        return null;
    }

    @Override
    public final int getTextLength() throws JacksonException
    {
        if (_currToken != null) { // null only before/after document
            switch (_currToken.id()) {
            case ID_PROPERTY_NAME:
                return _streamReadContext.currentName().length();
            case ID_STRING:
                if (_tokenIncomplete) {
                    _tokenIncomplete = false;
                    _finishString(); // only strings can be incomplete
                }
                // fall through
            case ID_NUMBER_INT:
            case ID_NUMBER_FLOAT:
                return _textBuffer.size();
            default:
                return _currToken.asCharArray().length;
            }
        }
        return 0;
    }

    @Override
    public final int getTextOffset() throws JacksonException
    {
        // Most have offset of 0, only some may have other values:
        if (_currToken != null) {
            switch (_currToken.id()) {
            case ID_PROPERTY_NAME:
                return 0;
            case ID_STRING:
                if (_tokenIncomplete) {
                    _tokenIncomplete = false;
                    _finishString(); // only strings can be incomplete
                }
                // fall through
            case ID_NUMBER_INT:
            case ID_NUMBER_FLOAT:
                return _textBuffer.getTextOffset();
            default:
            }
        }
        return 0;
    }

    @Override
    public byte[] getBinaryValue(Base64Variant b64variant) throws JacksonException
    {
        if ((_currToken == JsonToken.VALUE_EMBEDDED_OBJECT) && (_binaryValue != null)) {
            return _binaryValue;
        }
        if (_currToken != JsonToken.VALUE_STRING) {
            _reportError("Current token ("+_currToken+") not VALUE_STRING or VALUE_EMBEDDED_OBJECT, can not access as binary");
        }
        // To ensure that we won't see inconsistent data, better clear up state
        if (_tokenIncomplete) {
            try {
                _binaryValue = _decodeBase64(b64variant);
            } catch (IllegalArgumentException iae) {
                throw _constructReadException("Failed to decode VALUE_STRING as base64 (%s): %s",
                        b64variant, iae.getMessage());
            }
            // let's clear incomplete only now; allows for accessing other
            // textual content in error cases
            _tokenIncomplete = false;
        } else { // may actually require conversion...
            if (_binaryValue == null) {
                @SuppressWarnings("resource")
                ByteArrayBuilder builder = _getByteArrayBuilder();
                _decodeBase64(getText(), builder, b64variant);
                _binaryValue = builder.toByteArray();
            }
        }
        return _binaryValue;
    }

    @Override
    public int readBinaryValue(Base64Variant b64variant, OutputStream out) throws JacksonException
    {
        // if we have already read the token, just use whatever we may have
        if (!_tokenIncomplete || _currToken != JsonToken.VALUE_STRING) {
            byte[] b = getBinaryValue(b64variant);
            try {
                out.write(b);
            } catch (IOException e) {
                throw _wrapIOFailure(e);
            }
            return b.length;
        }
        // otherwise do "real" incremental parsing...
        byte[] buf = _ioContext.allocBase64Buffer();
        try {
            return _readBinary(b64variant, out, buf);
        } finally {
            _ioContext.releaseBase64Buffer(buf);
        }
    }

    protected int _readBinary(Base64Variant b64variant, OutputStream out, byte[] buffer) throws JacksonException
    {
        int outputPtr = 0;
        final int outputEnd = buffer.length - 3;
        int outputCount = 0;

        while (true) {
            // first, we'll skip preceding white space, if any
            char ch;
            do {
                if (_inputPtr >= _inputEnd) {
                    _loadMoreGuaranteed();
                }
                ch = _inputBuffer[_inputPtr++];
            } while (ch <= INT_SPACE);
            int bits = b64variant.decodeBase64Char(ch);
            if (bits < 0) { // reached the end, fair and square?
                if (ch == '"') {
                    break;
                }
                bits = _decodeBase64Escape(b64variant, ch, 0);
                if (bits < 0) { // white space to skip
                    continue;
                }
            }

            // enough room? If not, flush
            if (outputPtr > outputEnd) {
                outputCount += outputPtr;
                try {
                    out.write(buffer, 0, outputPtr);
                } catch (IOException e) {
                    throw _wrapIOFailure(e);
                }
                outputPtr = 0;
            }

            int decodedData = bits;

            // then second base64 char; can't get padding yet, nor ws

            if (_inputPtr >= _inputEnd) {
                _loadMoreGuaranteed();
            }
            ch = _inputBuffer[_inputPtr++];
            bits = b64variant.decodeBase64Char(ch);
            if (bits < 0) {
                bits = _decodeBase64Escape(b64variant, ch, 1);
            }
            decodedData = (decodedData << 6) | bits;

            // third base64 char; can be padding, but not ws
            if (_inputPtr >= _inputEnd) {
                _loadMoreGuaranteed();
            }
            ch = _inputBuffer[_inputPtr++];
            bits = b64variant.decodeBase64Char(ch);

            // First branch: can get padding (-> 1 byte)
            if (bits < 0) {
                if (bits != Base64Variant.BASE64_VALUE_PADDING) {
                    // could also just be missing padding
                    if (ch == '"') {
                        decodedData >>= 4;
                        buffer[outputPtr++] = (byte) decodedData;
                        if (b64variant.usesPadding()) {
                            --_inputPtr; // to keep parser state bit more consistent
                            _handleBase64MissingPadding(b64variant);
                        }
                        break;
                    }
                    bits = _decodeBase64Escape(b64variant, ch, 2);
                }
                if (bits == Base64Variant.BASE64_VALUE_PADDING) {
                    // Ok, must get padding
                    if (_inputPtr >= _inputEnd) {
                        _loadMoreGuaranteed();
                    }
                    ch = _inputBuffer[_inputPtr++];
                    if (!b64variant.usesPaddingChar(ch)) {
                        if (_decodeBase64Escape(b64variant, ch, 3) != Base64Variant.BASE64_VALUE_PADDING) {
                            _reportInvalidBase64Char(b64variant, ch, 3, "expected padding character '"+b64variant.getPaddingChar()+"'");
                        }
                    }
                    // Got 12 bits, only need 8, need to shift
                    decodedData >>= 4;
                    buffer[outputPtr++] = (byte) decodedData;
                    continue;
                }
            }
            // Nope, 2 or 3 bytes
            decodedData = (decodedData << 6) | bits;
            // fourth and last base64 char; can be padding, but not ws
            if (_inputPtr >= _inputEnd) {
                _loadMoreGuaranteed();
            }
            ch = _inputBuffer[_inputPtr++];
            bits = b64variant.decodeBase64Char(ch);
            if (bits < 0) {
                if (bits != Base64Variant.BASE64_VALUE_PADDING) {
                    // as per could also just be missing padding
                    if (ch == '"') {
                        decodedData >>= 2;
                        buffer[outputPtr++] = (byte) (decodedData >> 8);
                        buffer[outputPtr++] = (byte) decodedData;
                        if (b64variant.usesPadding()) {
                            --_inputPtr; // to keep parser state bit more consistent
                            _handleBase64MissingPadding(b64variant);
                        }
                        break;
                    }
                    bits = _decodeBase64Escape(b64variant, ch, 3);
                }
                if (bits == Base64Variant.BASE64_VALUE_PADDING) {
                    /* With padding we only get 2 bytes; but we have
                     * to shift it a bit so it is identical to triplet
                     * case with partial output.
                     * 3 chars gives 3x6 == 18 bits, of which 2 are
                     * dummies, need to discard:
                     */
                    decodedData >>= 2;
                    buffer[outputPtr++] = (byte) (decodedData >> 8);
                    buffer[outputPtr++] = (byte) decodedData;
                    continue;
                }
            }
            // otherwise, our triplet is now complete
            decodedData = (decodedData << 6) | bits;
            buffer[outputPtr++] = (byte) (decodedData >> 16);
            buffer[outputPtr++] = (byte) (decodedData >> 8);
            buffer[outputPtr++] = (byte) decodedData;
        }
        _tokenIncomplete = false;
        if (outputPtr > 0) {
            outputCount += outputPtr;
            try {
                out.write(buffer, 0, outputPtr);
            } catch (IOException e) {
                throw _wrapIOFailure(e);
            }
        }
        return outputCount;
    }

    /*
    /**********************************************************************
    /* Public API, traversal
    /**********************************************************************
     */

    /**
     * @return Next token from the stream, if any found, or null
     *   to indicate end-of-input
     */
    @Override
    public final JsonToken nextToken() throws JacksonException
    {
        /* First: Object Property names are special -- we will always tokenize
         * (part of) value along with the property name to simplify
         * state handling. If so, can and need to use secondary token:
         */
        if (_currToken == JsonToken.PROPERTY_NAME) {
            return _nextAfterName();
        }
        // But if we didn't already have a name, and (partially?) decode number,
        // need to ensure no numeric information is leaked
        _numTypesValid = NR_UNKNOWN;
        if (_tokenIncomplete) {
            _skipString(); // only strings can be partial
        }
        int i = _skipWSOrEnd();
        if (i < 0) { // end-of-input
            // Should actually close/release things
            // like input source, symbol table and recyclable buffers now.
            close();
            return (_currToken = null);
        }
        // clear any data retained so far
        _binaryValue = null;

        // Closing scope?
        if (i == INT_RBRACKET || i == INT_RCURLY) {
            _closeScope(i);
            return _currToken;
        }

        // Nope: do we then expect a comma?
        if (_streamReadContext.expectComma()) {
            i = _skipComma(i);

            // Was that a trailing comma?
            if ((_formatReadFeatures & FEAT_MASK_TRAILING_COMMA) != 0) {
                if ((i == INT_RBRACKET) || (i == INT_RCURLY)) {
                    _closeScope(i);
                    return _currToken;
                }
            }
        }

        /* And should we now have a name? Always true for Object contexts, since
         * the intermediate 'expect-value' state is never retained.
         */
        boolean inObject = _streamReadContext.inObject();
        if (inObject) {
            // First, the property name itself:
            _updateNameLocation();
            String name = (i == INT_QUOTE) ? _parseName() : _handleOddName(i);
            _streamReadContext.setCurrentName(name);
            _currToken = JsonToken.PROPERTY_NAME;
            i = _skipColon();
        }
        _updateLocation();

        // Ok: we must have a value... what is it?

        JsonToken t;

        switch (i) {
        case '"':
            _tokenIncomplete = true;
            t = JsonToken.VALUE_STRING;
            break;
        case '[':
            if (!inObject) {
                _streamReadContext = _streamReadContext.createChildArrayContext(_tokenInputRow, _tokenInputCol);
            }
            t = JsonToken.START_ARRAY;
            break;
        case '{':
            if (!inObject) {
                _streamReadContext = _streamReadContext.createChildObjectContext(_tokenInputRow, _tokenInputCol);
            }
            t = JsonToken.START_OBJECT;
            break;
        case '}':
            // Error: } is not valid at this point; valid closers have
            // been handled earlier
            _reportUnexpectedChar(i, "expected a value");
        case 't':
            _matchTrue();
            t = JsonToken.VALUE_TRUE;
            break;
        case 'f':
            _matchFalse();
            t = JsonToken.VALUE_FALSE;
            break;
        case 'n':
            _matchNull();
            t = JsonToken.VALUE_NULL;
            break;

        case '-':
            /* Should we have separate handling for plus? Although
             * it is not allowed per se, it may be erroneously used,
             * and could be indicate by a more specific error message.
             */
            t = _parseNegNumber();
            break;
        case '.': // [core#61]]
            t = _parseFloatThatStartsWithPeriod();
            break;
        case '0':
        case '1':
        case '2':
        case '3':
        case '4':
        case '5':
        case '6':
        case '7':
        case '8':
        case '9':
            t = _parsePosNumber(i);
            break;
        default:
            t = _handleOddValue(i);
            break;
        }

        if (inObject) {
            _nextToken = t;
            return _currToken;
        }
        _currToken = t;
        return t;
    }

    private final JsonToken _nextAfterName()
    {
        _nameCopied = false; // need to invalidate if it was copied
        JsonToken t = _nextToken;
        _nextToken = null;

// !!! 16-Nov-2015, tatu: TODO: fix [databind#37], copy next location to current here
        
        // Also: may need to start new context?
        if (t == JsonToken.START_ARRAY) {
            _streamReadContext = _streamReadContext.createChildArrayContext(_tokenInputRow, _tokenInputCol);
        } else if (t == JsonToken.START_OBJECT) {
            _streamReadContext = _streamReadContext.createChildObjectContext(_tokenInputRow, _tokenInputCol);
        }
        return (_currToken = t);
    }

    @Override
    public void finishToken() throws JacksonException {
        if (_tokenIncomplete) {
            _tokenIncomplete = false;
            _finishString(); // only strings can be incomplete
        }
    }

    /*
    /**********************************************************************
    /* Public API, nextXxx() overrides
    /**********************************************************************
     */

    @Override
    public boolean nextName(SerializableString sstr) throws JacksonException
    {
        // // // Note: most of code below is copied from nextToken()

        _numTypesValid = NR_UNKNOWN;
        if (_currToken == JsonToken.PROPERTY_NAME) {
            _nextAfterName();
            return false;
        }
        if (_tokenIncomplete) {
            _skipString();
        }
        int i = _skipWSOrEnd();
        if (i < 0) {
            close();
            _currToken = null;
            return false;
        }
        _binaryValue = null;

        // Closing scope?
        if (i == INT_RBRACKET || i == INT_RCURLY) {
            _closeScope(i);
            return false;
        }

        if (_streamReadContext.expectComma()) {
            i = _skipComma(i);

            // Was that a trailing comma?
            if ((_formatReadFeatures & FEAT_MASK_TRAILING_COMMA) != 0) {
                if ((i == INT_RBRACKET) || (i == INT_RCURLY)) {
                    _closeScope(i);
                    return false;
                }
            }
        }

        if (!_streamReadContext.inObject()) {
            _updateLocation();
            _nextTokenNotInObject(i);
            return false;
        }

        _updateNameLocation();
        if (i == INT_QUOTE) {
            // when doing literal match, must consider escaping:
            char[] nameChars = sstr.asQuotedChars();
            final int len = nameChars.length;

            // Require 4 more bytes for faster skipping of colon that follows name
            if ((_inputPtr + len + 4) < _inputEnd) { // maybe...
                // first check length match by
                final int end = _inputPtr+len;
                if (_inputBuffer[end] == '"') {
                    int offset = 0;
                    int ptr = _inputPtr;
                    while (true) {
                        if (ptr == end) { // yes, match!
                            _streamReadContext.setCurrentName(sstr.getValue());
                            _isNextTokenNameYes(_skipColonFast(ptr+1));
                            return true;
                        }
                        if (nameChars[offset] != _inputBuffer[ptr]) {
                            break;
                        }
                        ++offset;
                        ++ptr;
                    }
                }
            }
        }
        return _isNextTokenNameMaybe(i, sstr.getValue());
    }

    @Override
    public String nextName() throws JacksonException
    {
        // // // Note: this is almost a verbatim copy of nextToken() (minus comments)

        _numTypesValid = NR_UNKNOWN;
        if (_currToken == JsonToken.PROPERTY_NAME) {
            _nextAfterName();
            return null;
        }
        if (_tokenIncomplete) {
            _skipString();
        }
        int i = _skipWSOrEnd();
        if (i < 0) {
            close();
            _currToken = null;
            return null;
        }
        _binaryValue = null;
        if (i == INT_RBRACKET || i == INT_RCURLY) {
            _closeScope(i);
            return null;
        }
        if (_streamReadContext.expectComma()) {
            i = _skipComma(i);
            if ((_formatReadFeatures & FEAT_MASK_TRAILING_COMMA) != 0) {
                if ((i == INT_RBRACKET) || (i == INT_RCURLY)) {
                    _closeScope(i);
                    return null;
                }
            }
        }
        if (!_streamReadContext.inObject()) {
            _updateLocation();
            _nextTokenNotInObject(i);
            return null;
        }

        _updateNameLocation();
        String name = (i == INT_QUOTE) ? _parseName() : _handleOddName(i);
        _streamReadContext.setCurrentName(name);
        _currToken = JsonToken.PROPERTY_NAME;
        i = _skipColon();

        _updateLocation();
        if (i == INT_QUOTE) {
            _tokenIncomplete = true;
            _nextToken = JsonToken.VALUE_STRING;
            return name;
        }
        
        // Ok: we must have a value... what is it?

        JsonToken t;

        switch (i) {
        case '-':
            t = _parseNegNumber();
            break;
        case '.': // [core#61]]
            t = _parseFloatThatStartsWithPeriod();
            break;
        case '0':
        case '1':
        case '2':
        case '3':
        case '4':
        case '5':
        case '6':
        case '7':
        case '8':
        case '9':
            t = _parsePosNumber(i);
            break;
        case 'f':
            _matchFalse();
            t = JsonToken.VALUE_FALSE;
            break;
        case 'n':
            _matchNull();
            t = JsonToken.VALUE_NULL;
            break;
        case 't':
            _matchTrue();
            t = JsonToken.VALUE_TRUE;
            break;
        case '[':
            t = JsonToken.START_ARRAY;
            break;
        case '{':
            t = JsonToken.START_OBJECT;
            break;
        default:
            t = _handleOddValue(i);
            break;
        }
        _nextToken = t;
        return name;
    }

    private final void _isNextTokenNameYes(int i) throws JacksonException
    {
        _currToken = JsonToken.PROPERTY_NAME;
        _updateLocation();

        switch (i) {
        case '"':
            _tokenIncomplete = true;
            _nextToken = JsonToken.VALUE_STRING;
            return;
        case '[':
            _nextToken = JsonToken.START_ARRAY;
            return;
        case '{':
            _nextToken = JsonToken.START_OBJECT;
            return;
        case 't':
            _matchToken("true", 1);
            _nextToken = JsonToken.VALUE_TRUE;
            return;
        case 'f':
            _matchToken("false", 1);
            _nextToken = JsonToken.VALUE_FALSE;
            return;
        case 'n':
            _matchToken("null", 1);
            _nextToken = JsonToken.VALUE_NULL;
            return;
        case '-':
            _nextToken = _parseNegNumber();
            return;
        case '.': // [core#61]]
            _nextToken = _parseFloatThatStartsWithPeriod();
            return;
        case '0':
        case '1':
        case '2':
        case '3':
        case '4':
        case '5':
        case '6':
        case '7':
        case '8':
        case '9':
            _nextToken = _parsePosNumber(i);
            return;
        }
        _nextToken = _handleOddValue(i);
    }

    protected boolean _isNextTokenNameMaybe(int i, String nameToMatch) throws JacksonException
    {
        // // // and this is back to standard nextToken()
        String name = (i == INT_QUOTE) ? _parseName() : _handleOddName(i);
        _streamReadContext.setCurrentName(name);
        _currToken = JsonToken.PROPERTY_NAME;
        i = _skipColon();
        _updateLocation();
        if (i == INT_QUOTE) {
            _tokenIncomplete = true;
            _nextToken = JsonToken.VALUE_STRING;
            return nameToMatch.equals(name);
        }
        // Ok: we must have a value... what is it?
        JsonToken t;
        switch (i) {
        case '-':
            t = _parseNegNumber();
            break;
        case '.': // [core#61]]
            t = _parseFloatThatStartsWithPeriod();
            break;
        case '0':
        case '1':
        case '2':
        case '3':
        case '4':
        case '5':
        case '6':
        case '7':
        case '8':
        case '9':
            t = _parsePosNumber(i);
            break;
        case 'f':
            _matchFalse();
            t = JsonToken.VALUE_FALSE;
            break;
        case 'n':
            _matchNull();
            t = JsonToken.VALUE_NULL;
            break;
        case 't':
            _matchTrue();
            t = JsonToken.VALUE_TRUE;
            break;
        case '[':
            t = JsonToken.START_ARRAY;
            break;
        case '{':
            t = JsonToken.START_OBJECT;
            break;
        default:
            t = _handleOddValue(i);
            break;
        }
        _nextToken = t;
        return nameToMatch.equals(name);
    }

    private final JsonToken _nextTokenNotInObject(int i) throws JacksonException
    {
        if (i == INT_QUOTE) {
            _tokenIncomplete = true;
            return (_currToken = JsonToken.VALUE_STRING);
        }
        switch (i) {
        case '[':
            _streamReadContext = _streamReadContext.createChildArrayContext(_tokenInputRow, _tokenInputCol);
            return (_currToken = JsonToken.START_ARRAY);
        case '{':
            _streamReadContext = _streamReadContext.createChildObjectContext(_tokenInputRow, _tokenInputCol);
            return (_currToken = JsonToken.START_OBJECT);
        case 't':
            _matchToken("true", 1);
            return (_currToken = JsonToken.VALUE_TRUE);
        case 'f':
            _matchToken("false", 1);
            return (_currToken = JsonToken.VALUE_FALSE);
        case 'n':
            _matchToken("null", 1);
            return (_currToken = JsonToken.VALUE_NULL);
        case '-':
            return (_currToken = _parseNegNumber());
            /* Should we have separate handling for plus? Although
             * it is not allowed per se, it may be erroneously used,
             * and could be indicated by a more specific error message.
             */
        case '.': // [core#61]]
            return (_currToken = _parseFloatThatStartsWithPeriod());
        case '0':
        case '1':
        case '2':
        case '3':
        case '4':
        case '5':
        case '6':
        case '7':
        case '8':
        case '9':
            return (_currToken = _parsePosNumber(i));
        /*
         * This check proceeds only if the Feature.ALLOW_MISSING_VALUES is enabled
         * The Check is for missing values. In case of missing values in an array, the next token will be either ',' or ']'.
         * This case, decrements the already incremented _inputPtr in the buffer in case of comma(,) 
         * so that the existing flow goes back to checking the next token which will be comma again and
         * it continues the parsing.
         * Also the case returns NULL as current token in case of ',' or ']'.    
         */
// case ']':  // 11-May-2020, tatu: related to [core#616], this should never be reached
        case ',':
            // 11-May-2020, tatu: [core#616] No commas in root level
            if (!_streamReadContext.inRoot()) {
                if ((_formatReadFeatures & FEAT_MASK_ALLOW_MISSING) != 0) {
                    --_inputPtr;
                    return (_currToken = JsonToken.VALUE_NULL);  
                }
            }
        }
        return (_currToken = _handleOddValue(i));
    }
    // note: identical to one in UTF8StreamJsonParser
    @Override
    public final String nextTextValue() throws JacksonException
    {
        if (_currToken == JsonToken.PROPERTY_NAME) { // mostly copied from '_nextAfterName'
            _nameCopied = false;
            JsonToken t = _nextToken;
            _nextToken = null;
            _currToken = t;
            if (t == JsonToken.VALUE_STRING) {
                if (_tokenIncomplete) {
                    _tokenIncomplete = false;
                    _finishString();
                }
                return _textBuffer.contentsAsString();
            }
            if (t == JsonToken.START_ARRAY) {
                _streamReadContext = _streamReadContext.createChildArrayContext(_tokenInputRow, _tokenInputCol);
            } else if (t == JsonToken.START_OBJECT) {
                _streamReadContext = _streamReadContext.createChildObjectContext(_tokenInputRow, _tokenInputCol);
            }
            return null;
        }
        // !!! TODO: optimize this case as well
        return (nextToken() == JsonToken.VALUE_STRING) ? getText() : null;
    }

    // note: identical to one in Utf8StreamParser
    @Override
    public final int nextIntValue(int defaultValue) throws JacksonException
    {
        if (_currToken == JsonToken.PROPERTY_NAME) {
            _nameCopied = false;
            JsonToken t = _nextToken;
            _nextToken = null;
            _currToken = t;
            if (t == JsonToken.VALUE_NUMBER_INT) {
                return getIntValue();
            }
            if (t == JsonToken.START_ARRAY) {
                _streamReadContext = _streamReadContext.createChildArrayContext(_tokenInputRow, _tokenInputCol);
            } else if (t == JsonToken.START_OBJECT) {
                _streamReadContext = _streamReadContext.createChildObjectContext(_tokenInputRow, _tokenInputCol);
            }
            return defaultValue;
        }
        // !!! TODO: optimize this case as well
        return (nextToken() == JsonToken.VALUE_NUMBER_INT) ? getIntValue() : defaultValue;
    }

    // note: identical to one in Utf8StreamParser
    @Override
    public final long nextLongValue(long defaultValue) throws JacksonException
    {
        if (_currToken == JsonToken.PROPERTY_NAME) { // mostly copied from '_nextAfterName'
            _nameCopied = false;
            JsonToken t = _nextToken;
            _nextToken = null;
            _currToken = t;
            if (t == JsonToken.VALUE_NUMBER_INT) {
                return getLongValue();
            }
            if (t == JsonToken.START_ARRAY) {
                _streamReadContext = _streamReadContext.createChildArrayContext(_tokenInputRow, _tokenInputCol);
            } else if (t == JsonToken.START_OBJECT) {
                _streamReadContext = _streamReadContext.createChildObjectContext(_tokenInputRow, _tokenInputCol);
            }
            return defaultValue;
        }
        // !!! TODO: optimize this case as well
        return (nextToken() == JsonToken.VALUE_NUMBER_INT) ? getLongValue() : defaultValue;
    }

    // note: identical to one in UTF8StreamJsonParser
    @Override
    public final Boolean nextBooleanValue() throws JacksonException
    {
        if (_currToken == JsonToken.PROPERTY_NAME) { // mostly copied from '_nextAfterName'
            _nameCopied = false;
            JsonToken t = _nextToken;
            _nextToken = null;
            _currToken = t;
            if (t == JsonToken.VALUE_TRUE) {
                return Boolean.TRUE;
            }
            if (t == JsonToken.VALUE_FALSE) {
                return Boolean.FALSE;
            }
            if (t == JsonToken.START_ARRAY) {
                _streamReadContext = _streamReadContext.createChildArrayContext(_tokenInputRow, _tokenInputCol);
            } else if (t == JsonToken.START_OBJECT) {
                _streamReadContext = _streamReadContext.createChildObjectContext(_tokenInputRow, _tokenInputCol);
            }
            return null;
        }
        JsonToken t = nextToken();
        if (t != null) {
            int id = t.id();
            if (id == ID_TRUE) return Boolean.TRUE;
            if (id == ID_FALSE) return Boolean.FALSE;
        }
        return null;
    }

    /*
    /**********************************************************************
    /* Internal methods, number parsing
    /**********************************************************************
     */

    protected final JsonToken _parseFloatThatStartsWithPeriod() throws JacksonException
    {
        // [core#611]: allow optionally leading decimal point
        if (!isEnabled(JsonReadFeature.ALLOW_LEADING_DECIMAL_POINT_FOR_NUMBERS)) {
            return _handleOddValue('.');
        }
        return _parseFloat(INT_PERIOD, _inputPtr-1, _inputPtr, false, 0);
    }

    /**
     * Initial parsing method for number values. It needs to be able
     * to parse enough input to be able to determine whether the
     * value is to be considered a simple integer value, or a more
     * generic decimal value: latter of which needs to be expressed
     * as a floating point number. The basic rule is that if the number
     * has no fractional or exponential part, it is an integer; otherwise
     * a floating point number.
     *<p>
     * Because much of input has to be processed in any case, no partial
     * parsing is done: all input text will be stored for further
     * processing. However, actual numeric value conversion will be
     * deferred, since it is usually the most complicated and costliest
     * part of processing.
     *
     * @param ch The first non-null digit character of the number to parse
     *
     * @return Type of token decoded, usually {@link JsonToken#VALUE_NUMBER_INT}
     *    or {@link JsonToken#VALUE_NUMBER_FLOAT}
     *
     * @throws WrappedIOException for low-level read issues
     * @throws StreamReadException for decoding problems
     */
    protected final JsonToken _parsePosNumber(int ch) throws JacksonException
    {
        /* Although we will always be complete with respect to textual
         * representation (that is, all characters will be parsed),
         * actual conversion to a number is deferred. Thus, need to
         * note that no representations are valid yet
         */
        int ptr = _inputPtr;
        int startPtr = ptr-1; // to include digit already read
        final int inputLen = _inputEnd;

        // One special case, leading zero(es):
        if (ch == INT_0) {
            return _parseNumber2(false, startPtr);
        }

        /* First, let's see if the whole number is contained within
         * the input buffer unsplit. This should be the common case;
         * and to simplify processing, we will just reparse contents
         * in the alternative case (number split on buffer boundary)
         */

        int intLen = 1; // already got one

        // First let's get the obligatory integer part:
        int_loop:
        while (true) {
            if (ptr >= inputLen) {
                _inputPtr = startPtr;
                return _parseNumber2(false, startPtr);
            }
            ch = (int) _inputBuffer[ptr++];
            if (ch < INT_0 || ch > INT_9) {
                break int_loop;
            }
            ++intLen;
        }
        if (ch == INT_PERIOD || ch == INT_e || ch == INT_E) {
            _inputPtr = ptr;
            return _parseFloat(ch, startPtr, ptr, false, intLen);
        }
        // Got it all: let's add to text buffer for parsing, access
        --ptr; // need to push back following separator
        _inputPtr = ptr;
        // As per #105, need separating space between root values; check here
        if (_streamReadContext.inRoot()) {
            _verifyRootSpace(ch);
        }
        int len = ptr-startPtr;
        _textBuffer.resetWithShared(_inputBuffer, startPtr, len);
        return resetInt(false, intLen);
    }

    private final JsonToken _parseFloat(int ch, int startPtr, int ptr, boolean neg, int intLen)
        throws JacksonException
    {
        final int inputLen = _inputEnd;
        int fractLen = 0;

        // And then see if we get other parts
        if (ch == '.') { // yes, fraction
            fract_loop:
            while (true) {
                if (ptr >= inputLen) {
                    return _parseNumber2(neg, startPtr);
                }
                ch = (int) _inputBuffer[ptr++];
                if (ch < INT_0 || ch > INT_9) {
                    break fract_loop;
                }
                ++fractLen;
            }
            // must be followed by sequence of ints, one minimum
            if (fractLen == 0) {
<<<<<<< HEAD
                _reportUnexpectedNumberChar(ch, "Decimal point not followed by a digit");
=======
                if (!isEnabled(JsonReadFeature.ALLOW_TRAILING_DECIMAL_POINT_FOR_NUMBERS.mappedFeature())) {
                    reportUnexpectedNumberChar(ch, "Decimal point not followed by a digit");
                }
>>>>>>> 011e31f5
            }
        }
        int expLen = 0;
        if (ch == 'e' || ch == 'E') { // and/or exponent
            if (ptr >= inputLen) {
                _inputPtr = startPtr;
                return _parseNumber2(neg, startPtr);
            }
            // Sign indicator?
            ch = (int) _inputBuffer[ptr++];
            if (ch == INT_MINUS || ch == INT_PLUS) { // yup, skip for now
                if (ptr >= inputLen) {
                    _inputPtr = startPtr;
                    return _parseNumber2(neg, startPtr);
                }
                ch = (int) _inputBuffer[ptr++];
            }
            while (ch <= INT_9 && ch >= INT_0) {
                ++expLen;
                if (ptr >= inputLen) {
                    _inputPtr = startPtr;
                    return _parseNumber2(neg, startPtr);
                }
                ch = (int) _inputBuffer[ptr++];
            }
            // must be followed by sequence of ints, one minimum
            if (expLen == 0) {
                _reportUnexpectedNumberChar(ch, "Exponent indicator not followed by a digit");
            }
        }
        --ptr; // need to push back following separator
        _inputPtr = ptr;
        // As per #105, need separating space between root values; check here
        if (_streamReadContext.inRoot()) {
            _verifyRootSpace(ch);
        }
        int len = ptr-startPtr;
        _textBuffer.resetWithShared(_inputBuffer, startPtr, len);
        // And there we have it!
        return resetFloat(neg, intLen, fractLen, expLen);
    }

    protected final JsonToken _parseNegNumber() throws JacksonException
    {
        int ptr = _inputPtr;
        int startPtr = ptr-1; // to include sign/digit already read
        final int inputLen = _inputEnd;

        if (ptr >= inputLen) {
            return _parseNumber2(true, startPtr);
        }
        int ch = _inputBuffer[ptr++];
        // First check: must have a digit to follow minus sign
        if (ch > INT_9 || ch < INT_0) {
            _inputPtr = ptr;
            return _handleInvalidNumberStart(ch, true);
        }
        // One special case, leading zero(es):
        if (ch == INT_0) {
            return _parseNumber2(true, startPtr);
        }
        int intLen = 1; // already got one

        // First let's get the obligatory integer part:
        int_loop:
        while (true) {
            if (ptr >= inputLen) {
                return _parseNumber2(true, startPtr);
            }
            ch = (int) _inputBuffer[ptr++];
            if (ch < INT_0 || ch > INT_9) {
                break int_loop;
            }
            ++intLen;
        }

        if (ch == INT_PERIOD || ch == INT_e || ch == INT_E) {
            _inputPtr = ptr;
            return _parseFloat(ch, startPtr, ptr, true, intLen);
        }
        --ptr;
        _inputPtr = ptr;
        if (_streamReadContext.inRoot()) {
            _verifyRootSpace(ch);
        }
        int len = ptr-startPtr;
        _textBuffer.resetWithShared(_inputBuffer, startPtr, len);
        return resetInt(true, intLen);
    }

    /**
     * Method called to parse a number, when the primary parse
     * method has failed to parse it, due to it being split on
     * buffer boundary. As a result code is very similar, except
     * that it has to explicitly copy contents to the text buffer
     * instead of just sharing the main input buffer.
     *
     * @param neg Whether number being decoded is negative or not
     * @param startPtr Offset in input buffer for the next character of content
     *
     * @return Type of token decoded, usually {@link JsonToken#VALUE_NUMBER_INT}
     *    or {@link JsonToken#VALUE_NUMBER_FLOAT}
     *
     * @throws WrappedIOException for low-level read issues
     * @throws StreamReadException for decoding problems
     */
    private final JsonToken _parseNumber2(boolean neg, int startPtr) throws JacksonException
    {
        _inputPtr = neg ? (startPtr+1) : startPtr;
        char[] outBuf = _textBuffer.emptyAndGetCurrentSegment();
        int outPtr = 0;

        // Need to prepend sign?
        if (neg) {
            outBuf[outPtr++] = '-';
        }

        // This is the place to do leading-zero check(s) too:
        int intLen = 0;
        char c = (_inputPtr < _inputEnd) ? _inputBuffer[_inputPtr++]
                : getNextChar("No digit following minus sign", JsonToken.VALUE_NUMBER_INT);
        if (c == '0') {
            c = _verifyNoLeadingZeroes();
        }
        boolean eof = false;

        // Ok, first the obligatory integer part:
        int_loop:
        while (c >= '0' && c <= '9') {
            ++intLen;
            if (outPtr >= outBuf.length) {
                outBuf = _textBuffer.finishCurrentSegment();
                outPtr = 0;
            }
            outBuf[outPtr++] = c;
            if (_inputPtr >= _inputEnd && !_loadMore()) {
                // EOF is legal for main level int values
                c = CHAR_NULL;
                eof = true;
                break int_loop;
            }
            c = _inputBuffer[_inputPtr++];
        }
        // Also, integer part is not optional
        if (intLen == 0) {
            return _handleInvalidNumberStart(c, neg);
        }

        int fractLen = 0;
        // And then see if we get other parts
        if (c == '.') { // yes, fraction
            if (outPtr >= outBuf.length) {
                outBuf = _textBuffer.finishCurrentSegment();
                outPtr = 0;
            }
            outBuf[outPtr++] = c;

            fract_loop:
            while (true) {
                if (_inputPtr >= _inputEnd && !_loadMore()) {
                    eof = true;
                    break fract_loop;
                }
                c = _inputBuffer[_inputPtr++];
                if (c < INT_0 || c > INT_9) {
                    break fract_loop;
                }
                ++fractLen;
                if (outPtr >= outBuf.length) {
                    outBuf = _textBuffer.finishCurrentSegment();
                    outPtr = 0;
                }
                outBuf[outPtr++] = c;
            }
            // must be followed by sequence of ints, one minimum
            if (fractLen == 0) {
<<<<<<< HEAD
                _reportUnexpectedNumberChar(c, "Decimal point not followed by a digit");
=======
                if (!isEnabled(JsonReadFeature.ALLOW_TRAILING_DECIMAL_POINT_FOR_NUMBERS.mappedFeature())) {
                    reportUnexpectedNumberChar(c, "Decimal point not followed by a digit");
                }
>>>>>>> 011e31f5
            }
        }

        int expLen = 0;
        if (c == 'e' || c == 'E') { // exponent?
            if (outPtr >= outBuf.length) {
                outBuf = _textBuffer.finishCurrentSegment();
                outPtr = 0;
            }
            outBuf[outPtr++] = c;
            // Not optional, can require that we get one more char
            c = (_inputPtr < _inputEnd) ? _inputBuffer[_inputPtr++]
                : getNextChar("expected a digit for number exponent", JsonToken.VALUE_NUMBER_FLOAT);
            // Sign indicator?
            if (c == '-' || c == '+') {
                if (outPtr >= outBuf.length) {
                    outBuf = _textBuffer.finishCurrentSegment();
                    outPtr = 0;
                }
                outBuf[outPtr++] = c;
                // Likewise, non optional:
                c = (_inputPtr < _inputEnd) ? _inputBuffer[_inputPtr++]
                    : getNextChar("expected a digit for number exponent", JsonToken.VALUE_NUMBER_FLOAT);
            }

            exp_loop:
            while (c <= INT_9 && c >= INT_0) {
                ++expLen;
                if (outPtr >= outBuf.length) {
                    outBuf = _textBuffer.finishCurrentSegment();
                    outPtr = 0;
                }
                outBuf[outPtr++] = c;
                if (_inputPtr >= _inputEnd && !_loadMore()) {
                    eof = true;
                    break exp_loop;
                }
                c = _inputBuffer[_inputPtr++];
            }
            // must be followed by sequence of ints, one minimum
            if (expLen == 0) {
                _reportUnexpectedNumberChar(c, "Exponent indicator not followed by a digit");
            }
        }

        // Ok; unless we hit end-of-input, need to push last char read back
        if (!eof) {
            --_inputPtr;
            if (_streamReadContext.inRoot()) {
                _verifyRootSpace(c);
            }
        }
        _textBuffer.setCurrentLength(outPtr);
        // And there we have it!
        return reset(neg, intLen, fractLen, expLen);
    }

    // Method called when we have seen one zero, and want to ensure
    // it is not followed by another
    private final char _verifyNoLeadingZeroes() throws JacksonException
    {
        // Fast case first:
        if (_inputPtr < _inputEnd) {
            char ch = _inputBuffer[_inputPtr];
            // if not followed by a number (probably '.'); return zero as is, to be included
            if (ch < '0' || ch > '9') {
                return '0';
            }
        }
        // and offline the less common case
        return _verifyNLZ2();
    }

    private char _verifyNLZ2() throws JacksonException
    {
        if (_inputPtr >= _inputEnd && !_loadMore()) {
            return '0';
        }
        char ch = _inputBuffer[_inputPtr];
        if (ch < '0' || ch > '9') {
            return '0';
        }
        if (!isEnabled(JsonReadFeature.ALLOW_LEADING_ZEROS_FOR_NUMBERS)) {
            _reportInvalidNumber("Leading zeroes not allowed");
        }
        // if so, just need to skip either all zeroes (if followed by number); or all but one (if non-number)
        ++_inputPtr; // Leading zero to be skipped
        if (ch == INT_0) {
            while (_inputPtr < _inputEnd || _loadMore()) {
                ch = _inputBuffer[_inputPtr];
                if (ch < '0' || ch > '9') { // followed by non-number; retain one zero
                    return '0';
                }
                ++_inputPtr; // skip previous zero
                if (ch != '0') { // followed by other number; return
                    break;
                }
            }
        }
        return ch;
    }

    // Method called if expected numeric value (due to leading sign) does not
    // look like a number
    protected JsonToken _handleInvalidNumberStart(int ch, boolean negative) throws JacksonException
    {
        if (ch == 'I') {
            if (_inputPtr >= _inputEnd) {
                if (!_loadMore()) {
                    _reportInvalidEOFInValue(JsonToken.VALUE_NUMBER_INT);
                }
            }
            ch = _inputBuffer[_inputPtr++];
            if (ch == 'N') {
                String match = negative ? "-INF" :"+INF";
                _matchToken(match, 3);
                if (isEnabled(JsonReadFeature.ALLOW_NON_NUMERIC_NUMBERS)) {
                    return resetAsNaN(match, negative ? Double.NEGATIVE_INFINITY : Double.POSITIVE_INFINITY);
                }
                _reportError("Non-standard token '"+match+"': enable JsonParser.Feature.ALLOW_NON_NUMERIC_NUMBERS to allow");
            } else if (ch == 'n') {
                String match = negative ? "-Infinity" :"+Infinity";
                _matchToken(match, 3);
                if (isEnabled(JsonReadFeature.ALLOW_NON_NUMERIC_NUMBERS)) {
                    return resetAsNaN(match, negative ? Double.NEGATIVE_INFINITY : Double.POSITIVE_INFINITY);
                }
                _reportError("Non-standard token '"+match+"': enable JsonParser.Feature.ALLOW_NON_NUMERIC_NUMBERS to allow");
            }
        }
        _reportUnexpectedNumberChar(ch, "expected digit (0-9) to follow minus sign, for valid numeric value");
        return null;
    }

    /**
     * Method called to ensure that a root-value is followed by a space
     * token.
     *<p>
     * NOTE: caller MUST ensure there is at least one character available;
     * and that input pointer is AT given char (not past)
     *
     * @param ch First character of likely white space to skip
     *
     * @throws WrappedIOException for low-level read issues
     * @throws StreamReadException for decoding problems
     */
    private final void _verifyRootSpace(int ch) throws JacksonException
    {
        // caller had pushed it back, before calling; reset
        ++_inputPtr;
        switch (ch) {
        case ' ':
        case '\t':
            return;
        case '\r':
            _skipCR();
            return;
        case '\n':
            ++_currInputRow;
            _currInputRowStart = _inputPtr;
            return;
        }
        _reportMissingRootWS(ch);
    }

    /*
    /**********************************************************************
    /* Internal methods, secondary parsing
    /**********************************************************************
     */

    protected final String _parseName() throws JacksonException
    {
        // First: let's try to see if we have a simple name: one that does
        // not cross input buffer boundary, and does not contain escape sequences.
        int ptr = _inputPtr;
        int hash = _hashSeed;
        final int[] codes = _icLatin1;

        while (ptr < _inputEnd) {
            int ch = _inputBuffer[ptr];
            if (ch < codes.length && codes[ch] != 0) {
                if (ch == '"') {
                    int start = _inputPtr;
                    _inputPtr = ptr+1; // to skip the quote
                    return _symbols.findSymbol(_inputBuffer, start, ptr - start, hash);
                }
                break;
            }
            hash = (hash * CharsToNameCanonicalizer.HASH_MULT) + ch;
            ++ptr;
        }
        int start = _inputPtr;
        _inputPtr = ptr;
        return _parseName2(start, hash, INT_QUOTE);
    }

    private String _parseName2(int startPtr, int hash, int endChar) throws JacksonException
    {
        _textBuffer.resetWithShared(_inputBuffer, startPtr, (_inputPtr - startPtr));

        /* Output pointers; calls will also ensure that the buffer is
         * not shared and has room for at least one more char.
         */
        char[] outBuf = _textBuffer.getCurrentSegment();
        int outPtr = _textBuffer.getCurrentSegmentSize();

        while (true) {
            if (_inputPtr >= _inputEnd) {
                if (!_loadMore()) {
                    _reportInvalidEOF(" in property name", JsonToken.PROPERTY_NAME);
                }
            }
            char c = _inputBuffer[_inputPtr++];
            int i = (int) c;
            if (i <= INT_BACKSLASH) {
                if (i == INT_BACKSLASH) {
                    /* Although chars outside of BMP are to be escaped as
                     * an UTF-16 surrogate pair, does that affect decoding?
                     * For now let's assume it does not.
                     */
                    c = _decodeEscaped();
                } else if (i <= endChar) {
                    if (i == endChar) {
                        break;
                    }
                    if (i < INT_SPACE) {
                        _throwUnquotedSpace(i, "name");
                    }
                }
            }
            hash = (hash * CharsToNameCanonicalizer.HASH_MULT) + c;
            // Ok, let's add char to output:
            outBuf[outPtr++] = c;

            // Need more room?
            if (outPtr >= outBuf.length) {
                outBuf = _textBuffer.finishCurrentSegment();
                outPtr = 0;
            }
        }
        _textBuffer.setCurrentLength(outPtr);
        {
            TextBuffer tb = _textBuffer;
            char[] buf = tb.getTextBuffer();
            int start = tb.getTextOffset();
            int len = tb.size();
            return _symbols.findSymbol(buf, start, len, hash);
        }
    }

    /**
     * Method called when we see non-white space character other
     * than double quote, when expecting an Object property name.
     * In standard mode will just throw an expection; but
     * in non-standard modes may be able to parse name.
     *
     * @param i First not-yet-decoded character of possible "odd name" to decode
     *
     * @return Name decoded, if allowed and successful
     *
     * @throws WrappedIOException for low-level read issues
     * @throws StreamReadException for decoding problems
     */
    protected String _handleOddName(int i) throws JacksonException
    {
        // Allow single quotes?
        if (i == '\'' && isEnabled(JsonReadFeature.ALLOW_SINGLE_QUOTES)) {
            return _parseAposName();
        }
        // Allow unquoted names if feature enabled:
        if (!isEnabled(JsonReadFeature.ALLOW_UNQUOTED_PROPERTY_NAMES)) {
            _reportUnexpectedChar(i, "was expecting double-quote to start property name");
        }
        final int[] codes = CharTypes.getInputCodeLatin1JsNames();
        final int maxCode = codes.length;

        // Also: first char must be a valid name char, but NOT be number
        boolean firstOk;

        if (i < maxCode) { // identifier, or a number ([jackson-core#102])
            firstOk = (codes[i] == 0);
        } else {
            firstOk = Character.isJavaIdentifierPart((char) i);
        }
        if (!firstOk) {
            _reportUnexpectedChar(i, "was expecting either valid name character (for unquoted name) or double-quote (for quoted) to start property name");
        }
        int ptr = _inputPtr;
        int hash = _hashSeed;
        final int inputLen = _inputEnd;

        if (ptr < inputLen) {
            do {
                int ch = _inputBuffer[ptr];
                if (ch < maxCode) {
                    if (codes[ch] != 0) {
                        int start = _inputPtr-1; // -1 to bring back first char
                        _inputPtr = ptr;
                        return _symbols.findSymbol(_inputBuffer, start, ptr - start, hash);
                    }
                } else if (!Character.isJavaIdentifierPart((char) ch)) {
                    int start = _inputPtr-1; // -1 to bring back first char
                    _inputPtr = ptr;
                    return _symbols.findSymbol(_inputBuffer, start, ptr - start, hash);
                }
                hash = (hash * CharsToNameCanonicalizer.HASH_MULT) + ch;
                ++ptr;
            } while (ptr < inputLen);
        }
        int start = _inputPtr-1;
        _inputPtr = ptr;
        return _handleOddName2(start, hash, codes);
    }

    protected String _parseAposName() throws JacksonException
    {
        // Note: mostly copy of _parseName()
        int ptr = _inputPtr;
        int hash = _hashSeed;
        final int inputLen = _inputEnd;

        if (ptr < inputLen) {
            final int[] codes = _icLatin1;
            final int maxCode = codes.length;

            do {
                int ch = _inputBuffer[ptr];
                if (ch == '\'') {
                    int start = _inputPtr;
                    _inputPtr = ptr+1; // to skip the quote
                    return _symbols.findSymbol(_inputBuffer, start, ptr - start, hash);
                }
                if (ch < maxCode && codes[ch] != 0) {
                    break;
                }
                hash = (hash * CharsToNameCanonicalizer.HASH_MULT) + ch;
                ++ptr;
            } while (ptr < inputLen);
        }

        int start = _inputPtr;
        _inputPtr = ptr;

        return _parseName2(start, hash, '\'');
    }

    /**
     * Method for handling cases where first non-space character
     * of an expected value token is not legal for standard JSON content.
     *
     * @param i First undecoded character of possible "odd value" to decode
     *
     * @return Type of value decoded, if allowed and successful
     *
     * @throws WrappedIOException for low-level read issues
     * @throws StreamReadException for decoding problems
     */
    protected JsonToken _handleOddValue(int i) throws JacksonException
    {
        // Most likely an error, unless we are to allow single-quote-strings
        switch (i) {
        case '\'':
            /* Allow single quotes? Unlike with regular Strings, we'll eagerly parse
             * contents; this so that there'sno need to store information on quote char used.
             * Also, no separation to fast/slow parsing; we'll just do
             * one regular (~= slowish) parsing, to keep code simple
             */
            if (isEnabled(JsonReadFeature.ALLOW_SINGLE_QUOTES)) {
                return _handleApos();
            }
            break;
        case ']':
            // 28-Mar-2016: [core#116]: If Feature.ALLOW_MISSING_VALUES is enabled
            //   we may allow "missing values", that is, encountering a trailing
            //   comma or closing marker where value would be expected
            if (!_streamReadContext.inArray()) {
                break;
            }
            // fall through
        case ',':
            // 11-May-2020, tatu: [core#616] No commas in root level
            if (!_streamReadContext.inRoot()) {
                if ((_formatReadFeatures & FEAT_MASK_ALLOW_MISSING) != 0) {
                    --_inputPtr;
                    return JsonToken.VALUE_NULL;
                }
            }
            break;
        case 'N':
            _matchToken("NaN", 1);
            if (isEnabled(JsonReadFeature.ALLOW_NON_NUMERIC_NUMBERS)) {
                return resetAsNaN("NaN", Double.NaN);
            }
            _reportError("Non-standard token 'NaN': enable JsonParser.Feature.ALLOW_NON_NUMERIC_NUMBERS to allow");
            break;
        case 'I':
            _matchToken("Infinity", 1);
            if (isEnabled(JsonReadFeature.ALLOW_NON_NUMERIC_NUMBERS)) {
                return resetAsNaN("Infinity", Double.POSITIVE_INFINITY);
            }
            _reportError("Non-standard token 'Infinity': enable JsonParser.Feature.ALLOW_NON_NUMERIC_NUMBERS to allow");
            break;
        case '+': // note: '-' is taken as number
            if (_inputPtr >= _inputEnd) {
                if (!_loadMore()) {
                    _reportInvalidEOFInValue(JsonToken.VALUE_NUMBER_INT);
                }
            }
            return _handleInvalidNumberStart(_inputBuffer[_inputPtr++], false);
        }
        // [core#77] Try to decode most likely token
        if (Character.isJavaIdentifierStart(i)) {
            _reportInvalidToken(""+((char) i), _validJsonTokenList());
        }
        // but if it doesn't look like a token:
        _reportUnexpectedChar(i, "expected a valid value "+_validJsonValueList());
        return null;
    }

    protected JsonToken _handleApos() throws JacksonException
    {
        char[] outBuf = _textBuffer.emptyAndGetCurrentSegment();
        int outPtr = _textBuffer.getCurrentSegmentSize();

        while (true) {
            if (_inputPtr >= _inputEnd) {
                if (!_loadMore()) {
                    _reportInvalidEOF(": was expecting closing quote for a string value",
                            JsonToken.VALUE_STRING);
                }
            }
            char c = _inputBuffer[_inputPtr++];
            int i = (int) c;
            if (i <= '\\') {
                if (i == '\\') {
                    // Although chars outside of BMP are to be escaped as
                    // an UTF-16 surrogate pair, does that affect decoding?
                    // For now let's assume it does not.
                    c = _decodeEscaped();
                } else if (i <= '\'') {
                    if (i == '\'') {
                        break;
                    }
                    if (i < INT_SPACE) {
                        _throwUnquotedSpace(i, "string value");
                    }
                }
            }
            // Need more room?
            if (outPtr >= outBuf.length) {
                outBuf = _textBuffer.finishCurrentSegment();
                outPtr = 0;
            }
            // Ok, let's add char to output:
            outBuf[outPtr++] = c;
        }
        _textBuffer.setCurrentLength(outPtr);
        return JsonToken.VALUE_STRING;
    }

    private String _handleOddName2(int startPtr, int hash, int[] codes) throws JacksonException
    {
        _textBuffer.resetWithShared(_inputBuffer, startPtr, (_inputPtr - startPtr));
        char[] outBuf = _textBuffer.getCurrentSegment();
        int outPtr = _textBuffer.getCurrentSegmentSize();
        final int maxCode = codes.length;

        while (true) {
            if (_inputPtr >= _inputEnd) {
                if (!_loadMore()) { // acceptable for now (will error out later)
                    break;
                }
            }
            char c = _inputBuffer[_inputPtr];
            int i = (int) c;
            if (i < maxCode) {
                if (codes[i] != 0) {
                    break;
                }
            } else if (!Character.isJavaIdentifierPart(c)) {
                break;
            }
            ++_inputPtr;
            hash = (hash * CharsToNameCanonicalizer.HASH_MULT) + i;
            // Ok, let's add char to output:
            outBuf[outPtr++] = c;

            // Need more room?
            if (outPtr >= outBuf.length) {
                outBuf = _textBuffer.finishCurrentSegment();
                outPtr = 0;
            }
        }
        _textBuffer.setCurrentLength(outPtr);
        {
            TextBuffer tb = _textBuffer;
            char[] buf = tb.getTextBuffer();
            int start = tb.getTextOffset();
            int len = tb.size();

            return _symbols.findSymbol(buf, start, len, hash);
        }
    }

    protected final void _finishString() throws JacksonException
    {
        /* First: let's try to see if we have simple String value: one
         * that does not cross input buffer boundary, and does not
         * contain escape sequences.
         */
        int ptr = _inputPtr;
        final int inputLen = _inputEnd;

        if (ptr < inputLen) {
            final int[] codes = _icLatin1;
            final int maxCode = codes.length;

            do {
                int ch = _inputBuffer[ptr];
                if (ch < maxCode && codes[ch] != 0) {
                    if (ch == '"') {
                        _textBuffer.resetWithShared(_inputBuffer, _inputPtr, (ptr-_inputPtr));
                        _inputPtr = ptr+1;
                        // Yes, we got it all
                        return;
                    }
                    break;
                }
                ++ptr;
            } while (ptr < inputLen);
        }

        // Either ran out of input, or bumped into an escape sequence...
        _textBuffer.resetWithCopy(_inputBuffer, _inputPtr, (ptr-_inputPtr));
        _inputPtr = ptr;
        _finishString2();
    }

    protected void _finishString2() throws JacksonException
    {
        char[] outBuf = _textBuffer.getCurrentSegment();
        int outPtr = _textBuffer.getCurrentSegmentSize();
        final int[] codes = _icLatin1;
        final int maxCode = codes.length;

        while (true) {
            if (_inputPtr >= _inputEnd) {
                if (!_loadMore()) {
                    _reportInvalidEOF(": was expecting closing quote for a string value",
                            JsonToken.VALUE_STRING);
                }
            }
            char c = _inputBuffer[_inputPtr++];
            int i = (int) c;
            if (i < maxCode && codes[i] != 0) {
                if (i == INT_QUOTE) {
                    break;
                } else if (i == INT_BACKSLASH) {
                    /* Although chars outside of BMP are to be escaped as
                     * an UTF-16 surrogate pair, does that affect decoding?
                     * For now let's assume it does not.
                     */
                    c = _decodeEscaped();
                } else if (i < INT_SPACE) {
                    _throwUnquotedSpace(i, "string value");
                } // anything else?
            }
            // Need more room?
            if (outPtr >= outBuf.length) {
                outBuf = _textBuffer.finishCurrentSegment();
                outPtr = 0;
            }
            // Ok, let's add char to output:
            outBuf[outPtr++] = c;
        }
        _textBuffer.setCurrentLength(outPtr);
    }

    /**
     * Method called to skim through rest of unparsed String value,
     * if it is not needed. This can be done bit faster if contents
     * need not be stored for future access.
     *
     * @throws WrappedIOException for low-level read issues
     * @throws StreamReadException for decoding problems
     */
    protected final void _skipString() throws JacksonException
    {
        _tokenIncomplete = false;

        int inPtr = _inputPtr;
        int inLen = _inputEnd;
        char[] inBuf = _inputBuffer;

        while (true) {
            if (inPtr >= inLen) {
                _inputPtr = inPtr;
                if (!_loadMore()) {
                    _reportInvalidEOF(": was expecting closing quote for a string value",
                            JsonToken.VALUE_STRING);
                }
                inPtr = _inputPtr;
                inLen = _inputEnd;
            }
            char c = inBuf[inPtr++];
            int i = (int) c;
            if (i <= INT_BACKSLASH) {
                if (i == INT_BACKSLASH) {
                    // Although chars outside of BMP are to be escaped as an UTF-16 surrogate pair,
                    // does that affect decoding? For now let's assume it does not.
                    _inputPtr = inPtr;
                    /*c = */ _decodeEscaped();
                    inPtr = _inputPtr;
                    inLen = _inputEnd;
                } else if (i <= INT_QUOTE) {
                    if (i == INT_QUOTE) {
                        _inputPtr = inPtr;
                        break;
                    }
                    if (i < INT_SPACE) {
                        _inputPtr = inPtr;
                        _throwUnquotedSpace(i, "string value");
                    }
                }
            }
        }
    }

    /*
    /**********************************************************************
    /* Internal methods, other parsing
    /**********************************************************************
     */

    // We actually need to check the character value here
    // (to see if we have \n following \r).
    protected final void _skipCR() throws JacksonException {
        if (_inputPtr < _inputEnd || _loadMore()) {
            if (_inputBuffer[_inputPtr] == '\n') {
                ++_inputPtr;
            }
        }
        ++_currInputRow;
        _currInputRowStart = _inputPtr;
    }

    private final int _skipColon() throws JacksonException
    {
        if ((_inputPtr + 4) >= _inputEnd) {
            return _skipColon2(false);
        }
        char c = _inputBuffer[_inputPtr];
        if (c == ':') { // common case, no leading space
            int i = _inputBuffer[++_inputPtr];
            if (i > INT_SPACE) { // nor trailing
                if (i == INT_SLASH || i == INT_HASH) {
                    return _skipColon2(true);
                }
                ++_inputPtr;
                return i;
            }
            if (i == INT_SPACE || i == INT_TAB) {
                i = (int) _inputBuffer[++_inputPtr];
                if (i > INT_SPACE) {
                    if (i == INT_SLASH || i == INT_HASH) {
                        return _skipColon2(true);
                    }
                    ++_inputPtr;
                    return i;
                }
            }
            return _skipColon2(true); // true -> skipped colon
        }
        if (c == ' ' || c == '\t') {
            c = _inputBuffer[++_inputPtr];
        }
        if (c == ':') {
            int i = _inputBuffer[++_inputPtr];
            if (i > INT_SPACE) {
                if (i == INT_SLASH || i == INT_HASH) {
                    return _skipColon2(true);
                }
                ++_inputPtr;
                return i;
            }
            if (i == INT_SPACE || i == INT_TAB) {
                i = (int) _inputBuffer[++_inputPtr];
                if (i > INT_SPACE) {
                    if (i == INT_SLASH || i == INT_HASH) {
                        return _skipColon2(true);
                    }
                    ++_inputPtr;
                    return i;
                }
            }
            return _skipColon2(true);
        }
        return _skipColon2(false);
    }

    private final int _skipColon2(boolean gotColon) throws JacksonException
    {
        while (_inputPtr < _inputEnd || _loadMore()) {
            int i = (int) _inputBuffer[_inputPtr++];
            if (i > INT_SPACE) {
                if (i == INT_SLASH) {
                    _skipComment();
                    continue;
                }
                if (i == INT_HASH) {
                    if (_skipYAMLComment()) {
                        continue;
                    }
                }
                if (gotColon) {
                    return i;
                }
                if (i != INT_COLON) {
                    _reportUnexpectedChar(i, "was expecting a colon to separate property name and value");
                }
                gotColon = true;
                continue;
            }
            if (i < INT_SPACE) {
                if (i == INT_LF) {
                    ++_currInputRow;
                    _currInputRowStart = _inputPtr;
                } else if (i == INT_CR) {
                    _skipCR();
                } else if (i != INT_TAB) {
                    _throwInvalidSpace(i);
                }
            }
        }
        _reportInvalidEOF(" within/between "+_streamReadContext.typeDesc()+" entries",
                null);
        return -1;
    }

    // Variant called when we know there's at least 4 more bytes available
    private final int _skipColonFast(int ptr) throws JacksonException
    {
        int i = (int) _inputBuffer[ptr++];
        if (i == INT_COLON) { // common case, no leading space
            i = _inputBuffer[ptr++];
            if (i > INT_SPACE) { // nor trailing
                if (i != INT_SLASH && i != INT_HASH) {
                    _inputPtr = ptr;
                    return i;
                }
            } else if (i == INT_SPACE || i == INT_TAB) {
                i = (int) _inputBuffer[ptr++];
                if (i > INT_SPACE) {
                    if (i != INT_SLASH && i != INT_HASH) {
                        _inputPtr = ptr;
                        return i;
                    }
                }
            }
            _inputPtr = ptr-1;
            return _skipColon2(true); // true -> skipped colon
        }
        if (i == INT_SPACE || i == INT_TAB) {
            i = _inputBuffer[ptr++];
        }
        boolean gotColon = (i == INT_COLON);
        if (gotColon) {
            i = _inputBuffer[ptr++];
            if (i > INT_SPACE) {
                if (i != INT_SLASH && i != INT_HASH) {
                    _inputPtr = ptr;
                    return i;
                }
            } else if (i == INT_SPACE || i == INT_TAB) {
                i = (int) _inputBuffer[ptr++];
                if (i > INT_SPACE) {
                    if (i != INT_SLASH && i != INT_HASH) {
                        _inputPtr = ptr;
                        return i;
                    }
                }
            }
        }
        _inputPtr = ptr-1;
        return _skipColon2(gotColon);
    }

    // Primary loop: no reloading, comment handling
    private final int _skipComma(int i) throws JacksonException
    {
        if (i != INT_COMMA) {
            _reportUnexpectedChar(i, "was expecting comma to separate "+_streamReadContext.typeDesc()+" entries");
        }
        while (_inputPtr < _inputEnd) {
            i = (int) _inputBuffer[_inputPtr++];
            if (i > INT_SPACE) {
                if (i == INT_SLASH || i == INT_HASH) {
                    --_inputPtr;
                    return _skipAfterComma2();
                }
                return i;
            }
            if (i < INT_SPACE) {
                if (i == INT_LF) {
                    ++_currInputRow;
                    _currInputRowStart = _inputPtr;
                } else if (i == INT_CR) {
                    _skipCR();
                } else if (i != INT_TAB) {
                    _throwInvalidSpace(i);
                }
            }
        }
        return _skipAfterComma2();
    }

    private final int _skipAfterComma2() throws JacksonException
    {
        while (_inputPtr < _inputEnd || _loadMore()) {
            int i = (int) _inputBuffer[_inputPtr++];
            if (i > INT_SPACE) {
                if (i == INT_SLASH) {
                    _skipComment();
                    continue;
                }
                if (i == INT_HASH) {
                    if (_skipYAMLComment()) {
                        continue;
                    }
                }
                return i;
            }
            if (i < INT_SPACE) {
                if (i == INT_LF) {
                    ++_currInputRow;
                    _currInputRowStart = _inputPtr;
                } else if (i == INT_CR) {
                    _skipCR();
                } else if (i != INT_TAB) {
                    _throwInvalidSpace(i);
                }
            }
        }
        throw _constructReadException("Unexpected end-of-input within/between "+_streamReadContext.typeDesc()+" entries");
    }

    private final int _skipWSOrEnd() throws JacksonException
    {
        // Let's handle first character separately since it is likely that
        // it is either non-whitespace; or we have longer run of white space
        if (_inputPtr >= _inputEnd) {
            if (!_loadMore()) {
                return _eofAsNextChar();
            }
        }
        int i = _inputBuffer[_inputPtr++];
        if (i > INT_SPACE) {
            if (i == INT_SLASH || i == INT_HASH) {
                --_inputPtr;
                return _skipWSOrEnd2();
            }
            return i;
        }
        if (i != INT_SPACE) {
            if (i == INT_LF) {
                ++_currInputRow;
                _currInputRowStart = _inputPtr;
            } else if (i == INT_CR) {
                _skipCR();
            } else if (i != INT_TAB) {
                _throwInvalidSpace(i);
            }
        }

        while (_inputPtr < _inputEnd) {
            i = (int) _inputBuffer[_inputPtr++];
            if (i > INT_SPACE) {
                if (i == INT_SLASH || i == INT_HASH) {
                    --_inputPtr;
                    return _skipWSOrEnd2();
                }
                return i;
            }
            if (i != INT_SPACE) {
                if (i == INT_LF) {
                    ++_currInputRow;
                    _currInputRowStart = _inputPtr;
                } else if (i == INT_CR) {
                    _skipCR();
                } else if (i != INT_TAB) {
                    _throwInvalidSpace(i);
                }
            }
        }
        return _skipWSOrEnd2();
    }

    private int _skipWSOrEnd2() throws JacksonException
    {
        while (true) {
            if (_inputPtr >= _inputEnd) {
                if (!_loadMore()) { // We ran out of input...
                    return _eofAsNextChar();
                }
            }
            int i = (int) _inputBuffer[_inputPtr++];
            if (i > INT_SPACE) {
                if (i == INT_SLASH) {
                    _skipComment();
                    continue;
                }
                if (i == INT_HASH) {
                    if (_skipYAMLComment()) {
                        continue;
                    }
                }
                return i;
            } else if (i != INT_SPACE) {
                if (i == INT_LF) {
                    ++_currInputRow;
                    _currInputRowStart = _inputPtr;
                } else if (i == INT_CR) {
                    _skipCR();
                } else if (i != INT_TAB) {
                    _throwInvalidSpace(i);
                }
            }
        }
    }

    private void _skipComment() throws JacksonException
    {
        if (!isEnabled(JsonReadFeature.ALLOW_JAVA_COMMENTS)) {
            _reportUnexpectedChar('/', "maybe a (non-standard) comment? (not recognized as one since Feature 'ALLOW_COMMENTS' not enabled for parser)");
        }
        // First: check which comment (if either) it is:
        if (_inputPtr >= _inputEnd && !_loadMore()) {
            _reportInvalidEOF(" in a comment", null);
        }
        char c = _inputBuffer[_inputPtr++];
        if (c == '/') {
            _skipLine();
        } else if (c == '*') {
            _skipCComment();
        } else {
            _reportUnexpectedChar(c, "was expecting either '*' or '/' for a comment");
        }
    }

    private void _skipCComment() throws JacksonException
    {
        // Ok: need the matching '*/'
        while ((_inputPtr < _inputEnd) || _loadMore()) {
            int i = (int) _inputBuffer[_inputPtr++];
            if (i <= '*') {
                if (i == '*') { // end?
                    if ((_inputPtr >= _inputEnd) && !_loadMore()) {
                        break;
                    }
                    if (_inputBuffer[_inputPtr] == INT_SLASH) {
                        ++_inputPtr;
                        return;
                    }
                    continue;
                }
                if (i < INT_SPACE) {
                    if (i == INT_LF) {
                        ++_currInputRow;
                        _currInputRowStart = _inputPtr;
                    } else if (i == INT_CR) {
                        _skipCR();
                    } else if (i != INT_TAB) {
                        _throwInvalidSpace(i);
                    }
                }
            }
        }
        _reportInvalidEOF(" in a comment", null);
    }

    private boolean _skipYAMLComment() throws JacksonException
    {
        if (!isEnabled(JsonReadFeature.ALLOW_YAML_COMMENTS)) {
            return false;
        }
        _skipLine();
        return true;
    }

    private void _skipLine() throws JacksonException
    {
        // Ok: need to find EOF or linefeed
        while ((_inputPtr < _inputEnd) || _loadMore()) {
            int i = (int) _inputBuffer[_inputPtr++];
            if (i < INT_SPACE) {
                if (i == INT_LF) {
                    ++_currInputRow;
                    _currInputRowStart = _inputPtr;
                    break;
                } else if (i == INT_CR) {
                    _skipCR();
                    break;
                } else if (i != INT_TAB) {
                    _throwInvalidSpace(i);
                }
            }
        }
    }

    @Override
    protected char _decodeEscaped() throws JacksonException
    {
        if (_inputPtr >= _inputEnd) {
            if (!_loadMore()) {
                _reportInvalidEOF(" in character escape sequence", JsonToken.VALUE_STRING);
            }
        }
        char c = _inputBuffer[_inputPtr++];

        switch ((int) c) {
            // First, ones that are mapped
        case 'b':
            return '\b';
        case 't':
            return '\t';
        case 'n':
            return '\n';
        case 'f':
            return '\f';
        case 'r':
            return '\r';

            // And these are to be returned as they are
        case '"':
        case '/':
        case '\\':
            return c;

        case 'u': // and finally hex-escaped
            break;

        default:
            return _handleUnrecognizedCharacterEscape(c);
        }

        // Ok, a hex escape. Need 4 characters
        int value = 0;
        for (int i = 0; i < 4; ++i) {
            if (_inputPtr >= _inputEnd) {
                if (!_loadMore()) {
                    _reportInvalidEOF(" in character escape sequence", JsonToken.VALUE_STRING);
                }
            }
            int ch = (int) _inputBuffer[_inputPtr++];
            int digit = CharTypes.charToHex(ch);
            if (digit < 0) {
                _reportUnexpectedChar(ch, "expected a hex-digit for character escape sequence");
            }
            value = (value << 4) | digit;
        }
        return (char) value;
    }

    private final void _matchTrue() throws JacksonException {
        int ptr = _inputPtr;
        if ((ptr + 3) < _inputEnd) {
            final char[] b = _inputBuffer;
            if (b[ptr] == 'r' && b[++ptr] == 'u' && b[++ptr] == 'e') {
                char c = b[++ptr];
                if (c < '0' || c == ']' || c == '}') { // expected/allowed chars
                    _inputPtr = ptr;
                    return;
                }
            }
        }
        // buffer boundary, or problem, offline
        _matchToken("true", 1);
    }

    private final void _matchFalse() throws JacksonException {
        int ptr = _inputPtr;
        if ((ptr + 4) < _inputEnd) {
            final char[] b = _inputBuffer;
            if (b[ptr] == 'a' && b[++ptr] == 'l' && b[++ptr] == 's' && b[++ptr] == 'e') {
                char c = b[++ptr];
                if (c < '0' || c == ']' || c == '}') { // expected/allowed chars
                    _inputPtr = ptr;
                    return;
                }
            }
        }
        // buffer boundary, or problem, offline
        _matchToken("false", 1);
    }

    private final void _matchNull() throws JacksonException {
        int ptr = _inputPtr;
        if ((ptr + 3) < _inputEnd) {
            final char[] b = _inputBuffer;
            if (b[ptr] == 'u' && b[++ptr] == 'l' && b[++ptr] == 'l') {
                char c = b[++ptr];
                if (c < '0' || c == ']' || c == '}') { // expected/allowed chars
                    _inputPtr = ptr;
                    return;
                }
            }
        }
        // buffer boundary, or problem, offline
        _matchToken("null", 1);
    }

    // Helper method for checking whether input matches expected token
    protected final void _matchToken(String matchStr, int i) throws JacksonException
    {
        final int len = matchStr.length();
        if ((_inputPtr + len) >= _inputEnd) {
            _matchToken2(matchStr, i);
            return;
        }

        do {
            if (_inputBuffer[_inputPtr] != matchStr.charAt(i)) {
                _reportInvalidToken(matchStr.substring(0, i));
            }
            ++_inputPtr;
        } while (++i < len);
        int ch = _inputBuffer[_inputPtr];
        if (ch >= '0' && ch != ']' && ch != '}') { // expected/allowed chars
            _checkMatchEnd(matchStr, i, ch);
        }
    }

    private final void _matchToken2(String matchStr, int i) throws JacksonException
    {
        final int len = matchStr.length();
        do {
            if (((_inputPtr >= _inputEnd) && !_loadMore())
                ||  (_inputBuffer[_inputPtr] != matchStr.charAt(i))) {
                _reportInvalidToken(matchStr.substring(0, i));
            }
            ++_inputPtr;
        } while (++i < len);
    
        // but let's also ensure we either get EOF, or non-alphanum char...
        if (_inputPtr >= _inputEnd && !_loadMore()) {
            return;
        }
        int ch = _inputBuffer[_inputPtr];
        if (ch >= '0' && ch != ']' && ch != '}') { // expected/allowed chars
            _checkMatchEnd(matchStr, i, ch);
        }
    }

    private final void _checkMatchEnd(String matchStr, int i, int c) throws JacksonException {
        // but actually only alphanums are problematic
        char ch = (char) c;
        if (Character.isJavaIdentifierPart(ch)) {
            _reportInvalidToken(matchStr.substring(0, i));
        }
    }

    /*
    /**********************************************************************
    /* Binary access
    /**********************************************************************
     */

    /**
     * Efficient handling for incremental parsing of base64-encoded
     * textual content.
     *
     * @param b64variant Type of base64 encoding expected in context
     *
     * @return Fully decoded value of base64 content
     *
     * @throws WrappedIOException for low-level read issues
     * @throws StreamReadException for decoding problems
     */
    @SuppressWarnings("resource")
    protected byte[] _decodeBase64(Base64Variant b64variant) throws JacksonException
    {
        ByteArrayBuilder builder = _getByteArrayBuilder();

        //main_loop:
        while (true) {
            // first, we'll skip preceding white space, if any
            char ch;
            do {
                if (_inputPtr >= _inputEnd) {
                    _loadMoreGuaranteed();
                }
                ch = _inputBuffer[_inputPtr++];
            } while (ch <= INT_SPACE);
            int bits = b64variant.decodeBase64Char(ch);
            if (bits < 0) {
                if (ch == '"') { // reached the end, fair and square?
                    return builder.toByteArray();
                }
                bits = _decodeBase64Escape(b64variant, ch, 0);
                if (bits < 0) { // white space to skip
                    continue;
                }
            }
            int decodedData = bits;

            // then second base64 char; can't get padding yet, nor ws

            if (_inputPtr >= _inputEnd) {
                _loadMoreGuaranteed();
            }
            ch = _inputBuffer[_inputPtr++];
            bits = b64variant.decodeBase64Char(ch);
            if (bits < 0) {
                bits = _decodeBase64Escape(b64variant, ch, 1);
            }
            decodedData = (decodedData << 6) | bits;

            // third base64 char; can be padding, but not ws
            if (_inputPtr >= _inputEnd) {
                _loadMoreGuaranteed();
            }
            ch = _inputBuffer[_inputPtr++];
            bits = b64variant.decodeBase64Char(ch);

            // First branch: can get padding (-> 1 byte)
            if (bits < 0) {
                if (bits != Base64Variant.BASE64_VALUE_PADDING) {
                    // as per [JACKSON-631], could also just be 'missing'  padding
                    if (ch == '"') {
                        decodedData >>= 4;
                        builder.append(decodedData);
                        if (b64variant.usesPadding()) {
                            --_inputPtr; // to keep parser state bit more consistent
                            _handleBase64MissingPadding(b64variant);
                        }
                        return builder.toByteArray();
                    }
                    bits = _decodeBase64Escape(b64variant, ch, 2);
                }
                if (bits == Base64Variant.BASE64_VALUE_PADDING) {
                    // Ok, must get more padding chars, then
                    if (_inputPtr >= _inputEnd) {
                        _loadMoreGuaranteed();
                    }
                    ch = _inputBuffer[_inputPtr++];
                    if (!b64variant.usesPaddingChar(ch)) {
                        if (_decodeBase64Escape(b64variant, ch, 3) != Base64Variant.BASE64_VALUE_PADDING) {
                            _reportInvalidBase64Char(b64variant, ch, 3, "expected padding character '"+b64variant.getPaddingChar()+"'");
                        }
                    }
                    // Got 12 bits, only need 8, need to shift
                    decodedData >>= 4;
                    builder.append(decodedData);
                    continue;
                }
                // otherwise we got escaped other char, to be processed below
            }
            // Nope, 2 or 3 bytes
            decodedData = (decodedData << 6) | bits;
            // fourth and last base64 char; can be padding, but not ws
            if (_inputPtr >= _inputEnd) {
                _loadMoreGuaranteed();
            }
            ch = _inputBuffer[_inputPtr++];
            bits = b64variant.decodeBase64Char(ch);
            if (bits < 0) {
                if (bits != Base64Variant.BASE64_VALUE_PADDING) {
                    // as per [JACKSON-631], could also just be 'missing'  padding
                    if (ch == '"') {
                        decodedData >>= 2;
                        builder.appendTwoBytes(decodedData);
                        if (b64variant.usesPadding()) {
                            --_inputPtr; // to keep parser state bit more consistent
                            _handleBase64MissingPadding(b64variant);
                        }
                        return builder.toByteArray();
                    }
                    bits = _decodeBase64Escape(b64variant, ch, 3);
                }
                if (bits == Base64Variant.BASE64_VALUE_PADDING) {
                    // With padding we only get 2 bytes; but we have
                    // to shift it a bit so it is identical to triplet
                    // case with partial output.
                    // 3 chars gives 3x6 == 18 bits, of which 2 are
                    // dummies, need to discard:
                    decodedData >>= 2;
                    builder.appendTwoBytes(decodedData);
                    continue;
                }
                // otherwise we got escaped other char, to be processed below
            }
            // otherwise, our triplet is now complete
            decodedData = (decodedData << 6) | bits;
            builder.appendThreeBytes(decodedData);
        }
    }

    /*
    /**********************************************************************
    /* Internal methods, location updating
    /**********************************************************************
     */

    @Override
    public JsonLocation currentTokenLocation()
    {
        if (_currToken == JsonToken.PROPERTY_NAME) {
            long total = _currInputProcessed + (_nameStartOffset-1);
            return new JsonLocation(_contentReference(),
                    -1L, total, _nameStartRow, _nameStartCol);
        }
        return new JsonLocation(_contentReference(),
                -1L, _tokenInputTotal-1, _tokenInputRow, _tokenInputCol);
    }

    @Override
    public JsonLocation currentLocation() {
        final int col = _inputPtr - _currInputRowStart + 1; // 1-based
        return new JsonLocation(_contentReference(),
                -1L, _currInputProcessed + _inputPtr,
                _currInputRow, col);
    }

    // @since 2.7
    private final void _updateLocation()
    {
        int ptr = _inputPtr;
        _tokenInputTotal = _currInputProcessed + ptr;
        _tokenInputRow = _currInputRow;
        _tokenInputCol = ptr - _currInputRowStart;
    }

    // @since 2.7
    private final void _updateNameLocation()
    {
        int ptr = _inputPtr;
        _nameStartOffset = ptr;
        _nameStartRow = _currInputRow;
        _nameStartCol = ptr - _currInputRowStart;
    }

    /*
    /**********************************************************************
    /* Error reporting
    /**********************************************************************
     */

    protected void _reportInvalidToken(String matchedPart) throws JacksonException {
        _reportInvalidToken(matchedPart, _validJsonTokenList());
    }

    protected void _reportInvalidToken(String matchedPart, String msg) throws JacksonException
    {
        /* Let's just try to find what appears to be the token, using
         * regular Java identifier character rules. It's just a heuristic,
         * nothing fancy here.
         */
        StringBuilder sb = new StringBuilder(matchedPart);
        while ((_inputPtr < _inputEnd) || _loadMore()) {
            char c = _inputBuffer[_inputPtr];
            if (!Character.isJavaIdentifierPart(c)) {
                break;
            }
            ++_inputPtr;
            sb.append(c);
            if (sb.length() >= MAX_ERROR_TOKEN_LENGTH) {
                sb.append("...");
                break;
            }
        }
        throw _constructReadException("Unrecognized token '%s': was expecting %s", sb, msg);
    }

    /*
    /**********************************************************************
    /* Internal methods, other
    /**********************************************************************
     */

    private void _closeScope(int i) throws StreamReadException
    {
        if (i == INT_RBRACKET) {
            _updateLocation();
            if (!_streamReadContext.inArray()) {
                _reportMismatchedEndMarker(i, '}');
            }
            _streamReadContext = _streamReadContext.clearAndGetParent();
            _currToken = JsonToken.END_ARRAY;
        }
        if (i == INT_RCURLY) {
            _updateLocation();
            if (!_streamReadContext.inObject()) {
                _reportMismatchedEndMarker(i, ']');
            }
            _streamReadContext = _streamReadContext.clearAndGetParent();
            _currToken = JsonToken.END_OBJECT;
        }
    }
}<|MERGE_RESOLUTION|>--- conflicted
+++ resolved
@@ -1387,13 +1387,9 @@
             }
             // must be followed by sequence of ints, one minimum
             if (fractLen == 0) {
-<<<<<<< HEAD
-                _reportUnexpectedNumberChar(ch, "Decimal point not followed by a digit");
-=======
-                if (!isEnabled(JsonReadFeature.ALLOW_TRAILING_DECIMAL_POINT_FOR_NUMBERS.mappedFeature())) {
-                    reportUnexpectedNumberChar(ch, "Decimal point not followed by a digit");
-                }
->>>>>>> 011e31f5
+                if (!isEnabled(JsonReadFeature.ALLOW_TRAILING_DECIMAL_POINT_FOR_NUMBERS)) {
+                    _reportUnexpectedNumberChar(ch, "Decimal point not followed by a digit");
+                }
             }
         }
         int expLen = 0;
@@ -1570,13 +1566,9 @@
             }
             // must be followed by sequence of ints, one minimum
             if (fractLen == 0) {
-<<<<<<< HEAD
-                _reportUnexpectedNumberChar(c, "Decimal point not followed by a digit");
-=======
-                if (!isEnabled(JsonReadFeature.ALLOW_TRAILING_DECIMAL_POINT_FOR_NUMBERS.mappedFeature())) {
-                    reportUnexpectedNumberChar(c, "Decimal point not followed by a digit");
-                }
->>>>>>> 011e31f5
+                if (!isEnabled(JsonReadFeature.ALLOW_TRAILING_DECIMAL_POINT_FOR_NUMBERS)) {
+                    _reportUnexpectedNumberChar(c, "Decimal point not followed by a digit");
+                }
             }
         }
 
