Project: jackson-core
Version: 2.5.0 (xx-xxx-2014)

<<<<<<< HEAD
#148: BytesToNameCanonicalizer can mishandle leading null byte(s).
 (reported by rjmac@github)
#164: Add `JsonGenerator.Feature.IGNORE_UNKNOWN` (but support via individual
  data format modules)
- Added `ResolvedType.getParameterSource()` to support better resolution
 of generic types.
- Added `JsonGenerator.writeRawValue(SerializableString)`
=======
#157: ArrayIndexOutOfBoundsException: 200 on numbers with more than 200 digits.
 (reported by Lars P, larsp@github)
- Fix `JsonGenerator.setFeatureMask()` to better handle dynamic changes.
>>>>>>> 483e6621

------------------------------------------------------------------------
=== History: ===
------------------------------------------------------------------------

2.4.4 (xx-xxx-2014)

#157: ArrayIndexOutOfBoundsException: 200 on numbers with more than 200 digits.
 (reported by Lars P, larsp@github)

2.4.3 (02-Oct-2014)

#152: Exception for property names longer than 256k
 (reported by CrendKing@github)

2.4.2 (13-Aug-2014)

#145: NPE at BytesToNameCanonicalizer
 (reported by Shay B)
#146: Error while parsing negative floats at the end of the input buffer
 (reported by rjmac@github)

2.4.1 (16-Jun-2014)

#143: Flaw in `BufferRecycler.allocByteBuffer(int,int)` that results in
 performance regression

2.4.0 (29-May-2014)

#121: Increase size of low-level byte[]/char[] input/output buffers
 (from 4k->8k for bytes, 2k->4k for chars)
#127: Add `JsonGenerator.writeStartArray(int size)` for binary formats
#138: Add support for using `char[]` as input source; optimize handling
  of `String` input as well.
- Refactor `BufferRecycler` to eliminate helper enums

2.3.3 (10-Apr-2014)

No changes since 2.3.2.

2.3.2 (01-Mar-2014)

#126: Revert some 1.6 back to make core lib work with Android 2.2 (FroYo)
 (contributed by Goncalo S)
#129: Missing delegation method, `JsonParserDelegate.isExpectedStartArrayToken()`
 (Pascal G)
#133: Prevent error on JsonPointer expressions for properties that have numeric
  ids above 32-bit range
 (reported by mrstlee@github)

2.3.1 (28-Dec-2013)

No functional changes.

2.3.0 (13-Nov-2013)

#8: Add methods in `JsonParser`/`JsonGenerator` for reading/writing Object Ids
#47: Support YAML-style comments with `JsonParser.Feature.ALLOW_YAML_COMMENTS`
#60: Add a feature (`JsonParser.Feature.STRICT_DUPLICATE_DETECTION`) to verify
  that input does not contain duplicate filed names
#77: Improve error reporting for unrecognized tokens
 (requested by cowwoc@github)
#85: Add `JsonGenerator.Feature.WRITE_BIGDECIMAL_AS_PLAIN`
#91: Add methods in `JsonGenerator` for writing native Type Ids
#92: Add methods in `JsonParser` for reading native Type Ids
#93: Add `getFeatureMask()`, `setFeatureMask()` in `JsonGenerator`/`JsonParser`
#94: Allow coercion of String value "null" (similar to handling of null token)
#96: Add `JsonFactory.requiresPropertyOrdering()` introspection method
#97: JsonGenerator's `JsonWriteContext` not maintained properly, loses
  current field name
 (reported by Sam R)
#98: Improve handling of failures for `BigDecimal`, for "NaN" (and infinity)
#102: Unquoted field names can not start with a digit
#103: Add `JsonFactory.canHandleBinaryNatively`, `JsonGenerator.canWriteBinaryNatively`
 to let databind module detect level of support for binary data.
#105: Parser parsers numbers eagerly; does not report error with missing space
#106: Add `JsonGenerator.Feature.STRICT_DUPLICATE_DETECTION` for preventing dup names
#110: Improve overridability of `JsonGeneratorDelegate`
 (suggested by qpliu@github)
#111: _currInputRowStart isn't initialized in UTF8StreamJsonParser() constructor
 (reported by dreamershl@github)
#115: JsonGenerator writeRawValue problem with surrogate UTF-8 characters
 (reported by Marcin Z)
#116: WriterBasedJsonGenerator produces truncated Unicode escape sequences
 (reported by Steve L-S)
- Improve `DefaultPrettyPrinter`, `Lf2SpacesIndenter` (from databind #276)
- Add `JsonGenerator.canOmitFields()` method to support discovery of
  positional formats, needed for handling of filtering for CSV
- Rewrite `InternCache` to use `ConcurrentHashMap`, to work more efficiently both
  for common case of few misses (no block on access), and slowest cases (lots of
  misses).
- Add `JsonPointer` implementation, to be used by tree model, streaming
- Make `UTF8StreamJsonParser` non-final, for potential sub-classing

2.2.3 (23-Aug-2013)

#78: ArrayIndexOutOfBoundsException for very long numbers (>500 digits)
 (reported by boothen@github)
#81: CharTypes.appendQuoted misencodes first 32 Unicode values as '\0000'
 (reported by githubaff0@github)
#84: Support for parsing 'Infinity' when feature ALLOW_NON_NUMERIC_NUMBERS is on
 (contributed by ebrevdo@github)
- Add `Base64Variant.decode()` convenience methods

2.2.2 (26-May-2013)

No changes since previous version.

2.2.1 (03-May-2013)

#72: JsonFactory.copy() was not copying settings properly
 (reported by Christian S (squiddle@github))
- Moved VERSION/LICENSE contained in jars under META-INF/, to resolve
  Android packaging (APK) issues

2.2.0 (22-Apr-2013)

Fixes:

#51: JsonLocation had non-serializable field, mark as transient

Improvements

#46, #49: Improve VersionUtil to generate PackageVersion, instead of
  reading VERSION.txt from jar -- improves startup perf on Android significantly
 (contributed by Ben G)
#59: Add more functionality in `TreeNode` interface, to allow some
 level of traversal over any and all Tree Model implementations
#69: Add support for writing `short` values in JsonGenerator

2.1.3 (19-Jan-2013)

* [JACKSON-884]: JsonStringEncoder.quoteAsStringValue() fails to encode 
  ctrl chars correctly.
* [Issue#48] Problems with spaces in URLs
 (reported by KlausBrunner)

2.1.2 (04-Dec-2012)

* [Issue#42] Problems with UTF32Reader
 (reported by James R [jroper@github])
* Added missing methods (like 'setPrettyPrinter()' in JsonGeneratorDelegate

2.1.1 (11-Nov-2012)

* [Issue#34] `JsonParser.nextFieldName()` fails on buffer boundary
 (reported by gsson@github)
* [Issue#38] `JsonParser.nextFieldName()` problems when handling
 names with trailing spaces
 (reported by matjazs@github)

2.1.0 (08-Oct-2012)

A new minor version for 2.x.

New features:

* [Issue#14]: add 'readBinaryValue(...)' method in JsonParser
* [Issue#16]: add 'writeBinary(InputStream, int)' method in JsonGenerator
  (and implement for JSON backend)
* [Issue#26]: Allow overriding "root value separator"
 (suggested by Henning S)

Improvements:

* [JACKSON-837]: Made JsonGenerator implement Flushable.
 (suggested by Matt G)
* [Issue#10]: add 'JsonProcessingException.getOriginalMessage()' for accessing
  message without location info
* [Issue#31]: make `JsonFactory` java.io.Serializable (via JDK)

Other:

* [Issue-25]: Add 'createParser' and 'createGenerator' (as eventual replacements
  for 'createJsonParser'/'createJsonGenerator') in 'JsonFactory'
* Try to improve locking aspects of symbol tables, by reducing scope of
  synchronized sections when creating, merging table contents.
* Added 'JsonFactory.copy()' method to support databinding's 'ObjectMapper.copy()'
* Added method 'requiresCustomCodec()' for JsonFactory and JsonParser
* Added 'JsonParser.getValueAsString()' method (to support flexible conversions)
* Added META-INF/services/com.fasterxml.jackson.core.JsonFactory SPI to register
  `JsonFactory` for even more automatic format discovery in future.

2.0.4 (26-Jun-2012)

Fixes:

* [Issue-6] PrettyPrinter, count wrong for end-object case
* 1.9.x fixes up to 1.9.8

2.0.3: skipped;	 only some modules use this version

2.0.2 (14-May-2012)

* 1.9.x fixes up to 1.9.7

2.0.1 (22-Apr-2012)

Fixes:

* [JACKSON-827] Fix incompatibilities with JDK 1.5 (2.0.0 accidentally
  required 1.6)
 (reported Pascal G)

2.0.0 (25-Mar-2012)

Fixes:

(all fixes up until 1.9.6)

Improvements

* [JACKSON-730]: Add checks to ensure that Features are applicable for
  instances (parsers, generators), or if not, throw IllegalArgumentException
* [JACKSON-742]: Add append-methods in SerializableString

New features:

* [JACKSON-782]: Add 'JsonParser.overrideCurrentName()', needed as a workaround
  for some exotic data binding cases (and/or formats)

[entries for versions 1.x and earlier not retained; refer to earlier releases)<|MERGE_RESOLUTION|>--- conflicted
+++ resolved
@@ -1,7 +1,6 @@
 Project: jackson-core
 Version: 2.5.0 (xx-xxx-2014)
 
-<<<<<<< HEAD
 #148: BytesToNameCanonicalizer can mishandle leading null byte(s).
  (reported by rjmac@github)
 #164: Add `JsonGenerator.Feature.IGNORE_UNKNOWN` (but support via individual
@@ -9,20 +8,16 @@
 - Added `ResolvedType.getParameterSource()` to support better resolution
  of generic types.
 - Added `JsonGenerator.writeRawValue(SerializableString)`
-=======
+
+------------------------------------------------------------------------
+=== History: ===
+------------------------------------------------------------------------
+
+2.4.4 (not yet released)
+
 #157: ArrayIndexOutOfBoundsException: 200 on numbers with more than 200 digits.
  (reported by Lars P, larsp@github)
 - Fix `JsonGenerator.setFeatureMask()` to better handle dynamic changes.
->>>>>>> 483e6621
-
-------------------------------------------------------------------------
-=== History: ===
-------------------------------------------------------------------------
-
-2.4.4 (xx-xxx-2014)
-
-#157: ArrayIndexOutOfBoundsException: 200 on numbers with more than 200 digits.
- (reported by Lars P, larsp@github)
 
 2.4.3 (02-Oct-2014)
 
