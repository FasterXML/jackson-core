/* Jackson JSON-processor.
 *
 * Copyright (c) 2007- Tatu Saloranta, tatu.saloranta@iki.fi
 */
package com.fasterxml.jackson.core;

import java.io.*;
import java.math.BigDecimal;
import java.math.BigInteger;

import com.fasterxml.jackson.core.JsonParser.NumberType;
import com.fasterxml.jackson.core.io.CharacterEscapes;
import com.fasterxml.jackson.core.json.JsonFactory;
import com.fasterxml.jackson.core.type.WritableTypeId;
import com.fasterxml.jackson.core.type.WritableTypeId.Inclusion;
import com.fasterxml.jackson.core.util.VersionUtil;

import static com.fasterxml.jackson.core.JsonTokenId.*;

/**
 * Base class that defines public API for writing JSON content.
 * Instances are created using factory methods of
 * a {@link JsonFactory} instance.
 *
 * @author Tatu Saloranta
 */
public abstract class JsonGenerator
    implements Closeable, Flushable, Versioned
{
    /*
    /**********************************************************************
    /* Construction, initialization
    /**********************************************************************
     */

    protected JsonGenerator() { }

    /*
    /**********************************************************************
    /* Versioned
    /**********************************************************************
     */

    /**
     * Accessor for finding out version of the bundle that provided this generator instance.
     */
    @Override
    public abstract Version version();

    /*
    /**********************************************************************
    /* Public API, output configuration, state access
    /**********************************************************************
     */

    /**
     * Accessor for context object that provides information about low-level
     * logical position withing output token stream.
     */
    public abstract TokenStreamContext getOutputContext();

    /**
     * Accessor for context object provided by higher-level databinding
     * functionality (or, in some cases, simple placeholder of the same)
     * that allows some level of interaction including ability to trigger
     * serialization of Object values through generator instance.
     *
     * @since 3.0
     */
    public abstract ObjectWriteContext getObjectWriteContext();

    /**
     * Method that can be used to get access to object that is used
     * as target for generated output; this is usually either
     * {@link OutputStream} or {@link Writer}, depending on what
     * generator was constructed with.
     * Note that returned value may be null in some cases; including
     * case where implementation does not want to exposed raw
     * source to caller.
     * In cases where output has been decorated, object returned here
     * is the decorated version; this allows some level of interaction
     * between users of generator and decorator object.
     *<p>
     * In general use of this accessor should be considered as
     * "last effort", i.e. only used if no other mechanism is applicable.
     */
    public Object getOutputTarget() {
        return null;
    }

    /**
     * Method for verifying amount of content that is buffered by generator
     * but not yet flushed to the underlying target (stream, writer),
     * in units (byte, char) that the generator implementation uses for buffering;
     * or -1 if this information is not available.
     * Unit used is often the same as the unit of underlying target (that is,
     * `byte` for {@link java.io.OutputStream}, `char` for {@link java.io.Writer}),
     * but may differ if buffering is done before encoding.
     * Default JSON-backed implementations do use matching units.
     *<p>
     * Note: non-JSON implementations will be retrofitted for 2.6 and beyond;
     * please report if you see -1 (missing override)
     *
     * @return Amount of content buffered in internal units, if amount known and
     *    accessible; -1 if not accessible.
     */
    public int getOutputBuffered() {
        return -1;
    }

    /**
     * Helper method, usually equivalent to:
     *<code>
     *   getOutputContext().getCurrentValue();
     *</code>
     *<p>
     * Note that "current value" is NOT populated (or used) by Streaming parser;
     * it is only used by higher-level data-binding functionality.
     * The reason it is included here is that it can be stored and accessed hierarchically,
     * and gets passed through data-binding.
     */
    public abstract Object getCurrentValue();

    /**
     * Helper method, usually equivalent to:
     *<code>
     *   getOutputContext().setCurrentValue(v);
     *</code>
     */
    public abstract void setCurrentValue(Object v);

    /*
    /**********************************************************************
    /* Public API, Feature configuration
    /**********************************************************************
     */

    /**
     * Method for enabling specified parser features:
     * check {@link StreamWriteFeature} for list of available features.
     *
     * @return Generator itself (this), to allow chaining
     */
    public abstract JsonGenerator enable(StreamWriteFeature f);

    /**
     * Method for disabling specified  features
     * (check {@link StreamWriteFeature} for list of features)
     *
     * @return Generator itself (this), to allow chaining
     */
    public abstract JsonGenerator disable(StreamWriteFeature f);

    /**
     * Method for enabling or disabling specified feature:
     * check {@link StreamWriteFeature} for list of available features.
     *
     * @return Generator itself (this), to allow chaining
     */
    public final JsonGenerator configure(StreamWriteFeature f, boolean state) {
        if (state) enable(f); else disable(f);
        return this;
    }

    /**
     * Method for checking whether given feature is enabled.
     * Check {@link StreamWriteFeature} for list of available features.
     */
    public abstract boolean isEnabled(StreamWriteFeature f);

    /**
     * Bulk access method for getting state of all standard (non-dataformat-specific)
     * {@link StreamWriteFeature}s.
     * 
     * @return Bit mask that defines current states of all standard {@link StreamWriteFeature}s.
     *
     * @since 3.0
     */
    public abstract int streamWriteFeatures();

    /**
     * Bulk access method for getting state of all {@link FormatFeature}s, format-specific
     * on/off configuration settings.
     * 
     * @return Bit mask that defines current states of all standard {@link FormatFeature}s.
     *
     * @since 3.0
     */
    public abstract int formatWriteFeatures();

    /*
    /**********************************************************************
    /* Public API, Schema configuration
    /**********************************************************************
     */

    /**
     * Method to call to make this generator use specified schema.
     * Method must be called before generating any content, right after instance
     * has been created.
     * Note that not all generators support schemas; and those that do usually only
     * accept specific types of schemas: ones defined for data format this generator
     * produces.
     *<p>
     * If generator does not support specified schema, {@link UnsupportedOperationException}
     * is thrown.
     * 
     * @param schema Schema to use
     * 
     * @throws UnsupportedOperationException if generator does not support schema
     */
    /*
    public void setSchema(FormatSchema schema) {
        throw new UnsupportedOperationException(String.format(
                "Generator of type %s does not support schema of type '%s'",
                getClass().getName(), schemaType);
    }

    /**
     * Method for accessing Schema that this parser uses, if any.
     * Default implementation returns null.
     */
    public FormatSchema getSchema() { return null; }

    /*
    /**********************************************************************
    /* Public API, other configuration
    /**********************************************************************
      */

    /**
     * Method that can be called to request that generator escapes
     * all character codes above specified code point (if positive value);
     * or, to not escape any characters except for ones that must be
     * escaped for the data format (if -1).
     * To force escaping of all non-ASCII characters, for example,
     * this method would be called with value of 127.
     *<p>
     * Note that generators are NOT required to support setting of value
     * higher than 127, because there are other ways to affect quoting
     * (or lack thereof) of character codes between 0 and 127.
     * Not all generators support concept of escaping, either; if so,
     * calling this method will have no effect.
     *<p>
     * Default implementation does nothing; sub-classes need to redefine
     * it according to rules of supported data format.
     * 
     * @param charCode Either -1 to indicate that no additional escaping
     *   is to be done; or highest code point not to escape (meaning higher
     *   ones will be), if positive value.
     */
    public JsonGenerator setHighestNonEscapedChar(int charCode) { return this; }

    /**
     * Accessor method for testing what is the highest unescaped character
     * configured for this generator. This may be either positive value
     * (when escaping configuration has been set and is in effect), or
     * 0 to indicate that no additional escaping is in effect.
     * Some generators may not support additional escaping: for example,
     * generators for binary formats that do not use escaping should
     * simply return 0.
     * 
     * @return Currently active limitation for highest non-escaped character,
     *   if defined; or 0 to indicate no additional escaping is performed.
     */
    public int getHighestNonEscapedChar() { return 0; }

    /**
     * Method for accessing custom escapes generator uses for {@link JsonGenerator}s
     * it creates.
     */
    public CharacterEscapes getCharacterEscapes() { return null; }

    // 04-Oct-2017, tatu: Would like to remove this method, but alas JSONP-support
    //    does require it...
    /**
     * Method for defining custom escapes factory uses for {@link JsonGenerator}s
     * it creates.
     *<p>
     * Default implementation does nothing and simply returns this instance.
     */
    public JsonGenerator setCharacterEscapes(CharacterEscapes esc) { return this; }
    
    /*
    /**********************************************************************
    /* Public API, capability introspection methods
    /**********************************************************************
     */

    /**
     * Method that can be used to verify that given schema can be used with
     * this generator.
     * 
     * @param schema Schema to check
     * 
     * @return True if this generator can use given schema; false if not
     */
    public boolean canUseSchema(FormatSchema schema) { return false; }
    
    /**
     * Introspection method that may be called to see if the underlying
     * data format supports some kind of Object Ids natively (many do not;
     * for example, JSON doesn't).
     * This method <b>must</b> be called prior to calling
     * {@link #writeObjectId} or {@link #writeObjectRef}.
     *<p>
     * Default implementation returns false; overridden by data formats
     * that do support native Object Ids. Caller is expected to either
     * use a non-native notation (explicit property or such), or fail,
     * in case it can not use native object ids.
     */
    public boolean canWriteObjectId() { return false; }

    /**
     * Introspection method that may be called to see if the underlying
     * data format supports some kind of Type Ids natively (many do not;
     * for example, JSON doesn't).
     * This method <b>must</b> be called prior to calling
     * {@link #writeTypeId}.
     *<p>
     * Default implementation returns false; overridden by data formats
     * that do support native Type Ids. Caller is expected to either
     * use a non-native notation (explicit property or such), or fail,
     * in case it can not use native type ids.
     */
    public boolean canWriteTypeId() { return false; }

    /**
     * Introspection method that may be called to see if the underlying
     * data format supports "native" binary data; that is, an efficient
     * output of binary content without encoding.
     *<p>
     * Default implementation returns false; overridden by data formats
     * that do support native binary content.
     */
    public boolean canWriteBinaryNatively() { return false; }
    
    /**
     * Introspection method to call to check whether it is ok to omit
     * writing of Object fields or not. Most formats do allow omission,
     * but certain positional formats (such as CSV) require output of
     * placeholders, even if no real values are to be emitted.
     */
    public boolean canOmitFields() { return true; }

    /**
     * Introspection method to call to check whether it is possible
     * to write numbers using {@link #writeNumber(java.lang.String)}
     * using possible custom format, or not. Typically textual formats
     * allow this (and JSON specifically does), whereas binary formats
     * do not allow this (except by writing them as Strings).
     * Usual reason for calling this method is to check whether custom
     * formatting of numbers may be applied by higher-level code (databinding)
     * or not.
     */
    public boolean canWriteFormattedNumbers() { return false; }

    /*
    /**********************************************************************
    /* Public API, write methods, structural
    /**********************************************************************
     */

    /**
     * Method for writing starting marker of a Array value
     * (for JSON this is character '['; plus possible white space decoration
     * if pretty-printing is enabled).
     *<p>
     * Array values can be written in any context where values
     * are allowed: meaning everywhere except for when
     * a field name is expected.
     */
    public abstract void writeStartArray() throws IOException;

    /**
     * Method for writing start marker of an Array value, similar
     * to {@link #writeStartArray()}, but also specifying what is the
     * Java object that the Array Object being written represents (if any);
     * {@code null} may be passed if not known or not applicable.
     * This value is accessible from context as "current value"
     *
     * @param currentValue Java Object that Array being written represents, if any
     *    (or {@code null} if not known or not applicable)
     */
    public abstract void writeStartArray(Object currentValue) throws IOException;

    /**
     * Method for writing start marker of an Array value, similar
     * to {@link #writeStartArray()}, but also specifying what is the
     * Java object that the Array Object being written represents (if any)
     * and how many elements will be written for the array before calling
     * {@link #writeEndArray()}.
     * 
     * @param currentValue Java Object that Array being written represents, if any
     *    (or {@code null} if not known or not applicable)
     * @param size Number of elements this array will have: actual
     *   number of values written (before matching call to
     *   {@link #writeEndArray()} MUST match; generator MAY verify
     *   this is the case.
     */
    public abstract void writeStartArray(Object currentValue, int size) throws IOException;

    /**
     * Method for writing closing marker of a JSON Array value
     * (character ']'; plus possible white space decoration
     * if pretty-printing is enabled).
     *<p>
     * Marker can be written if the innermost structured type
     * is Array.
     */
    public abstract void writeEndArray() throws IOException;

    /**
     * Method for writing starting marker of an Object value
     * (character '{'; plus possible white space decoration
     * if pretty-printing is enabled).
     *<p>
     * Object values can be written in any context where values
     * are allowed: meaning everywhere except for when
     * a field name is expected.
     */
    public abstract void writeStartObject() throws IOException;

    /**
     * Method for writing starting marker of an Object value
     * to represent the given Java Object value.
     * Argument is offered as metadata, but more
     * importantly it should be assigned as the "current value"
     * for the Object content that gets constructed and initialized.
     *<p>
     * Object values can be written in any context where values
     * are allowed: meaning everywhere except for when
     * a field name is expected.
     *
     * @param currentValue Java Object that Object being written represents, if any
     *    (or {@code null} if not known or not applicable)
     */
    public abstract void writeStartObject(Object currentValue) throws IOException;

    /**
     * Method for writing starting marker of an Object value
     * to represent the given Java Object value.
     * Argument is offered as metadata, but more
     * importantly it should be assigned as the "current value"
     * for the Object content that gets constructed and initialized.
     * In addition, caller knows number of key/value pairs ("properties")
     * that will get written for the Object value: this is relevant for
     * some format backends (but not, as an example, for JSON).
     *<p>
     * Object values can be written in any context where values
     * are allowed: meaning everywhere except for when
     * a field name is expected.
     */
    public abstract void writeStartObject(Object forValue, int size) throws IOException;

    /**
     * Method for writing closing marker of an Object value
     * (character '}'; plus possible white space decoration
     * if pretty-printing is enabled).
     *<p>
     * Marker can be written if the innermost structured type
     * is Object, and the last written event was either a
     * complete value, or START-OBJECT marker (see JSON specification
     * for more details).
     */
    public abstract void writeEndObject() throws IOException;

    /**
     * Method for writing a field name (JSON String surrounded by
     * double quotes: syntactically identical to a JSON String value),
     * possibly decorated by white space if pretty-printing is enabled.
     *<p>
     * Field names can only be written in Object context (check out
     * JSON specification for details), when field name is expected
     * (field names alternate with values).
     */
    public abstract void writeFieldName(String name) throws IOException;

    /**
     * Method similar to {@link #writeFieldName(String)}, main difference
     * being that it may perform better as some of processing (such as
     * quoting of certain characters, or encoding into external encoding
     * if supported by generator) can be done just once and reused for
     * later calls.
     *<p>
     * Default implementation simple uses unprocessed name container in
     * serialized String; implementations are strongly encouraged to make
     * use of more efficient methods argument object has.
     */
    public abstract void writeFieldName(SerializableString name) throws IOException;

    /**
     * Alternative to {@link #writeFieldName(String)} that may be used
     * in cases where property key is of numeric type; either where
     * underlying format supports such notion (some binary formats do,
     * unlike JSON), or for convenient conversion into String presentation.
     * Default implementation will simply convert id into <code>String</code>
     * and call {@link #writeFieldName(String)}.
     */
    public abstract void writeFieldId(long id) throws IOException;

    /*
    /**********************************************************************
    /* Public API, write methods, scalar arrays
    /**********************************************************************
     */

    /**
     * Value write method that can be called to write a single
     * array (sequence of {@link JsonToken#START_ARRAY}, zero or
     * more {@link JsonToken#VALUE_NUMBER_INT}, {@link JsonToken#END_ARRAY})
     *
     * @param array Array that contains values to write
     * @param offset Offset of the first element to write, within array
     * @param length Number of elements in array to write, from `offset` to `offset + len - 1`
     */
    public void writeArray(int[] array, int offset, int length) throws IOException
    {
        if (array == null) {
            throw new IllegalArgumentException("null array");
        }
        _verifyOffsets(array.length, offset, length);
        writeStartArray(array, length);
        for (int i = offset, end = offset+length; i < end; ++i) {
            writeNumber(array[i]);
        }
        writeEndArray();
    }

    /**
     * Value write method that can be called to write a single
     * array (sequence of {@link JsonToken#START_ARRAY}, zero or
     * more {@link JsonToken#VALUE_NUMBER_INT}, {@link JsonToken#END_ARRAY})
     *
     * @param array Array that contains values to write
     * @param offset Offset of the first element to write, within array
     * @param length Number of elements in array to write, from `offset` to `offset + len - 1`
     */
    public void writeArray(long[] array, int offset, int length) throws IOException
    {
        if (array == null) {
            throw new IllegalArgumentException("null array");
        }
        _verifyOffsets(array.length, offset, length);
        writeStartArray(array, length);
        for (int i = offset, end = offset+length; i < end; ++i) {
            writeNumber(array[i]);
        }
        writeEndArray();
    }

    /**
     * Value write method that can be called to write a single
     * array (sequence of {@link JsonToken#START_ARRAY}, zero or
     * more {@link JsonToken#VALUE_NUMBER_FLOAT}, {@link JsonToken#END_ARRAY})
     *
     * @param array Array that contains values to write
     * @param offset Offset of the first element to write, within array
     * @param length Number of elements in array to write, from `offset` to `offset + len - 1`
     */
    public void writeArray(double[] array, int offset, int length) throws IOException
    {
        if (array == null) {
            throw new IllegalArgumentException("null array");
        }
        _verifyOffsets(array.length, offset, length);
        writeStartArray(array, length);
        for (int i = offset, end = offset+length; i < end; ++i) {
            writeNumber(array[i]);
        }
        writeEndArray();
    }

    /*
    /**********************************************************************
    /* Public API, write methods, text/String values
    /**********************************************************************
     */

    /**
     * Method for outputting a String value. Depending on context
     * this means either array element, (object) field value or
     * a stand alone String; but in all cases, String will be
     * surrounded in double quotes, and contents will be properly
     * escaped as required by JSON specification.
     */
    public abstract void writeString(String text) throws IOException;

    /**
     * Method for outputting a String value. Depending on context
     * this means either array element, (object) field value or
     * a stand alone String; but in all cases, String will be
     * surrounded in double quotes, and contents will be properly
     * escaped as required by JSON specification.
     * If the reader is null, then write a null.
     * If len is &lt; 0, then write all contents of the reader.
     * Otherwise, write only len characters.
     */
    public void writeString(Reader reader, int len) throws IOException {
        // Let's implement this as "unsupported" to make it easier to add new parser impls
        _reportUnsupportedOperation();
    }

    /**
     * Method for outputting a String value. Depending on context
     * this means either array element, (object) field value or
     * a stand alone String; but in all cases, String will be
     * surrounded in double quotes, and contents will be properly
     * escaped as required by JSON specification.
     */
    public abstract void writeString(char[] text, int offset, int len) throws IOException;

    /**
     * Method similar to {@link #writeString(String)}, but that takes
     * {@link SerializableString} which can make this potentially
     * more efficient to call as generator may be able to reuse
     * quoted and/or encoded representation.
     *<p>
     * Default implementation just calls {@link #writeString(String)};
     * sub-classes should override it with more efficient implementation
     * if possible.
     */
    public abstract void writeString(SerializableString text) throws IOException;

    /**
     * Method similar to {@link #writeString(String)} but that takes as
     * its input a UTF-8 encoded String that is to be output as-is, without additional
     * escaping (type of which depends on data format; backslashes for JSON).
     * However, quoting that data format requires (like double-quotes for JSON) will be added
     * around the value if and as necessary.
     *<p>
     * Note that some backends may choose not to support this method: for
     * example, if underlying destination is a {@link java.io.Writer}
     * using this method would require UTF-8 decoding.
     * If so, implementation may instead choose to throw a
     * {@link UnsupportedOperationException} due to ineffectiveness
     * of having to decode input.
     */
    public abstract void writeRawUTF8String(byte[] text, int offset, int length)
        throws IOException;

    /**
     * Method similar to {@link #writeString(String)} but that takes as its input
     * a UTF-8 encoded String which has <b>not</b> been escaped using whatever
     * escaping scheme data format requires (for JSON that is backslash-escaping
     * for control characters and double-quotes; for other formats something else).
     * This means that textual JSON backends need to check if value needs
     * JSON escaping, but otherwise can just be copied as is to output.
     * Also, quoting that data format requires (like double-quotes for JSON) will be added
     * around the value if and as necessary.
     *<p>
     * Note that some backends may choose not to support this method: for
     * example, if underlying destination is a {@link java.io.Writer}
     * using this method would require UTF-8 decoding.
     * In this case
     * generator implementation may instead choose to throw a
     * {@link UnsupportedOperationException} due to ineffectiveness
     * of having to decode input.
     */
    public abstract void writeUTF8String(byte[] text, int offset, int length)
        throws IOException;

    /*
    /**********************************************************************
    /* Public API, write methods, binary/raw content
    /**********************************************************************
     */

    /**
     * Method that will force generator to copy
     * input text verbatim with <b>no</b> modifications (including
     * that no escaping is done and no separators are added even
     * if context [array, object] would otherwise require such).
     * If such separators are desired, use
     * {@link #writeRawValue(String)} instead.
     *<p>
     * Note that not all generator implementations necessarily support
     * such by-pass methods: those that do not will throw
     * {@link UnsupportedOperationException}.
     */
    public abstract void writeRaw(String text) throws IOException;

    /**
     * Method that will force generator to copy
     * input text verbatim with <b>no</b> modifications (including
     * that no escaping is done and no separators are added even
     * if context [array, object] would otherwise require such).
     * If such separators are desired, use
     * {@link #writeRawValue(String)} instead.
     *<p>
     * Note that not all generator implementations necessarily support
     * such by-pass methods: those that do not will throw
     * {@link UnsupportedOperationException}.
     */
    public abstract void writeRaw(String text, int offset, int len) throws IOException;

    /**
     * Method that will force generator to copy
     * input text verbatim with <b>no</b> modifications (including
     * that no escaping is done and no separators are added even
     * if context [array, object] would otherwise require such).
     * If such separators are desired, use
     * {@link #writeRawValue(String)} instead.
     *<p>
     * Note that not all generator implementations necessarily support
     * such by-pass methods: those that do not will throw
     * {@link UnsupportedOperationException}.
     */
    public abstract void writeRaw(char[] text, int offset, int len) throws IOException;

    /**
     * Method that will force generator to copy
     * input text verbatim with <b>no</b> modifications (including
     * that no escaping is done and no separators are added even
     * if context [array, object] would otherwise require such).
     * If such separators are desired, use
     * {@link #writeRawValue(String)} instead.
     *<p>
     * Note that not all generator implementations necessarily support
     * such by-pass methods: those that do not will throw
     * {@link UnsupportedOperationException}.
     */
    public abstract void writeRaw(char c) throws IOException;

    /**
     * Method that will force generator to copy
     * input text verbatim with <b>no</b> modifications (including
     * that no escaping is done and no separators are added even
     * if context [array, object] would otherwise require such).
     * If such separators are desired, use
     * {@link #writeRawValue(String)} instead.
     *<p>
     * Note that not all generator implementations necessarily support
     * such by-pass methods: those that do not will throw
     * {@link UnsupportedOperationException}.
     *<p>
     * The default implementation delegates to {@link #writeRaw(String)};
     * other backends that support raw inclusion of text are encouraged
     * to implement it in more efficient manner (especially if they
     * use UTF-8 encoding).
     */
//    public abstract void writeRaw(SerializableString raw) throws IOException;
    public void writeRaw(SerializableString raw) throws IOException {
        writeRaw(raw.getValue());
    }

    /**
     * Method that will force generator to copy
     * input text verbatim without any modifications, but assuming
     * it must constitute a single legal JSON value (number, string,
     * boolean, null, Array or List). Assuming this, proper separators
     * are added if and as needed (comma or colon), and generator
     * state updated to reflect this.
     */
    public abstract void writeRawValue(String text) throws IOException;

    public abstract void writeRawValue(String text, int offset, int len) throws IOException;

    public abstract void writeRawValue(char[] text, int offset, int len) throws IOException;

    /**
     * Method similar to {@link #writeRawValue(String)}, but potentially more
     * efficient as it may be able to use pre-encoded content (similar to
     * {@link #writeRaw(SerializableString)}.
     */
    public void writeRawValue(SerializableString raw) throws IOException {
        writeRawValue(raw.getValue());
    }

    /**
     * Method that will output given chunk of binary data as base64
     * encoded, as a complete String value (surrounded by double quotes).
     * This method defaults
     *<p>
     * Note: because JSON Strings can not contain unescaped linefeeds,
     * if linefeeds are included (as per last argument), they must be
     * escaped. This adds overhead for decoding without improving
     * readability.
     * Alternatively if linefeeds are not included,
     * resulting String value may violate the requirement of base64
     * RFC which mandates line-length of 76 characters and use of
     * linefeeds. However, all {@link JsonParser} implementations
     * are required to accept such "long line base64"; as do
     * typical production-level base64 decoders.
     *
     * @param bv Base64 variant to use: defines details such as
     *   whether padding is used (and if so, using which character);
     *   what is the maximum line length before adding linefeed,
     *   and also the underlying alphabet to use.
     */
    public abstract void writeBinary(Base64Variant bv,
            byte[] data, int offset, int len) throws IOException;

    /**
     * Similar to {@link #writeBinary(Base64Variant,byte[],int,int)},
     * but default to using the Jackson default Base64 variant 
     * (which is {@link Base64Variants#MIME_NO_LINEFEEDS}).
     */
    public void writeBinary(byte[] data, int offset, int len) throws IOException {
        writeBinary(Base64Variants.getDefaultVariant(), data, offset, len);
    }

    /**
     * Similar to {@link #writeBinary(Base64Variant,byte[],int,int)},
     * but assumes default to using the Jackson default Base64 variant 
     * (which is {@link Base64Variants#MIME_NO_LINEFEEDS}). Also
     * assumes that whole byte array is to be output.
     */
    public void writeBinary(byte[] data) throws IOException {
        writeBinary(Base64Variants.getDefaultVariant(), data, 0, data.length);
    }

    /**
     * Similar to {@link #writeBinary(Base64Variant,InputStream,int)},
     * but assumes default to using the Jackson default Base64 variant 
     * (which is {@link Base64Variants#MIME_NO_LINEFEEDS}).
     * 
     * @param data InputStream to use for reading binary data to write.
     *    Will not be closed after successful write operation
     * @param dataLength (optional) number of bytes that will be available;
     *    or -1 to be indicate it is not known. Note that implementations
     *    need not support cases where length is not known in advance; this
     *    depends on underlying data format: JSON output does NOT require length,
     *    other formats may
     */
    public int writeBinary(InputStream data, int dataLength)
        throws IOException {
        return writeBinary(Base64Variants.getDefaultVariant(), data, dataLength);
    }
    
    /**
     * Method similar to {@link #writeBinary(Base64Variant,byte[],int,int)},
     * but where input is provided through a stream, allowing for incremental
     * writes without holding the whole input in memory.
     * 
     * @param bv Base64 variant to use
     * @param data InputStream to use for reading binary data to write.
     *    Will not be closed after successful write operation
     * @param dataLength (optional) number of bytes that will be available;
     *    or -1 to be indicate it is not known.
     *    If a positive length is given, <code>data</code> MUST provide at least
     *    that many bytes: if not, an exception will be thrown.
     *    Note that implementations
     *    need not support cases where length is not known in advance; this
     *    depends on underlying data format: JSON output does NOT require length,
     *    other formats may.
     * 
     * @return Number of bytes read from <code>data</code> and written as binary payload
     */
    public abstract int writeBinary(Base64Variant bv,
            InputStream data, int dataLength) throws IOException;

    /*
    /**********************************************************************
    /* Public API, write methods, numeric
    /**********************************************************************
     */

    /**
     * Method for outputting given value as JSON number.
     * Can be called in any context where a value is expected
     * (Array value, Object field value, root-level value).
     * Additional white space may be added around the value
     * if pretty-printing is enabled.
     *
     * @param v Number value to write
     */
    public void writeNumber(short v) throws IOException { writeNumber((int) v); }

    /**
     * Method for outputting given value as JSON number.
     * Can be called in any context where a value is expected
     * (Array value, Object field value, root-level value).
     * Additional white space may be added around the value
     * if pretty-printing is enabled.
     *
     * @param v Number value to write
     */
    public abstract void writeNumber(int v) throws IOException;

    /**
     * Method for outputting given value as JSON number.
     * Can be called in any context where a value is expected
     * (Array value, Object field value, root-level value).
     * Additional white space may be added around the value
     * if pretty-printing is enabled.
     *
     * @param v Number value to write
     */
    public abstract void writeNumber(long v) throws IOException;

    /**
     * Method for outputting given value as JSON number.
     * Can be called in any context where a value is expected
     * (Array value, Object field value, root-level value).
     * Additional white space may be added around the value
     * if pretty-printing is enabled.
     *
     * @param v Number value to write
     */
    public abstract void writeNumber(BigInteger v) throws IOException;

    /**
     * Method for outputting indicate JSON numeric value.
     * Can be called in any context where a value is expected
     * (Array value, Object field value, root-level value).
     * Additional white space may be added around the value
     * if pretty-printing is enabled.
     *
     * @param v Number value to write
     */
    public abstract void writeNumber(double v) throws IOException;

    /**
     * Method for outputting indicate JSON numeric value.
     * Can be called in any context where a value is expected
     * (Array value, Object field value, root-level value).
     * Additional white space may be added around the value
     * if pretty-printing is enabled.
     *
     * @param v Number value to write
     */
    public abstract void writeNumber(float v) throws IOException;

    /**
     * Method for outputting indicate JSON numeric value.
     * Can be called in any context where a value is expected
     * (Array value, Object field value, root-level value).
     * Additional white space may be added around the value
     * if pretty-printing is enabled.
     *
     * @param v Number value to write
     */
    public abstract void writeNumber(BigDecimal v) throws IOException;

    /**
     * Write method that can be used for custom numeric types that can
     * not be (easily?) converted to "standard" Java number types.
     * Because numbers are not surrounded by double quotes, regular
     * {@link #writeString} method can not be used; nor
     * {@link #writeRaw} because that does not properly handle
     * value separators needed in Array or Object contexts.
     *<p>
     * Note: because of lack of type safety, some generator
     * implementations may not be able to implement this
     * method. For example, if a binary JSON format is used,
     * it may require type information for encoding; similarly
     * for generator-wrappers around Java objects or JSON nodes.
     * If implementation does not implement this method,
     * it needs to throw {@link UnsupportedOperationException}.
     * 
     * @throws UnsupportedOperationException If underlying data format does not
     *   support numbers serialized textually AND if generator is not allowed
     *   to just output a String instead (Schema-based formats may require actual
     *   number, for example)
     */
    public abstract void writeNumber(String encodedValue) throws IOException;

<<<<<<< HEAD

    /**
     * Write method that can be used for custom numeric types that can
     * not be (easily?) converted to "standard" Java number types.
     * Because numbers are not surrounded by double quotes, regular
     * {@link #writeString} method can not be used; nor
     * {@link #writeRaw} because that does not properly handle
     * value separators needed in Array or Object contexts.
     *<p>
     * Note: because of lack of type safety, some generator
     * implementations may not be able to implement this
     * method. For example, if a binary JSON format is used,
     * it may require type information for encoding; similarly
     * for generator-wrappers around Java objects or JSON nodes.
     * If implementation does not implement this method,
     * it needs to throw {@link UnsupportedOperationException}.
     *
     * @throws UnsupportedOperationException If underlying data format does not
     *   support numbers serialized textually AND if generator is not allowed
     *   to just output a String instead (Schema-based formats may require actual
     *   number, for example)
     */
    public abstract void writeNumber(char[] encodedValueBuffer, int offset, int length) throws IOException;
=======
    /**
     * Overloaded version of {@link #writeNumber(String)} with same semantics
     * but possibly more efficient operation.
     *
     * @since 2.11
     */
    public void writeNumber(char[] encodedValueBuffer, int offset, int length) throws IOException {
        writeNumber(new String(encodedValueBuffer, offset, length));
    }
>>>>>>> 36a41957

    /*
    /**********************************************************************
    /* Public API, write methods, other value types
    /**********************************************************************
     */
    
    /**
     * Method for outputting literal JSON boolean value (one of
     * Strings 'true' and 'false').
     * Can be called in any context where a value is expected
     * (Array value, Object field value, root-level value).
     * Additional white space may be added around the value
     * if pretty-printing is enabled.
     */
    public abstract void writeBoolean(boolean state) throws IOException;

    /**
     * Method for outputting literal JSON null value.
     * Can be called in any context where a value is expected
     * (Array value, Object field value, root-level value).
     * Additional white space may be added around the value
     * if pretty-printing is enabled.
     */
    public abstract void writeNull() throws IOException;

    /**
     * Method that can be called on backends that support passing opaque datatypes of
     * non-JSON formats
     */
    public void writeEmbeddedObject(Object object) throws IOException {
        // 01-Sep-2016, tatu: As per [core#318], handle small number of cases
        if (object == null) {
            writeNull();
            return;
        }
        if (object instanceof byte[]) {
            writeBinary((byte[]) object);
            return;
        }
        throw new JsonGenerationException("No native support for writing embedded objects of type "
                +object.getClass().getName(),
                this);
    }

    /*
    /**********************************************************************
    /* Public API, write methods, Native Ids (type, object)
    /**********************************************************************
     */

    /**
     * Method that can be called to output so-called native Object Id.
     * Note that it may only be called after ensuring this is legal
     * (with {@link #canWriteObjectId()}), as not all data formats
     * have native type id support; and some may only allow them in
     * certain positions or locations.
     * If output is not allowed by the data format in this position,
     * a {@link JsonGenerationException} will be thrown.
     */
    public void writeObjectId(Object id) throws IOException {
        throw new JsonGenerationException("No native support for writing Object Ids", this);
    }

    /**
     * Method that can be called to output references to native Object Ids.
     * Note that it may only be called after ensuring this is legal
     * (with {@link #canWriteObjectId()}), as not all data formats
     * have native type id support; and some may only allow them in
     * certain positions or locations.
     * If output is not allowed by the data format in this position,
     * a {@link JsonGenerationException} will be thrown.
     */
    public void writeObjectRef(Object id) throws IOException {
        throw new JsonGenerationException("No native support for writing Object Ids", this);
    }
    
    /**
     * Method that can be called to output so-called native Type Id.
     * Note that it may only be called after ensuring this is legal
     * (with {@link #canWriteTypeId()}), as not all data formats
     * have native type id support; and some may only allow them in
     * certain positions or locations.
     * If output is not allowed by the data format in this position,
     * a {@link JsonGenerationException} will be thrown.
     */
    public void writeTypeId(Object id) throws IOException {
        throw new JsonGenerationException("No native support for writing Type Ids", this);
    }

    /*
     * Replacement method for {@link #writeTypeId(Object)} which is called
     * regardless of whether format has native type ids. If it does have native
     * type ids, those are to be used (if configuration allows this), if not,
     * structural type id inclusion is to be used. For JSON, for example, no
     * native type ids exist and structural inclusion is always used.
     *<p>
     * NOTE: databind may choose to skip calling this method for some special cases
     * (and instead included type id via regular write methods and/or {@link #writeTypeId}
     * -- this is discouraged, but not illegal, and may be necessary as a work-around
     * in some cases.
     */
    public WritableTypeId writeTypePrefix(WritableTypeId typeIdDef) throws IOException
    {
        Object id = typeIdDef.id;

        final JsonToken valueShape = typeIdDef.valueShape;
        if (canWriteTypeId()) {
            typeIdDef.wrapperWritten = false;
            // just rely on native type output method (sub-classes likely to override)
            writeTypeId(id);
        } else {
            // No native type id; write wrappers
            // Normally we only support String type ids (non-String reserved for native type ids)
            String idStr = (id instanceof String) ? (String) id : String.valueOf(id);
            typeIdDef.wrapperWritten = true;

            Inclusion incl = typeIdDef.include;
            // first: can not output "as property" if value not Object; if so, must do "as array"
            if ((valueShape != JsonToken.START_OBJECT)
                    && incl.requiresObjectContext()) {
                typeIdDef.include = incl = WritableTypeId.Inclusion.WRAPPER_ARRAY;
            }
            
            switch (incl) {
            case PARENT_PROPERTY:
                // nothing to do here, as it has to be written in suffix...
                break;
            case PAYLOAD_PROPERTY:
                // only output as native type id; otherwise caller must handle using some
                // other mechanism, so...
                break;
            case METADATA_PROPERTY:
                // must have Object context by now, so simply write as field name
                // Note, too, that it's bit tricky, since we must print START_OBJECT that is part
                // of value first -- and then NOT output it later on: hence return "early"
                writeStartObject(typeIdDef.forValue);
                writeStringField(typeIdDef.asProperty, idStr);
                return typeIdDef;

            case WRAPPER_OBJECT:
                // NOTE: this is wrapper, not directly related to value to output, so don't pass
                writeStartObject();
                writeFieldName(idStr);
                break;
            case WRAPPER_ARRAY:
            default: // should never occur but translate as "as-array"
                writeStartArray(); // wrapper, not actual array object to write
                writeString(idStr);
            }
        }
        // and finally possible start marker for value itself:
        if (valueShape == JsonToken.START_OBJECT) {
            writeStartObject(typeIdDef.forValue);
        } else if (valueShape == JsonToken.START_ARRAY) {
            // should we now set the current object?
            writeStartArray();
        }
        return typeIdDef;
    }

    public WritableTypeId writeTypeSuffix(WritableTypeId typeIdDef) throws IOException
    {
        final JsonToken valueShape = typeIdDef.valueShape;
        // First: does value need closing?
        if (valueShape == JsonToken.START_OBJECT) {
            writeEndObject();
        } else if (valueShape == JsonToken.START_ARRAY) {
            writeEndArray();
        }

        if (typeIdDef.wrapperWritten) {
            switch (typeIdDef.include) {
            case WRAPPER_ARRAY:
                writeEndArray();
                break;
            case PARENT_PROPERTY:
                // unusually, need to output AFTER value. And no real wrapper...
                {
                    Object id = typeIdDef.id;
                    String idStr = (id instanceof String) ? (String) id : String.valueOf(id);
                    writeStringField(typeIdDef.asProperty, idStr);
                }
                break;
            case METADATA_PROPERTY:
            case PAYLOAD_PROPERTY:
                // no actual wrapper; included within Object itself
                break;
            case WRAPPER_OBJECT:
            default: // should never occur but...
                writeEndObject();
                break;
            }
        }
        return typeIdDef;
    }

    /*
    /**********************************************************************
    /* Public API, write methods, serializing Java objects
    /**********************************************************************
     */

    /**
     * Method for writing given Java object (POJO) as tokens into
     * stream this generator manages.
     * This is done by delegating call to
     * {@link ObjectWriteContext#writeValue(JsonGenerator, Object)}.
     */
    public abstract void writeObject(Object pojo) throws IOException;

    /**
     * Method for writing given JSON tree (expressed as a tree
     * where given {@code TreeNode} is the root) using this generator.
     * This is done by delegating call to
     * {@link ObjectWriteContext#writeTree}.
     */
    public abstract void writeTree(TreeNode rootNode) throws IOException;

    /*
    /**********************************************************************
    /* Public API, convenience field write methods
    /**********************************************************************
     */

    // 04-Oct-2019, tatu: Reminder: these could be defined final to
    //    remember NOT to override in delegating sub-classes -- but
    //    not final in 2.x to reduce compatibility issues

    /**
     * Convenience method for outputting a field entry ("member")
     * that contains specified data in base64-encoded form.
     * Equivalent to:
     *<pre>
     *  writeFieldName(fieldName);
     *  writeBinary(value);
     *</pre>
     */
    public final void writeBinaryField(String fieldName, byte[] data) throws IOException {
        writeFieldName(fieldName);
        writeBinary(data);
    }

    /**
     * Convenience method for outputting a field entry ("member")
     * that has a boolean value. Equivalent to:
     *<pre>
     *  writeFieldName(fieldName);
     *  writeBoolean(value);
     *</pre>
     */
    public final void writeBooleanField(String fieldName, boolean value) throws IOException {
        writeFieldName(fieldName);
        writeBoolean(value);
    }

    /**
     * Convenience method for outputting a field entry ("member")
     * that has JSON literal value null. Equivalent to:
     *<pre>
     *  writeFieldName(fieldName);
     *  writeNull();
     *</pre>
     */
    public final void writeNullField(String fieldName) throws IOException {
        writeFieldName(fieldName);
        writeNull();
    }

    /**
     * Convenience method for outputting a field entry ("member")
     * that has a String value. Equivalent to:
     *<pre>
     *  writeFieldName(fieldName);
     *  writeString(value);
     *</pre>
     *<p>
     * Note: many performance-sensitive implementations override this method
     */
    public final void writeStringField(String fieldName, String value) throws IOException {
        writeFieldName(fieldName);
        writeString(value);
    }

    /**
     * Convenience method for outputting a field entry ("member")
     * that has the specified numeric value. Equivalent to:
     *<pre>
     *  writeFieldName(fieldName);
     *  writeNumber(value);
     *</pre>
     */
    public final void writeNumberField(String fieldName, short value) throws IOException {
        writeFieldName(fieldName);
        writeNumber(value);
    }

    /**
     * Convenience method for outputting a field entry ("member")
     * that has the specified numeric value. Equivalent to:
     *<pre>
     *  writeFieldName(fieldName);
     *  writeNumber(value);
     *</pre>
     */
    public final void writeNumberField(String fieldName, int value) throws IOException {
        writeFieldName(fieldName);
        writeNumber(value);
    }

    /**
     * Convenience method for outputting a field entry ("member")
     * that has the specified numeric value. Equivalent to:
     *<pre>
     *  writeFieldName(fieldName);
     *  writeNumber(value);
     *</pre>
     */
    public final void writeNumberField(String fieldName, long value) throws IOException {
        writeFieldName(fieldName);
        writeNumber(value);
    }

    /**
     * Convenience method for outputting a field entry ("member")
     * that has the specified numeric value. Equivalent to:
     *<pre>
     *  writeFieldName(fieldName);
     *  writeNumber(value);
     *</pre>
     */
    public final void writeNumberField(String fieldName, BigInteger value) throws IOException {
        writeFieldName(fieldName);
        writeNumber(value);
    }

    /**
     * Convenience method for outputting a field entry ("member")
     * that has the specified numeric value. Equivalent to:
     *<pre>
     *  writeFieldName(fieldName);
     *  writeNumber(value);
     *</pre>
     */
    public final void writeNumberField(String fieldName, float value) throws IOException {
        writeFieldName(fieldName);
        writeNumber(value);
    }

    /**
     * Convenience method for outputting a field entry ("member")
     * that has the specified numeric value. Equivalent to:
     *<pre>
     *  writeFieldName(fieldName);
     *  writeNumber(value);
     *</pre>
     */
    public final void writeNumberField(String fieldName, double value) throws IOException {
        writeFieldName(fieldName);
        writeNumber(value);
    }

    /**
     * Convenience method for outputting a field entry ("member")
     * that has the specified numeric value.
     * Equivalent to:
     *<pre>
     *  writeFieldName(fieldName);
     *  writeNumber(value);
     *</pre>
     */
    public final void writeNumberField(String fieldName, BigDecimal value) throws IOException {
        writeFieldName(fieldName);
        writeNumber(value);
    }

    /**
     * Convenience method for outputting a field entry ("member")
     * (that will contain a JSON Array value), and the START_ARRAY marker.
     * Equivalent to:
     *<pre>
     *  writeFieldName(fieldName);
     *  writeStartArray();
     *</pre>
     *<p>
     * Note: caller still has to take care to close the array
     * (by calling {#link #writeEndArray}) after writing all values
     * of the value Array.
     */
    public final void writeArrayFieldStart(String fieldName) throws IOException {
        writeFieldName(fieldName);
        writeStartArray();
    }

    /**
     * Convenience method for outputting a field entry ("member")
     * (that will contain an Object value), and the START_OBJECT marker.
     * Equivalent to:
     *<pre>
     *  writeFieldName(fieldName);
     *  writeStartObject();
     *</pre>
     *<p>
     * Note: caller still has to take care to close the Object
     * (by calling {#link #writeEndObject}) after writing all
     * entries of the value Object.
     */
    public final void writeObjectFieldStart(String fieldName) throws IOException {
        writeFieldName(fieldName);
        writeStartObject();
    }

    /**
     * Convenience method for outputting a field entry ("member")
     * that has contents of specific Java object as its value.
     * Equivalent to:
     *<pre>
     *  writeFieldName(fieldName);
     *  writeObject(pojo);
     *</pre>
     */
    public final void writeObjectField(String fieldName, Object pojo) throws IOException {
        writeFieldName(fieldName);
        writeObject(pojo);
    }

    // // // But this method does need to be delegate so...
    
    /**
     * Method called to indicate that a property in this position was
     * skipped. It is usually only called for generators that return
     * <code>false</code> from {@link #canOmitFields()}.
     *<p>
     * Default implementation does nothing.
     */
    public void writeOmittedField(String fieldName) throws IOException { }

    /*
    /**********************************************************************
    /* Public API, copy-through methods
    /**********************************************************************
     */

    /**
     * Method for copying contents of the current event that
     * the given parser instance points to.
     * Note that the method <b>will not</b> copy any other events,
     * such as events contained within JSON Array or Object structures.
     *<p>
     * Calling this method will not advance the given
     * parser, although it may cause parser to internally process
     * more data (if it lazy loads contents of value events, for example)
     */
    public void copyCurrentEvent(JsonParser p) throws IOException
    {
        JsonToken t = p.currentToken();
        final int token = (t == null) ? ID_NOT_AVAILABLE : t.id();
        switch (token) {
        case ID_NOT_AVAILABLE:
            _reportError("No current event to copy");
            break; // never gets here
        case ID_START_OBJECT:
            writeStartObject();
            break;
        case ID_END_OBJECT:
            writeEndObject();
            break;
        case ID_START_ARRAY:
            writeStartArray();
            break;
        case ID_END_ARRAY:
            writeEndArray();
            break;
        case ID_FIELD_NAME:
            writeFieldName(p.currentName());
            break;
        case ID_STRING:
            if (p.hasTextCharacters()) {
                writeString(p.getTextCharacters(), p.getTextOffset(), p.getTextLength());
            } else {
                writeString(p.getText());
            }
            break;
        case ID_NUMBER_INT:
        {
            NumberType n = p.getNumberType();
            if (n == NumberType.INT) {
                writeNumber(p.getIntValue());
            } else if (n == NumberType.BIG_INTEGER) {
                writeNumber(p.getBigIntegerValue());
            } else {
                writeNumber(p.getLongValue());
            }
            break;
        }
        case ID_NUMBER_FLOAT:
        {
            NumberType n = p.getNumberType();
            if (n == NumberType.BIG_DECIMAL) {
                writeNumber(p.getDecimalValue());
            } else if (n == NumberType.FLOAT) {
                writeNumber(p.getFloatValue());
            } else {
                writeNumber(p.getDoubleValue());
            }
            break;
        }
        case ID_TRUE:
            writeBoolean(true);
            break;
        case ID_FALSE:
            writeBoolean(false);
            break;
        case ID_NULL:
            writeNull();
            break;
        case ID_EMBEDDED_OBJECT:
            writeObject(p.getEmbeddedObject());
            break;
        default:
            throw new IllegalStateException("Internal error: unknown current token, "+t);
        }
    }

    /**
     * Method for copying contents of the current event
     * <b>and following events that it encloses</b>
     * the given parser instance points to.
     *<p>
     * So what constitutes enclosing? Here is the list of
     * events that have associated enclosed events that will
     * get copied:
     *<ul>
     * <li>{@link JsonToken#START_OBJECT}:
     *   all events up to and including matching (closing)
     *   {@link JsonToken#END_OBJECT} will be copied
     *  </li>
     * <li>{@link JsonToken#START_ARRAY}
     *   all events up to and including matching (closing)
     *   {@link JsonToken#END_ARRAY} will be copied
     *  </li>
     * <li>{@link JsonToken#FIELD_NAME} the logical value (which
     *   can consist of a single scalar value; or a sequence of related
     *   events for structured types (JSON Arrays, Objects)) will
     *   be copied along with the name itself. So essentially the
     *   whole <b>field entry</b> (name and value) will be copied.
     *  </li>
     *</ul>
     *<p>
     * After calling this method, parser will point to the
     * <b>last event</b> that was copied. This will either be
     * the event parser already pointed to (if there were no
     * enclosed events), or the last enclosed event copied.
     */
    public void copyCurrentStructure(JsonParser p) throws IOException
    {
        JsonToken t = p.currentToken();
        // Let's handle field-name separately first
        int id = (t == null) ? ID_NOT_AVAILABLE : t.id();
        if (id == ID_FIELD_NAME) {
            writeFieldName(p.currentName());
            t = p.nextToken();
            id = (t == null) ? ID_NOT_AVAILABLE : t.id();
            // fall-through to copy the associated value
        }
        switch (id) {
        case ID_START_OBJECT:
            writeStartObject();
            _copyCurrentContents(p);
            return;
        case ID_START_ARRAY:
            writeStartArray();
            _copyCurrentContents(p);
            return;

        default:
            copyCurrentEvent(p);
        }
    }

    protected void _copyCurrentContents(JsonParser p) throws IOException
    {
        int depth = 1;
        JsonToken t;

        // Mostly copied from `copyCurrentEvent()`, but with added nesting counts
        while ((t = p.nextToken()) != null) {
            switch (t.id()) {
            case ID_FIELD_NAME:
                writeFieldName(p.currentName());
                break;

            case ID_START_ARRAY:
                writeStartArray();
                ++depth;
                break;

            case ID_START_OBJECT:
                writeStartObject();
                ++depth;
                break;

            case ID_END_ARRAY:
                writeEndArray();
                if (--depth == 0) {
                    return;
                }
                break;
            case ID_END_OBJECT:
                writeEndObject();
                if (--depth == 0) {
                    return;
                }
                break;

            case ID_STRING:
                if (p.hasTextCharacters()) {
                    writeString(p.getTextCharacters(), p.getTextOffset(), p.getTextLength());
                } else {
                    writeString(p.getText());
                }
                break;
            case ID_NUMBER_INT:
            {
                NumberType n = p.getNumberType();
                if (n == NumberType.INT) {
                    writeNumber(p.getIntValue());
                } else if (n == NumberType.BIG_INTEGER) {
                    writeNumber(p.getBigIntegerValue());
                } else {
                    writeNumber(p.getLongValue());
                }
                break;
            }
            case ID_NUMBER_FLOAT:
            {
                NumberType n = p.getNumberType();
                if (n == NumberType.BIG_DECIMAL) {
                    writeNumber(p.getDecimalValue());
                } else if (n == NumberType.FLOAT) {
                    writeNumber(p.getFloatValue());
                } else {
                    writeNumber(p.getDoubleValue());
                }
                break;
            }
            case ID_TRUE:
                writeBoolean(true);
                break;
            case ID_FALSE:
                writeBoolean(false);
                break;
            case ID_NULL:
                writeNull();
                break;
            case ID_EMBEDDED_OBJECT:
                writeObject(p.getEmbeddedObject());
                break;
            default:
                throw new IllegalStateException("Internal error: unknown current token, "+t);
            }
        }
    }

    /*
    /**********************************************************************
    /* Public API, buffer handling
    /**********************************************************************
     */

    /**
     * Method called to flush any buffered content to the underlying
     * target (output stream, writer), and to flush the target itself
     * as well.
     */
    @Override
    public abstract void flush() throws IOException;

    /**
     * Method that can be called to determine whether this generator
     * is closed or not. If it is closed, no more output can be done.
     */
    public abstract boolean isClosed();

    /*
    /**********************************************************************
    /* Closeable implementation
    /**********************************************************************
     */

    /**
     * Method called to close this generator, so that no more content
     * can be written.
     *<p>
     * Whether the underlying target (stream, writer) gets closed depends
     * on whether this generator either manages the target (i.e. is the
     * only one with access to the target -- case if caller passes a
     * reference to the resource such as File, but not stream); or
     * has feature {@link StreamWriteFeature#AUTO_CLOSE_TARGET} enabled.
     * If either of above is true, the target is also closed. Otherwise
     * (not managing, feature not enabled), target is not closed.
     */
    @Override
    public abstract void close() throws IOException;

    /*
    /**********************************************************************
    /* Helper methods for sub-classes
    /**********************************************************************
     */

    /**
     * Helper method used for constructing and throwing
     * {@link JsonGenerationException} with given base message.
     *<p>
     * Note that sub-classes may override this method to add more detail
     * or use a {@link JsonGenerationException} sub-class.
     */
    protected <T> T  _reportError(String msg) throws JsonGenerationException {
        throw new JsonGenerationException(msg, this);
    }

    protected void _throwInternal() { VersionUtil.throwInternal(); }

    protected <T> T _reportUnsupportedOperation() {
        throw new UnsupportedOperationException("Operation not supported by generator of type "+getClass().getName());
    }

    protected final void _verifyOffsets(int arrayLength, int offset, int length)
    {
        if ((offset < 0) || (offset + length) > arrayLength) {
            throw new IllegalArgumentException(String.format(
                    "invalid argument(s) (offset=%d, length=%d) for input array of %d element",
                    offset, length, arrayLength));
        }
    }
}<|MERGE_RESOLUTION|>--- conflicted
+++ resolved
@@ -10,7 +10,6 @@
 
 import com.fasterxml.jackson.core.JsonParser.NumberType;
 import com.fasterxml.jackson.core.io.CharacterEscapes;
-import com.fasterxml.jackson.core.json.JsonFactory;
 import com.fasterxml.jackson.core.type.WritableTypeId;
 import com.fasterxml.jackson.core.type.WritableTypeId.Inclusion;
 import com.fasterxml.jackson.core.util.VersionUtil;
@@ -956,41 +955,13 @@
      */
     public abstract void writeNumber(String encodedValue) throws IOException;
 
-<<<<<<< HEAD
-
-    /**
-     * Write method that can be used for custom numeric types that can
-     * not be (easily?) converted to "standard" Java number types.
-     * Because numbers are not surrounded by double quotes, regular
-     * {@link #writeString} method can not be used; nor
-     * {@link #writeRaw} because that does not properly handle
-     * value separators needed in Array or Object contexts.
-     *<p>
-     * Note: because of lack of type safety, some generator
-     * implementations may not be able to implement this
-     * method. For example, if a binary JSON format is used,
-     * it may require type information for encoding; similarly
-     * for generator-wrappers around Java objects or JSON nodes.
-     * If implementation does not implement this method,
-     * it needs to throw {@link UnsupportedOperationException}.
-     *
-     * @throws UnsupportedOperationException If underlying data format does not
-     *   support numbers serialized textually AND if generator is not allowed
-     *   to just output a String instead (Schema-based formats may require actual
-     *   number, for example)
-     */
-    public abstract void writeNumber(char[] encodedValueBuffer, int offset, int length) throws IOException;
-=======
     /**
      * Overloaded version of {@link #writeNumber(String)} with same semantics
      * but possibly more efficient operation.
-     *
-     * @since 2.11
      */
     public void writeNumber(char[] encodedValueBuffer, int offset, int length) throws IOException {
         writeNumber(new String(encodedValueBuffer, offset, length));
     }
->>>>>>> 36a41957
 
     /*
     /**********************************************************************
