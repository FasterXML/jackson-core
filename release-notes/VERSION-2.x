--- conflicted
+++ resolved
@@ -14,7 +14,12 @@
 === Releases ===
 ------------------------------------------------------------------------
 
-<<<<<<< HEAD
+2.10.2 (not yet released)
+
+#580: FilteringGeneratorDelegate writeRawValue delegate to `writeRaw()`
+  instead of `writeRawValue()`
+ (reported by Arnaud R)
+
 2.10.1 (09-Nov-2019)
 
 #455: Jackson reports wrong locations for JsonEOFException
@@ -58,13 +63,6 @@
 - Rewrite `JsonGenerator.copyCurrentStructure()` to remove recursion)
 - Add `missingNode()`, `nullNode()` in `TreeCodec`
 - Add `JsonParserDelegate.delegate()` methods
-=======
-2.9.11 (not yet released)
-
-#580: FilteringGeneratorDelegate writeRawValue delegate to `writeRaw()`
-  instead of `writeRawValue()`
- (reported by Arnaud R)
->>>>>>> 89901014
 
 2.9.10 (21-Sep-2019)
 
