name: Build and Deploy Snapshot
on:
  push:
<<<<<<< HEAD
    branches:
    - 3.x
=======
    branches: [2.*]
>>>>>>> ade2026f
    paths-ignore:
    - "README.md"
    - "release-notes/*"
  pull_request:
<<<<<<< HEAD
    branches:
    - 3.x
=======
    branches: [2.*]
>>>>>>> ade2026f
    paths-ignore:
    - "README.md"
    - "release-notes/*"
permissions:
  contents: read

jobs:
  build:
    runs-on: ${{ matrix.os }}
    strategy:
      fail-fast: false
      matrix:
        java_version: ['17', '21', '23']
        # We will actually need "os" as Matrix to have Windows build
        os: ['ubuntu-24.04']
        include:
          - java_version: '17'
            os: 'ubuntu-24.04'
            release_build: 'R'
          - java_version: '17'
            os: 'windows-latest'
            is_windows: 'W'
    env:
      JAVA_OPTS: "-XX:+TieredCompilation -XX:TieredStopAtLevel=1"
    steps:
    - uses: actions/checkout@11bd71901bbe5b1630ceea73d27597364c9af683 # v4.2.2
    - name: Set up JDK
      uses: actions/setup-java@3a4f6e1af504cf6a31855fa899c6aa5355ba6c12 # v4.7.0
      with:
        distribution: 'temurin'
        java-version: ${{ matrix.java_version }}
        cache: 'maven'
        server-id: sonatype-nexus-snapshots-new
        server-username: CI_DEPLOY_USERNAME
        server-password: CI_DEPLOY_PASSWORD
        # See https://github.com/actions/setup-java/blob/v2/docs/advanced-usage.md#Publishing-using-Apache-Maven
        # gpg-private-key: ${{ secrets.MAVEN_GPG_PRIVATE_KEY }} # Value of the GPG private key to import
        # gpg-passphrase: MAVEN_GPG_PASSPHRASE # env variable for GPG private key passphrase
    - name: Build
      run: ./mvnw -B -q -ff -ntp verify
    - name: Extract project Maven version
      id: projectVersion
      # for some reason fails on Windows; we don't need it so skip:
      if: ${{ !matrix.is_windows }}
      run: echo "version=$(./mvnw org.apache.maven.plugins:maven-help-plugin:3.5.1:evaluate -DforceStdout -Dexpression=project.version -q)" >>$GITHUB_OUTPUT
    - name: Verify Android SDK Compatibility
      if: ${{ matrix.release_build }}
      run: ./mvnw -B -q -ff -ntp -DskipTests animal-sniffer:check
    - name: Deploy snapshot
      if: ${{ matrix.release_build && github.event_name != 'pull_request' && endsWith(steps.projectVersion.outputs.version, '-SNAPSHOT') }}
      env:
        CI_DEPLOY_USERNAME: ${{ secrets.CI_DEPLOY_USERNAME3 }}
        CI_DEPLOY_PASSWORD: ${{ secrets.CI_DEPLOY_PASSWORD3 }}
        # MAVEN_GPG_PASSPHRASE: ${{ secrets.MAVEN_GPG_PASSPHRASE }}
      run: ./mvnw -B -q -ff -DskipTests -ntp source:jar deploy
    - name: Generate code coverage
      if: ${{ matrix.release_build && github.event_name != 'pull_request' }}
      run: ./mvnw -B -q -ff -ntp test
    - name: Publish code coverage
      if: ${{ matrix.release_build && github.event_name != 'pull_request' }}
      uses: codecov/codecov-action@0565863a31f2c772f9f0395002a31e3f06189574 # v5.4.0
      with:
        token: ${{ secrets.CODECOV_TOKEN }}
        files: ./target/site/jacoco/jacoco.xml
        flags: unittests

  trigger-dep-builds-v2:
    name: Trigger downstream builds for v2
    needs: [build]
    # Only for pushes to default branch
    if: ${{ github.event_name == 'push' && github.ref_name == '2.x' }}
    uses: ./.github/workflows/trigger_dep_builds_v2.yml
    secrets:
      token: ${{ secrets.REPO_DISPATCH }}

  trigger-dep-builds-v3:
    name: Trigger downstream builds for v3
    needs: [build]
    # Only for pushes to 3.x branch
    if: ${{ github.event_name == 'push' && github.ref_name == '3.x' }}
    uses: ./.github/workflows/trigger_dep_builds_v3.yml
    secrets:
      token: ${{ secrets.REPO_DISPATCH }}
      <|MERGE_RESOLUTION|>--- conflicted
+++ resolved
@@ -1,22 +1,12 @@
 name: Build and Deploy Snapshot
 on:
   push:
-<<<<<<< HEAD
-    branches:
-    - 3.x
-=======
-    branches: [2.*]
->>>>>>> ade2026f
+    branches: [3.*]
     paths-ignore:
     - "README.md"
     - "release-notes/*"
   pull_request:
-<<<<<<< HEAD
-    branches:
-    - 3.x
-=======
-    branches: [2.*]
->>>>>>> ade2026f
+    branches: [3.*]
     paths-ignore:
     - "README.md"
     - "release-notes/*"
