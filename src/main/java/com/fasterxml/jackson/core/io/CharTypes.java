package com.fasterxml.jackson.core.io;

import java.util.Arrays;

public final class CharTypes
{
    private final static char[] HC = "0123456789ABCDEF".toCharArray();
    private final static byte[] HB;
    static {
        int len = HC.length;
        HB = new byte[len];
        for (int i = 0; i < len; ++i) {
            HB[i] = (byte) HC[i];
        }
    }


    /**
     * Lookup table used for determining which input characters
     * need special handling when contained in text segment.
     */
    private final static int[] sInputCodes;
    static {
        /* 96 would do for most cases (backslash is ASCII 94)
         * but if we want to do lookups by raw bytes it's better
         * to have full table
         */
        final int[] table = new int[256];
        // Control chars and non-space white space are not allowed unquoted
        for (int i = 0; i < 32; ++i) {
            table[i] = -1;
        }
        // And then string end and quote markers are special too
        table['"'] = 1;
        table['\\'] = 1;
        sInputCodes = table;
    }

    /**
     * Additionally we can combine UTF-8 decoding info into similar
     * data table.
     */
    private final static int[] sInputCodesUTF8;
    static {
        final int[] table = Arrays.copyOf(sInputCodes, sInputCodes.length);
        for (int c = 128; c < 256; ++c) {
            int code;

            // We'll add number of bytes needed for decoding
            if ((c & 0xE0) == 0xC0) { // 2 bytes (0x0080 - 0x07FF)
                code = 2;
            } else if ((c & 0xF0) == 0xE0) { // 3 bytes (0x0800 - 0xFFFF)
                code = 3;
            } else if ((c & 0xF8) == 0xF0) {
                // 4 bytes; double-char with surrogates and all...
                code = 4;
            } else {
                // And -1 seems like a good "universal" error marker...
                code = -1;
            }
            table[c] = code;
        }
        sInputCodesUTF8 = table;
    }

    /**
     * To support non-default (and -standard) unquoted field names mode,
     * need to have alternate checking.
     * Basically this is list of 8-bit ASCII characters that are legal
     * as part of Javascript identifier
     */
    private final static int[] sInputCodesJsNames;
    static {
        final int[] table = new int[256];
        // Default is "not a name char", mark ones that are
        Arrays.fill(table, -1);
        // Assume rules with JS same as Java (change if/as needed)
        for (int i = 33; i < 256; ++i) {
            if (Character.isJavaIdentifierPart((char) i)) {
                table[i] = 0;
            }
        }
        /* As per [JACKSON-267], '@', '#' and '*' are also to be accepted as well.
         * And '-' (for hyphenated names); and '+' for sake of symmetricity...
         */
        table['@'] = 0;
        table['#'] = 0;
        table['*'] = 0;
        table['-'] = 0;
        table['+'] = 0;
        sInputCodesJsNames = table;
    }

    /**
     * This table is similar to Latin-1, except that it marks all "high-bit"
     * code as ok. They will be validated at a later point, when decoding
     * name
     */
    private final static int[] sInputCodesUtf8JsNames;
    static {
        // start with 8-bit JS names
        final int[] table = Arrays.copyOf(sInputCodesJsNames, sInputCodesJsNames.length);
        Arrays.fill(table, 128, 128, 0);
        sInputCodesUtf8JsNames = table;
    }

    /**
     * Decoding table used to quickly determine characters that are
     * relevant within comment content.
     */
    private final static int[] sInputCodesComment;
    static {
        final int[] buf = new int[256];
        // but first: let's start with UTF-8 multi-byte markers:
        System.arraycopy(sInputCodesUTF8, 128, buf, 128, 128);

        // default (0) means "ok" (skip); -1 invalid, others marked by char itself
        Arrays.fill(buf, 0, 32, -1); // invalid white space
        buf['\t'] = 0; // tab is still fine
        buf['\n'] = '\n'; // lf/cr need to be observed, ends cpp comment
        buf['\r'] = '\r';
        buf['*'] = '*'; // end marker for c-style comments
        sInputCodesComment = buf;
    }

    /**
     * Decoding table used for skipping white space and comments.
     * 
     * @since 2.3
     */
    private final static int[] sInputCodesWS;
    static {
        // but first: let's start with UTF-8 multi-byte markers:
        final int[] buf = new int[256];
        System.arraycopy(sInputCodesUTF8, 128, buf, 128, 128);

        // default (0) means "not whitespace" (end); 1 "whitespace", -1 invalid,
        // 2-4 UTF-8 multi-bytes, others marked by char itself
        //
        Arrays.fill(buf, 0, 32, -1); // invalid white space
        buf[' '] = 1;
        buf['\t'] = 1;
        buf['\n'] = '\n'; // lf/cr need to be observed, ends cpp comment
        buf['\r'] = '\r';
        buf['/'] = '/'; // start marker for c/cpp comments
        buf['#'] = '#'; // start marker for YAML comments
        sInputCodesWS = buf;
    }
    
    /**
     * Lookup table used for determining which output characters in
     * 7-bit ASCII range need to be quoted.
     */
    private final static int[] sOutputEscapes128;
    static {
        int[] table = new int[128];
        // Control chars need generic escape sequence
        for (int i = 0; i < 32; ++i) {
            // 04-Mar-2011, tatu: Used to use "-(i + 1)", replaced with constant
            table[i] = CharacterEscapes.ESCAPE_STANDARD;
        }
        // Others (and some within that range too) have explicit shorter sequences
        table['"'] = '"';
        table['\\'] = '\\';
        // Escaping of slash is optional, so let's not add it
        table[0x08] = 'b';
        table[0x09] = 't';
        table[0x0C] = 'f';
        table[0x0A] = 'n';
        table[0x0D] = 'r';
        sOutputEscapes128 = table;
    }

    /**
     * Lookup table for the first 256 Unicode characters (ASCII / UTF-8)
     * range. For actual hex digits, contains corresponding value;
     * for others -1.
     *<p>
     * NOTE: before 2.10.1, was of size 128, extended for simpler handling
     */
    private final static int[] sHexValues = new int[256];
    static {
        Arrays.fill(sHexValues, -1);
        for (int i = 0; i < 10; ++i) {
            sHexValues['0' + i] = i;
        }
        for (int i = 0; i < 6; ++i) {
            sHexValues['a' + i] = 10 + i;
            sHexValues['A' + i] = 10 + i;
        }
    }

    public static int[] getInputCodeLatin1() { return sInputCodes; }
    public static int[] getInputCodeUtf8() { return sInputCodesUTF8; }

    public static int[] getInputCodeLatin1JsNames() { return sInputCodesJsNames; }
    public static int[] getInputCodeUtf8JsNames() { return sInputCodesUtf8JsNames; }

    public static int[] getInputCodeComment() { return sInputCodesComment; }
    public static int[] getInputCodeWS() { return sInputCodesWS; }

    /**
     * Accessor for getting a read-only encoding table for first 128 Unicode
     * code points (single-byte UTF-8 characters).
     * Value of 0 means "no escaping"; other positive values that value is character
     * to use after backslash; and negative values that generic (backslash - u)
     * escaping is to be used.
     */
    public static int[] get7BitOutputEscapes() { return sOutputEscapes128; }

    /**
     * Alternative to {@link #get7BitOutputEscapes()} when a non-standard quote character
     * is used.
     */
    public static int[] get7BitOutputEscapes(int quoteChar) {
        if (quoteChar == '"') {
            return sOutputEscapes128;
        }
        return AltEscapes.instance.escapesFor(quoteChar);
    }

    public static int charToHex(int ch)
    {
<<<<<<< HEAD
        return (ch < 0 || ch > 127) ? -1 : sHexValues[ch];
=======
        // 08-Nov-2019, tatu: As per [core#540] and [core#578], changed to
        //   force masking here so caller need not do that.
        return sHexValues[ch & 0xFF];
>>>>>>> 6d269800
    }

    public static void appendQuoted(StringBuilder sb, String content)
    {
        final int[] escCodes = sOutputEscapes128;
        final int escLen = escCodes.length;
        for (int i = 0, len = content.length(); i < len; ++i) {
            char c = content.charAt(i);
            if (c >= escLen || escCodes[c] == 0) {
                sb.append(c);
                continue;
            }
            sb.append('\\');
            int escCode = escCodes[c];
            if (escCode < 0) { // generic quoting (hex value)
                // The only negative value sOutputEscapes128 returns
                // is CharacterEscapes.ESCAPE_STANDARD, which mean
                // appendQuotes should encode using the Unicode encoding;
                // not sure if this is the right way to encode for
                // CharacterEscapes.ESCAPE_CUSTOM or other (future)
                // CharacterEscapes.ESCAPE_XXX values.

                // We know that it has to fit in just 2 hex chars
                sb.append('u');
                sb.append('0');
                sb.append('0');
                int value = c;  // widening
                sb.append(HC[value >> 4]);
                sb.append(HC[value & 0xF]);
            } else { // "named", i.e. prepend with slash
                sb.append((char) escCode);
            }
        }
    }

    public static char[] copyHexChars() {
        return (char[]) HC.clone();
    }

    public static byte[] copyHexBytes() {
        return (byte[]) HB.clone();
    }

    // @since 2.10
    private static class AltEscapes {
        public final static AltEscapes instance = new AltEscapes();

        private int[][] _altEscapes = new int[128][];

        public int[] escapesFor(int quoteChar) {
            int[] esc = _altEscapes[quoteChar];
            if (esc == null) {
                esc = Arrays.copyOf(sOutputEscapes128, 128);
                // Only add escape setting if character does not already have it
                if (esc[quoteChar] == 0) {
                    esc[quoteChar] = CharacterEscapes.ESCAPE_STANDARD;
                }
                _altEscapes[quoteChar] = esc;
            }
            return esc;
        }
    }
}
<|MERGE_RESOLUTION|>--- conflicted
+++ resolved
@@ -221,13 +221,9 @@
 
     public static int charToHex(int ch)
     {
-<<<<<<< HEAD
-        return (ch < 0 || ch > 127) ? -1 : sHexValues[ch];
-=======
         // 08-Nov-2019, tatu: As per [core#540] and [core#578], changed to
         //   force masking here so caller need not do that.
         return sHexValues[ch & 0xFF];
->>>>>>> 6d269800
     }
 
     public static void appendQuoted(StringBuilder sb, String content)
