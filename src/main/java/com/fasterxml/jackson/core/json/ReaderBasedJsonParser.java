--- conflicted
+++ resolved
@@ -1348,11 +1348,7 @@
      * @throws WrappedIOException for low-level read issues
      * @throws StreamReadException for decoding problems
      */
-<<<<<<< HEAD
-    protected final JsonToken _parsePosNumber(int ch) throws JacksonException
-=======
-    protected final JsonToken _parseUnsignedNumber(int ch) throws IOException
->>>>>>> 21c94df8
+    protected final JsonToken _parseUnsignedNumber(int ch) throws JacksonException
     {
         /* Although we will always be complete with respect to textual
          * representation (that is, all characters will be parsed),
