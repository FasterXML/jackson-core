Project: jackson-core

Contains core streaming reader (`JsonParser`) and writer (`JsonGenerator`) abstractions,
factory for constructing readers/writers (JsonFactory), as well as a minimal set
of interfaces needed for streaming level to make callbacks and call-throughs,
via `ObjectCodec` and `TreeNode`.

Also includes implementation of this API for JSON.
Forms the base for other data formats as well, despite naming that suggests
JSON-specificity: naming is due to history, as Jackson started out as pure
JSON library.

------------------------------------------------------------------------
=== Releases ===
------------------------------------------------------------------------

<<<<<<< HEAD
2.15.0 (not yet released)

No changes since 2.14

2.14.2 (not yet released)

#854: Backport schubfach changes from v2.15#8
 (contributed by @pjfanning)
#882: Allow TokenFIlter to skip last elements in arrays
 (contributed by Przemyslaw G)
#886: Avoid instance creations in fast parser code
 (contributed by @pjfanning)
#890: `FilteringGeneratorDelegate` does not create new `filterContext`
  if `tokenFilter` is null
 (contributed by @DemonicTutor)


2.14.1 (21-Nov-2022)

No changes since 2.14.0

2.14.0 (05-Nov-2022)

#478: Provide implementation of async JSON parser fed by `ByteBufferFeeder`
 (requested by Arjen P)
 (contributed by @pjfanning)
#577: Allow use of faster floating-point number parsing with
  `StreamReadFeature.USE_FAST_DOUBLE_PARSER`
 (contributed by @wrandelshofer and @pjfanning)
#684: Add "JsonPointer#appendProperty" and "JsonPointer#appendIndex"
 (contributed by Ilya G)
#715: Allow TokenFilters to keep empty arrays and objects
 (contributed by Nik E)
#717: Hex capitalization for JsonWriter should be configurable (add
  `JsonWriteFeature.WRITE_HEX_UPPER_CASE`)
 (contributed by Richard K)
#733: Add `StreamReadCapability.EXACT_FLOATS` to indicate whether parser reports exact
  floating-point values or not
 (contributed Doug R)
#736: `JsonPointer` quadratic memory use: OOME on deep inputs
 (reported by Doug R)
#745: Change minimum Java version to 8
#749: Allow use of faster floating-point number serialization
  (`StreamWriteFeature.USE_FAST_DOUBLE_WRITER`)
 (contributed by @rgiulietti and @pjfanning)
#751: Remove workaround for old issue with a particular double
 (contributed by @pjfanning)
#753: Add `NumberInput.parseFloat()`
 (contributed by @pjfanning)
#757: Update ParserBase to support floats directly
 (contributed by @pjfanning)
#759: JsonGenerator to provide current value to the context before starting objects
 (reported by Illia O)
#762: Make `JsonPointer` `java.io.Serializable`
 (contributed by Evan G)
#763: `JsonFactory.createParser()` with `File` may leak `InputStream`s
#764: `JsonFactory.createGenerator()` with `File` may leak `OutputStream`s
#773: Add option to accept non-standard trailing decimal point
  (`JsonReadFeature.ALLOW_TRAILING_DECIMAL_POINT_FOR_NUMBERS`)
 (contributed by @pjfanning)
#774: Add a feature to allow leading plus sign
  (`JsonReadFeature.ALLOW_LEADING_PLUS_SIGN_FOR_NUMBERS`)
 (contributed by @pjfanning)
#788: `JsonPointer.empty()` should NOT indicate match of a property
  with key of ""
#798: Avoid copy when parsing `BigDecimal`
 (contributed by Philippe M)
#811: Add explicit bounds checks for `JsonGenerator` methods that take
  `byte[]`/`char[]`/String-with-offsets input
#812: Add explicit bounds checks for `JsonFactory.createParser()` methods
  that take `byte[]`/`char[]`-with-offsets input
#814: Use `BigDecimalParser` for BigInteger parsing very long numbers
 (contributed by @pjfanning)
#818: Calling `JsonPointer.compile(...)` on very deeply nested expression
  throws `StackOverflowErrror`
#828: Make `BigInteger` parsing lazy
 (contributed by @pjfanning)
#830: Make `BigDecimal` parsing lazy
 (contributed by @pjfanning)
#834: ReaderBaseJsonParser._verifyRootSpace() can cause buffer boundary failure

=======
2.13.5 (23-Jan-2023)
>>>>>>> 3553b5c9
2.13.4 (03-Sep-2022)

No changes since 2.13.3

2.13.3 (14-May-2022)

#744: Limit size of exception message in BigDecimalParser
 (contributed by @pjfanning))

2.13.2 (06-Mar-2022)

0#732: Update Maven wrapper
 (contributed by Andrey S)
#739: `JsonLocation` in 2.13 only uses identity comparison for "content reference"
 (reported by Vlad T)

2.13.1 (19-Dec-2021)

#713: Incorrect parsing of single-quoted surrounded String values containing double quotes
 (reported by wcarmon@github)

2.13.0 (30-Sep-2021)

#652: Misleading exception for input source when processing byte buffer
  with start offset
 (reported by Greg W)
#658: Escape contents of source document snippet for `JsonLocation._appendSourceDesc()`
#664: Add `StreamWriteException` type to eventually replace `JsonGenerationException`
#671: Replace `getCurrentLocation()`/`getTokenLocation()` with
  `currentLocation()`/`currentTokenLocation()` in `JsonParser`
#673: Replace `JsonGenerator.writeObject()` (and related) with `writePOJO()`
#674: Replace `getCurrentValue()`/`setCurrentValue()` with
  `currentValue()`/`assignCurrentValue()` in `JsonParser`/`JsonGenerator
#677: Introduce O(n^1.5) BigDecimal parser implementation
 (contributed by Ferenc C)
#687:  ByteQuadsCanonicalizer.addName(String, int, int) has incorrect handling
  for case of q2 == null
#692: UTF32Reader ArrayIndexOutOfBoundsException
 (reported by Fabian M)
#694: Improve exception/JsonLocation handling for binary content: don't
  show content, include byte offset
#700: Unable to ignore properties when deserializing. TokenFilter seems broken
 (reported by xiazuojie@github)
#712: Optimize array allocation by `JsonStringEncoder`
- Add `mvnw` wrapper

2.12.7 (26-May-2022)
2.12.6 (15-Dec-2021)

No changes since 2.12.5

2.12.5 (27-Aug-2021)

#712: (partial) Optimize array allocation by `JsonStringEncoder`
#713: Add back accidentally removed `JsonStringEncoder` related methods in
  `BufferRecyclers` (like `getJsonStringEncoder()`)

2.12.4 (06-Jul-2021)

#702: `ArrayOutOfBoundException` at `WriterBasedJsonGenerator.writeString(Reader, int)`
 (reported by Jeffrey Y)

2.12.3 (12-Apr-2021)
2.12.2 (03-Mar-2021)
2.12.1 (08-Jan-2021)

No changes since 2.12.0

2.12.0 (29-Nov-2020)

#500: Allow "optional-padding" for `Base64Variant`
 (contributed by Pavan K)
#573: More customizable TokenFilter inclusion (using `Tokenfilter.Inclusion`)
 (contributed by Jonathan H)
#618: Publish Gradle Module Metadata
 (contributed by Jendrik J)
#619: Add `StreamReadCapability` for further format-based/format-agnostic
  handling improvements
#627: Add `JsonParser.isExpectedNumberIntToken()` convenience method
#630: Add `StreamWriteCapability` for further format-based/format-agnostic
  handling improvements
#631: Add `JsonParser.getNumberValueExact()` to allow precision-retaining buffering
#639: Limit initial allocated block size by `ByteArrayBuilder` to max block size
#640: Add `JacksonException` as parent class of `JsonProcessingException`
#653: Make `JsonWriteContext.reset()` and `JsonReadContext.reset()` methods public
- Deprecate `JsonParser.getCurrentTokenId()` (use `#currentTokenId()` instead)
- Full "LICENSE" included in jar for easier access by compliancy tools

2.11.4 (12-Dec-2020)

#647: Fix NPE in `writeNumber(String)` method of `UTF8JsonGenerator`,
  `WriterBasedJsonGenerator`
 (contributed by Pavel K)

2.11.3 (02-Oct-2020)
2.11.2 (02-Aug-2020)
2.11.1 (25-Jun-2020)

No changes since 2.11.0

2.11.0 (26-Apr-2020)

#504: Add a String Array write method in the Streaming API
 (requested by Michel F, impl contributed by Oleksandr P)
#565: Synchronize variants of `JsonGenerator#writeNumberField` with `JsonGenerator#writeNumber`
 (contributed by valery1707@github)
#587: Add JsonGenerator#writeNumber(char[], int, int) method
 (contributed by Volkan Y)
#606: Do not clear aggregated contents of `TextBuffer` when `releaseBuffers()` called
#609: `FilteringGeneratorDelegate` does not handle `writeString(Reader, int)`
 (reported by Volkan Y)
#611: Optionally allow leading decimal in float tokens
 (contributed by James A)

2.10.5 (21-Jul-2020)

#616: Parsing JSON with `ALLOW_MISSING_VALUE` enabled results in endless stream
  of `VALUE_NULL` tokens
 (reported by Justin L)

2.10.4 (03-May-2020)

#605: Handle case when system property access is restricted
 (reported by rhernandez35@github)

2.10.3 (03-Mar-2020)

#592: DataFormatMatcher#getMatchedFormatName throws NPE when no match exists
 (reported by Scott L)
#603: 'JsonParser.getCurrentLocation()` byte/char offset update incorrectly for big payloads
 (reported, fix contributed by Fabien R)

2.10.2 (05-Jan-2020)

#580: FilteringGeneratorDelegate writeRawValue delegate to `writeRaw()`
  instead of `writeRawValue()`
 (reported by Arnaud R)
#582: `FilteringGeneratorDelegate` bug when filtering arrays (in 2.10.1)
 (reported by alarribeau@github)

2.10.1 (09-Nov-2019)

#455: Jackson reports wrong locations for JsonEOFException
 (reported by wastevenson@github, fix contributed by Todd O'B
#567: Add `uses` for `ObjectCodec` in module-info
 (reported by Marc M)
#578: Array index out of bounds in hex lookup
 (reported by Emily S)

2.10.0 (26-Sep-2019)

#433: Add Builder pattern for creating configured Stream factories
#464: Add "maximum unescaped char" configuration option for `JsonFactory` via builder
#467: Create `JsonReadFeature` to move JSON-specific `JsonParser.Feature`s to
#479: Improve thread-safety of buffer recycling
#480: `SerializableString` value can not directly render to Writer
 (requested by Philippe M)
#481: Create `JsonWriteFeature` to move JSON-specific `JsonGenerator.Feature`s to
#484: Implement `UTF8JsonGenerator.writeRawValue(SerializableString)` (and
  `writeRaw(..)`) more efficiently
#495: Create `StreamReadFeature` to move non-json specific `JsonParser.Feature`s to
#496: Create `StreamWriteFeature` to take over non-json-specific `JsonGenerator.Feature`s
#502: Make `DefaultPrettyPrinter.createInstance()` to fail for sub-classes
#506: Add missing type parameter for `TypeReference` in `ObjectCodec`
#508: Add new exception type `InputCoercionException` to be used for failed coercions
  like overflow for `int`
#517: Add `JsonGenerator.writeStartObject(Object, int)` (needed by CBOR, maybe Avro)
#527: Add simple module-info for JDK9+, using Moditect
#533: UTF-8 BOM not accounted for in JsonLocation.getByteOffset()
 (contributed by Fabien R)
#539: Reduce max size of recycled byte[]/char[] blocks by `TextBuffer`, `ByteArrayBuilder`
#547: `CharsToNameCanonicalizer`: Internal error on `SymbolTable.rehash()` with high
  number of hash collisions
 (reported by Alex R)
#548: ByteQuadsCanonicalizer: ArrayIndexOutOfBoundsException in addName
 (reported by Alex R)
#549: Add configurability of "quote character" for JSON factory
#561: Misleading exception for unquoted String parsing
#563: Async parser does not keep track of Array context properly
 (reported by Doug R)
- Rewrite `JsonGenerator.copyCurrentStructure()` to remove recursion)
- Add `missingNode()`, `nullNode()` in `TreeCodec`
- Add `JsonParserDelegate.delegate()` methods

2.9.10 (21-Sep-2019)

#540: UTF8StreamJsonParser: fix byte to int conversion for malformed escapes
 (reported by Alex R and Sam S)
#556: 'IndexOutOfBoundsException' in UTF8JsonGenerator.writeString(Reader, len)
  when using a negative length
 (reported by jacob-alan-ward@github)

2.9.9 (16-May-2019)

#516: _inputPtr off-by-one in UTF8StreamJsonParser._parseNumber2()
 (reported by Henrik G)
#531: Non-blocking parser reports incorrect locations when fed with non-zero offset
 (reported by David N)

2.9.8 (15-Dec-2018)

#488: Fail earlier on coercions from "too big" `BigInteger` into
  fixed-size types (`int`, `long`, `short`)
#510: Fix ArrayIndexOutofBoundsException found by LGTM.com
 (reported by Alexander E-T)
- Improve exception message for missing Base64 padding (see databind#2183)

2.9.7 (19-Sep-2018)

#476: Problem with `BufferRecycler` via async parser (or when sharing parser
 across threads)
#477: Exception while decoding Base64 value with escaped `=` character
#488: Fail earlier on coercions from "too big" `BigInteger` into
  fixed-size types (`int`, `long`, `short`)

2.9.6 (12-Jun-2018)

#400: Add mechanism for forcing `BufferRecycler` released (to call on shutdown)
 (contributed by Jeroen B)
#460: Failing to link `ObjectCodec` with `JsonFactory` copy constructor
#463: Ensure that `skipChildren()` of non-blocking `JsonParser` will throw
   exception if not enough input
  (requested by Doug R)

2.9.5 (26-Mar-2018)

No changes since 2.9.4

2.9.4 (24-Jan-2018)

#414: Base64 MIME variant does not ignore white space chars as per RFC2045
 (reported by tmoschou@github)
#437: `ArrayIndexOutOfBoundsException` in `UTF8StreamJsonParser`
 (reported by Igor A)

2.9.3 (09-Dec-2017)

#419: `ArrayIndexOutOfBoundsException` from `UTF32Reader.read()` on invalid input

2.9.2 (13-Oct-2017)

- New parent pom (`jackson-base`)

2.9.1 (07-Sep-2017)

#397: Add `Automatic-Module-Name` ("com.fasterxml.jackson.core") for JDK 9 module system

2.9.0 (30-Jul-2017))

#17: Add 'JsonGenerator.writeString(Reader r, int charLength)'
 (constributed by Logan W)
#57: Add support for non-blocking ("async") JSON parsing
#208: Make use of `_matchCount` in `FilteringParserDelegate`
 (contributed by Rafal F)
#242: Add new write methods in `JsonGenerator` for writing type id containers
#304: Optimize `NumberOutput.outputLong()` method
#306: Add new method in `JsonStreamContext` to construct `JsonPointer`
#312: Add `JsonProcessingException.clearLocation()` to allow clearing
  possibly security-sensitive information
 (contributed by Alex Y)
#314: Add a method in `JsonParser` to allow checking for "NaN" values
#323: Add `JsonParser.ALLOW_TRAILING_COMMA` to work for Arrays and Objects
 (contributed by Brad H)
#325: `DataInput` backed parser should handle `EOFException` at end of doc
 (reported by Brad H)
#330: `FilteringParserDelegate` seems to miss last closing `END_OBJECT`
 (contributed by Rafal F)
#340: Making `WriterBasedJsonGenerator` non-final
 (requested by rfoltyns@github)
#356: Improve indication of "source reference" in `JsonLocation` wrt `byte[]`,`char[]`
#372: JsonParserSequence#skipChildren() throws exception when current delegate is
  TokenBuffer.Parser with "incomplete" JSON
 (contributed by Michael S)
#374: Minimal and DefaultPrettyPrinter with configurable separators 
 (contributed by Rafal F)

2.8.11 (23-Dec-2017)

#418: ArrayIndexOutOfBoundsException from UTF32Reader.read on invalid input
 (reported, contributed fix for by pfitzsimons-r7@github)

2.8.10 (24-Aug-2017)

No changes since 2.8.9

2.8.9 (12-Jun-2017)

#382: ArrayIndexOutOfBoundsException from UTF32Reader.read on invalid input
 (reported by Wil S)

2.8.8 (05-Apr-2017)

#359: FilteringGeneratorDelegate does not override writeStartObject(Object forValue)
 (contributed by Arnaud R)
#362: Use correct length variable for UTF-8 surrogate writing

2.8.7 (21-Feb-2017)

#349: CharsToNameCanonicalizer performance bottleneck 
 (reported by Nuno D, nmldiegues@github)
#351: `java.lang.NegativeArraySizeException` at `ByteArrayBuilder.toByteArray()`
#354: Buffer size dependency in UTF8JsonGenerator writeRaw
 (reported by Chistopher C)

2.8.6 (12-Jan-2017)

#322: Trim tokens in error messages to 256 byte to prevent attacks
 (contributed by Alessio S)
#335: Missing exception for invalid last character of base64 string to decode
 using `Base64Variant.decode()`

2.8.5 (14-Nov-2016)
2.8.4 (14-Oct-2016)

No changes since 2.8.3

2.8.3 (17-Sep-2016)

#318: Add support for writing `byte[]` via `JsonGenerator.writeEmbeddedObject()`

2.8.2 (30-Aug-2016)
2.8.1 (20-Jul-2016)

No changes since 2.8.0

2.8.0 (04-Jul-2016)

#86: Allow inclusion of request body for `JsonParseException`
 (contributed by LokeshN)
#117: Add `JsonParser.Feature.ALLOW_MISSING_VALUES` to support for missing values
 (contributed by LokeshN)
#136: Add `JsonpCharacterEscapes` for easier handling of potential problems
 with JSONP and rare but technically allowed \u2028 and \u2029 linefeed characters
#253: Add `JsonGenerator. writeEmbeddedObject()` to allow writes of opaque native types
 (suggested by Gregoire C)
#255: Relax ownership checks for buffers not to require increase in size
#257: Add `writeStartObject(Object pojo)` to streamline assignment of current value
#265: `JsonStringEncoder` should allow passing `CharSequence`
 (contributed by Mikael S)
#276: Add support for serializing using `java.io.DataOutput`
#277: Add new scalar-array write methods for `int`/`long`/`double` cases
#279: Support `DataInput` for parsing
#280: Add `JsonParser.finishToken()` to force full, non-lazy reading of current token
#281: Add `JsonEOFException` as sub-class of `JsonParseException`
#282: Fail to report error for trying to write field name outside Object (root level)
#285: Add `JsonParser.getText(Writer)`
 (contributed by LokesN)
#290: Add `JsonGenerator.canWriteFormattedNumbers()` for introspection
#294: Add `JsonGenerator.writeFieldId(long)` method to support binary formats
 with non-String keys
#296: `JsonParserSequence` skips a token on a switched Parser
 (reported by Kevin G)
- Add `JsonParser.currentToken()` and `JsonParser.currentTokenId()` as replacements
  for `getCurrentToken()` and `getCurrentTokenId()`, respectively. Existing methods
  will likely be deprecated in 2.9.

2.7.9.3:

#1872: NullPointerException in SubTypeValidator.validateSubType when
  validating Spring interface
#1931: Two more c3p0 gadgets to exploit default typing issue

2.7.9.2 (20-Dec-2017)

#1607: `@JsonIdentityReference` not used when setup on class only
#1628: Don't print to error stream about failure to load JDK 7 types
#1680: Blacklist couple more types for deserialization
#1737: Block more JDK types from polymorphic deserialization
#1855: Blacklist for more serialization gadgets (dbcp/tomcat, spring)

2.7.9.1 (18-Apr-2017)

#1599: Jackson Deserializer security vulnerability

2.7.9 (04-Feb-2017)

No changes since 2.7.8

2.7.8 (26-Sep-2016)

#317: ArrayIndexOutOfBoundsException: 200 on floating point number with exactly
  200-length decimal part
 (reported by Allar H)

2.7.7 (27-Aug-2016)

#307: JsonGenerationException: Split surrogate on writeRaw() input thrown for
  input of a certain size
 (reported by Mike N)
#315: `OutOfMemoryError` when writing BigDecimal
 (reported by gmethwin@github)

2.7.6 (23-Jul-2016)

- Clean up of FindBugs reported possible issues.

2.7.5 (11-Jun-2016)
 
#280: FilteringGeneratorDelegate.writeUTF8String() should delegate to writeUTF8String()
 (reported by Tanguy L)

2.7.4 (29-Apr-2016)

#209: Make use of `_allowMultipleMatches` in `FilteringParserDelegate`
 (contributed by Lokesh N)
- Make `processor` transient in `JsonParseException`, `JsonGenerationException`
  to keep both Serializable

2.7.3 (16-Mar-2016)

No changes since 2.7.2.

2.7.2 (26-Feb-2016)

#246: Fix UTF8JsonGenerator to allow QUOTE_FIELD_NAMES to be toggled
 (suggested by philipa@github)

2.7.1 (02-Feb-2016)

No changes since 2.7.0.

2.7.0 (10-Jun-2016)

#37: JsonParser.getTokenLocation() doesn't update after field names
 (reported by Michael L)
#198: Add back-references to `JsonParser` / `JsonGenerator` for low-level parsing issues
 (via `JsonParseException`, `JsonGenerationException`)
#211: Typo of function name com.fasterxml.jackson.core.Version.isUknownVersion()
 (reported by timray@github)
#229: Array element and field token spans include previous comma.
- Implemented `ReaderBasedJsonParser.nextFieldName(SerializableString)`
  (to improved Afterburner performance over String/char[] sources)

2.6.6 (05-Apr-2016)

#248: VersionUtil.versionFor() unexpectedly return null instead of Version.unknownVersion()
 (reported by sammyhk@github)

2.6.5 (19-Jan-2016)
2.6.4 (07-Dec-2015)

No changes since 2.6.3.

2.6.3 (12-Oct-2015)

#220: Problem with `JsonParser.nextFieldName(SerializableString)` for byte-backed parser

2.6.2 (14-Sep-2015)

#213: Parser is sometimes wrong when using CANONICALIZE_FIELD_NAMES
 (reported by ichernev@github)
#216: ArrayIndexOutOfBoundsException: 128 when repeatedly serializing to a byte array
 (reported by geekbeast@github)

2.6.1 (09-Aug-2015)

#207: `ArrayIndexOutOfBoundsException` in `ByteQuadsCanonicalizer`
 (reported by Florian S, fschopp@github)

2.6.0 (17-Jul-2015)

#137: Allow filtering content read via `JsonParser` by specifying `JsonPointer`;
  uses new class `com.fasterxml.jackson.core.filter.FilteringParserDelegate`
  (and related, `TokenFilter`)
#177: Add a check so `JsonGenerator.writeString()` won't work if `writeFieldName()` expected.
#182: Inconsistent TextBuffer#getTextBuffer behavior
 (contributed by Masaru H)
#185: Allow filtering content written via `JsonGenerator` by specifying `JsonPointer`;
  uses new class `com.fasterxml.jackson.core.filter.FilteringGeneratorDelegate`
  (and related, `TokenFilter`)
#188: `JsonParser.getValueAsString()` should return field name for `JsonToken.FIELD_NAME`, not `null`
#189: Add `JsonFactory.Feature.USE_THREAD_LOCAL_FOR_BUFFER_RECYCLING` (default: true), which may
  be disabled to prevent use of ThreadLocal-based buffer recyling.
 (suggested by soldierkam@github)
#195: Add `JsonGenerator.getOutputBuffered()` to find out amount of content buffered,
  not yet flushed.
 (requested by Ruediger M)
#196: Add support for `FormatFeature` extension, for format-specifc Enum-backed
  parser/generator options
- Minor improvement to construction of "default PrettyPrinter": now overridable by data format
  modules
- Implement a new yet more optimized symbol table for byte-backed parsers
- Add `JsonParser.Feature.IGNORE_UNDEFINED`, useful for data formats like protobuf
- Optimize writing of String names (remove intermediate copy; with JDK7 no speed benefit)

2.5.5 (07-Dec-2015)

#220: Problem with `JsonParser.nextFieldName(SerializableString)` for byte-backed parser
#221: Fixed ArrayIndexOutOfBounds exception for character-based `JsonGenerator`
 (reported by a-lerion@github)

2.5.4 (09-Jun-2015)

No changes.

2.5.3 (24-Apr-2015)

#191: Longest collision chain in symbol table now exceeds maximum -- suspect a DoS attack
 (reported by Paul D)

2.5.2 (29-Mar-2015)

#181: Failure parsing -Infinity on buffer boundary
 (reported by brharrington@github)
#187: Longest collision chain in symbol table exceeds maximum length routinely
  in non-malicious code
 (reported by mazzaferri@github)

2.5.1 (06-Feb-2015)

#178: Add `Lf2SpacesIndenter.withLinefeed` back to keep binary-compatibility with 2.4.x
 (reported by ansell@github)
- Minor fix to alignment of null bytes in the last 4 bytes of name, in case where name
  may cross the input boundary

2.5.0 (01-Jan-2015)

#148: BytesToNameCanonicalizer can mishandle leading null byte(s).
 (reported by rjmac@github)
#164: Add `JsonGenerator.Feature.IGNORE_UNKNOWN` (but support via individual
  data format modules)
#166: Allow to configure line endings and indentation
 (contributed by Aaron D)
#167: `JsonGenerator` not catching problem of writing field name twice in a row
#168: Add methods in `JsonStreamContext` for keeping track of "current value"
#169: Add `JsonPointer.head()`
 (contributed by Alex S, lordofthejars@github)
- Added `ResolvedType.getParameterSource()` to support better resolution
 of generic types.
- Added `JsonGenerator.writeRawValue(SerializableString)`
- Added `JsonParser.hasExpectedStartObjectToken()` convenience method
- Added `JsonParser.hasTokenId(id)` convenience method
- Added `JsonParser.nextFieldName()` (no args)

2.4.6 (23-Apr-2015)

#184: WRITE_NUMBERS_AS_STRINGS disables WRITE_BIGDECIMAL_AS_PLAIN
 (reported by Derek C)

2.4.5 (13-Jan-2015)

No changes since 2.4.4.

2.4.4 (24-Nov-2014)

#157: ArrayIndexOutOfBoundsException: 200 on numbers with more than 200 digits.
 (reported by Lars P, larsp@github)
#173: An exception is thrown for a valid JsonPointer expression
 (reported by Alex S)
#176: `JsonPointer` should not consider "00" to be valid index
 (reported by fge@gitub)
- Fix `JsonGenerator.setFeatureMask()` to better handle dynamic changes.

2.4.3 (02-Oct-2014)

#152: Exception for property names longer than 256k
 (reported by CrendKing@github)

2.4.2 (13-Aug-2014)

#145: NPE at BytesToNameCanonicalizer
 (reported by Shay B)
#146: Error while parsing negative floats at the end of the input buffer
 (reported by rjmac@github)

2.4.1 (16-Jun-2014)

#143: Flaw in `BufferRecycler.allocByteBuffer(int,int)` that results in
 performance regression

2.4.0 (29-May-2014)

#121: Increase size of low-level byte[]/char[] input/output buffers
 (from 4k->8k for bytes, 2k->4k for chars)
#127: Add `JsonGenerator.writeStartArray(int size)` for binary formats
#138: Add support for using `char[]` as input source; optimize handling
  of `String` input as well.
- Refactor `BufferRecycler` to eliminate helper enums

2.3.5 (13-Jan-2015)

#152: Exception for property names longer than 256k
#173: An exception is thrown for a valid JsonPointer expression
#176: `JsonPointer` should not consider "00" to be valid index

2.3.4 (17-Jul-2014)
2.3.3 (10-Apr-2014)

No changes since 2.3.2.

2.3.2 (01-Mar-2014)

#126: Revert some 1.6 back to make core lib work with Android 2.2 (FroYo)
 (contributed by Goncalo S)
#129: Missing delegation method, `JsonParserDelegate.isExpectedStartArrayToken()`
 (Pascal G)
#133: Prevent error on JsonPointer expressions for properties that have numeric
  ids above 32-bit range
 (reported by mrstlee@github)

2.3.1 (28-Dec-2013)

No functional changes.

2.3.0 (13-Nov-2013)

#8: Add methods in `JsonParser`/`JsonGenerator` for reading/writing Object Ids
#47: Support YAML-style comments with `JsonParser.Feature.ALLOW_YAML_COMMENTS`
#60: Add a feature (`JsonParser.Feature.STRICT_DUPLICATE_DETECTION`) to verify
  that input does not contain duplicate filed names
#77: Improve error reporting for unrecognized tokens
 (requested by cowwoc@github)
#85: Add `JsonGenerator.Feature.WRITE_BIGDECIMAL_AS_PLAIN`
#91: Add methods in `JsonGenerator` for writing native Type Ids
#92: Add methods in `JsonParser` for reading native Type Ids
#93: Add `getFeatureMask()`, `setFeatureMask()` in `JsonGenerator`/`JsonParser`
#94: Allow coercion of String value "null" (similar to handling of null token)
#96: Add `JsonFactory.requiresPropertyOrdering()` introspection method
#97: JsonGenerator's `JsonWriteContext` not maintained properly, loses
  current field name
 (reported by Sam R)
#98: Improve handling of failures for `BigDecimal`, for "NaN" (and infinity)
#102: Unquoted field names can not start with a digit
#103: Add `JsonFactory.canHandleBinaryNatively`, `JsonGenerator.canWriteBinaryNatively`
 to let databind module detect level of support for binary data.
#105: Parser parsers numbers eagerly; does not report error with missing space
#106: Add `JsonGenerator.Feature.STRICT_DUPLICATE_DETECTION` for preventing dup names
#110: Improve overridability of `JsonGeneratorDelegate`
 (suggested by qpliu@github)
#111: _currInputRowStart isn't initialized in UTF8StreamJsonParser() constructor
 (reported by dreamershl@github)
#115: JsonGenerator writeRawValue problem with surrogate UTF-8 characters
 (reported by Marcin Z)
#116: WriterBasedJsonGenerator produces truncated Unicode escape sequences
 (reported by Steve L-S)
- Improve `DefaultPrettyPrinter`, `Lf2SpacesIndenter` (from databind #276)
- Add `JsonGenerator.canOmitFields()` method to support discovery of
  positional formats, needed for handling of filtering for CSV
- Rewrite `InternCache` to use `ConcurrentHashMap`, to work more efficiently both
  for common case of few misses (no block on access), and slowest cases (lots of
  misses).
- Add `JsonPointer` implementation, to be used by tree model, streaming
- Make `UTF8StreamJsonParser` non-final, for potential sub-classing

2.2.3 (23-Aug-2013)

#78: ArrayIndexOutOfBoundsException for very long numbers (>500 digits)
 (reported by boothen@github)
#81: CharTypes.appendQuoted misencodes first 32 Unicode values as '\0000'
 (reported by githubaff0@github)
#84: Support for parsing 'Infinity' when feature ALLOW_NON_NUMERIC_NUMBERS is on
 (contributed by ebrevdo@github)
- Add `Base64Variant.decode()` convenience methods

2.2.2 (26-May-2013)

No changes since previous version.

2.2.1 (03-May-2013)

#72: JsonFactory.copy() was not copying settings properly
 (reported by Christian S (squiddle@github))
- Moved VERSION/LICENSE contained in jars under META-INF/, to resolve
  Android packaging (APK) issues

2.2.0 (22-Apr-2013)

Fixes:

#51: JsonLocation had non-serializable field, mark as transient

Improvements

#46, #49: Improve VersionUtil to generate PackageVersion, instead of
  reading VERSION.txt from jar -- improves startup perf on Android significantly
 (contributed by Ben G)
#59: Add more functionality in `TreeNode` interface, to allow some
 level of traversal over any and all Tree Model implementations
#69: Add support for writing `short` values in JsonGenerator

2.1.3 (19-Jan-2013)

* [JACKSON-884]: JsonStringEncoder.quoteAsStringValue() fails to encode 
  ctrl chars correctly.
* [Issue#48] Problems with spaces in URLs
 (reported by KlausBrunner)

2.1.2 (04-Dec-2012)

* [Issue#42] Problems with UTF32Reader
 (reported by James R [jroper@github])
* Added missing methods (like 'setPrettyPrinter()' in JsonGeneratorDelegate

2.1.1 (11-Nov-2012)

* [Issue#34] `JsonParser.nextFieldName()` fails on buffer boundary
 (reported by gsson@github)
* [Issue#38] `JsonParser.nextFieldName()` problems when handling
 names with trailing spaces
 (reported by matjazs@github)

2.1.0 (08-Oct-2012)

A new minor version for 2.x.

New features:

* [Issue#14]: add 'readBinaryValue(...)' method in JsonParser
* [Issue#16]: add 'writeBinary(InputStream, int)' method in JsonGenerator
  (and implement for JSON backend)
* [Issue#26]: Allow overriding "root value separator"
 (suggested by Henning S)

Improvements:

* [JACKSON-837]: Made JsonGenerator implement Flushable.
 (suggested by Matt G)
* [Issue#10]: add 'JsonProcessingException.getOriginalMessage()' for accessing
  message without location info
* [Issue#31]: make `JsonFactory` java.io.Serializable (via JDK)

Other:

* [Issue-25]: Add 'createParser' and 'createGenerator' (as eventual replacements
  for 'createJsonParser'/'createJsonGenerator') in 'JsonFactory'
* Try to improve locking aspects of symbol tables, by reducing scope of
  synchronized sections when creating, merging table contents.
* Added 'JsonFactory.copy()' method to support databinding's 'ObjectMapper.copy()'
* Added method 'requiresCustomCodec()' for JsonFactory and JsonParser
* Added 'JsonParser.getValueAsString()' method (to support flexible conversions)
* Added META-INF/services/com.fasterxml.jackson.core.JsonFactory SPI to register
  `JsonFactory` for even more automatic format discovery in future.

2.0.4 (26-Jun-2012)

Fixes:

* [Issue-6] PrettyPrinter, count wrong for end-object case
* 1.9.x fixes up to 1.9.8

2.0.3: skipped;	 only some modules use this version

2.0.2 (14-May-2012)

* 1.9.x fixes up to 1.9.7

2.0.1 (22-Apr-2012)

Fixes:

* [JACKSON-827] Fix incompatibilities with JDK 1.5 (2.0.0 accidentally
  required 1.6)
 (reported Pascal G)

2.0.0 (25-Mar-2012)

Fixes:

(all fixes up until 1.9.6)

Improvements

* [JACKSON-730]: Add checks to ensure that Features are applicable for
  instances (parsers, generators), or if not, throw IllegalArgumentException
* [JACKSON-742]: Add append-methods in SerializableString

New features:

* [JACKSON-782]: Add 'JsonParser.overrideCurrentName()', needed as a workaround
  for some exotic data binding cases (and/or formats)

[entries for versions 1.x and earlier not retained; refer to earlier releases)<|MERGE_RESOLUTION|>--- conflicted
+++ resolved
@@ -14,7 +14,6 @@
 === Releases ===
 ------------------------------------------------------------------------
 
-<<<<<<< HEAD
 2.15.0 (not yet released)
 
 No changes since 2.14
@@ -96,9 +95,7 @@
  (contributed by @pjfanning)
 #834: ReaderBaseJsonParser._verifyRootSpace() can cause buffer boundary failure
 
-=======
 2.13.5 (23-Jan-2023)
->>>>>>> 3553b5c9
 2.13.4 (03-Sep-2022)
 
 No changes since 2.13.3
