--- conflicted
+++ resolved
@@ -982,17 +982,6 @@
     /* Internal methods, number parsing
     /**********************************************************************
      */
-
-<<<<<<< HEAD
-    protected final JsonToken _parseFloatThatStartsWithPeriod() throws IOException
-    {
-        return _parseFloatThatStartsWithPeriod(false);
-=======
-    @Deprecated // since 2.14
-    protected final JsonToken _parseFloatThatStartsWithPeriod() throws IOException {
-        return _parseFloatThatStartsWithPeriod(false, false);
->>>>>>> f0bd1487
-    }
 
     protected final JsonToken _parseFloatThatStartsWithPeriod(final boolean neg,
             final boolean prependSign)
