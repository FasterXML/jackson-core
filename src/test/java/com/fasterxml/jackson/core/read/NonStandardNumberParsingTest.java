--- conflicted
+++ resolved
@@ -100,11 +100,7 @@
         _testTrailingDotInDecimalAllowed(jsonFactory(), MODE_READER);
     }
 
-<<<<<<< HEAD
-    public void testLeadingPlusSignInDecimalAllowedAsync() {
-=======
-    public void testLeadingPlusSignInDecimalAllowedDataInput() throws Exception {
->>>>>>> f0bd1487
+    public void testLeadingPlusSignInDecimalAllowedDataInput() {
         _testLeadingPlusSignInDecimalAllowed(jsonFactory(), MODE_DATA_INPUT);
     }
 
