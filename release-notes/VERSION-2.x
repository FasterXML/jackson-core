Project: jackson-core

Contains core streaming reader (`JsonParser`) and writer (`JsonGenerator`) abstractions,
factory for constructing readers/writers (JsonFactory), as well as a minimal set
of interfaces needed for streaming level to make callbacks and call-throughs,
via `ObjectCodec` and `TreeNode`.

Also includes implementation of this API for JSON.
Forms the base for other data formats as well, despite naming that suggests
JSON-specificity: naming is due to history, as Jackson started out as pure
JSON library.

------------------------------------------------------------------------
=== Releases ===
------------------------------------------------------------------------

<<<<<<< HEAD
2.14.0 (not yet released)

#684: Add "JsonPointer#appendProperty" and "JsonPointer#appendIndex"
 (contributed by Ilya G)
#715: Allow TokenFilters to keep empty arrays and objects
 (contributed by Nik E)
#733: Add `StreamReadCapability.EXACT_FLOATS` to indicate whether parser reports exact
  floating-point values or not
 (contributed Doug R)
#745: Change minimum Java version to 8
#751: Remove workaround for old issue with a particular double
 (contributed by @pjfanning)
#753: Add `NumberInput.parseFloat()`
 (contributed by @pjfanning)
$757: Update ParserBase to support floats directly
 (contributed by @pjfanning)

2.13.3 (not yet released)
=======
2.13.3 (14-May-2022)
>>>>>>> e279b45b

#744: Limit size of exception message in BigDecimalParser
 (contributed by @pjfanning))

2.13.2 (06-Mar-2022)

#732: Update Maven wrapper
 (contributed by Andrey S)
#739: `JsonLocation` in 2.13 only uses identity comparison for "content reference"
 (reported by Vlad T)

2.13.1 (19-Dec-2021)

#713: Incorrect parsing of single-quoted surrounded String values containing double quotes
 (reported by wcarmon@github)

2.13.0 (30-Sep-2021)

#652: Misleading exception for input source when processing byte buffer
  with start offset
 (reported by Greg W)
#658: Escape contents of source document snippet for `JsonLocation._appendSourceDesc()`
#664: Add `StreamWriteException` type to eventually replace `JsonGenerationException`
#671: Replace `getCurrentLocation()`/`getTokenLocation()` with
  `currentLocation()`/`currentTokenLocation()` in `JsonParser`
#673: Replace `JsonGenerator.writeObject()` (and related) with `writePOJO()`
#674: Replace `getCurrentValue()`/`setCurrentValue()` with
  `currentValue()`/`assignCurrentValue()` in `JsonParser`/`JsonGenerator
#677: Introduce O(n^1.5) BigDecimal parser implementation
 (contributed by Ferenc C)
#687:  ByteQuadsCanonicalizer.addName(String, int, int) has incorrect handling
  for case of q2 == null
#692: UTF32Reader ArrayIndexOutOfBoundsException
 (reported by Fabian M)
#694: Improve exception/JsonLocation handling for binary content: don't
  show content, include byte offset
#700: Unable to ignore properties when deserializing. TokenFilter seems broken
 (reported by xiazuojie@github)
#712: Optimize array allocation by `JsonStringEncoder`
- Add `mvnw` wrapper

2.12.5 (27-Aug-2021)

#712: (partial) Optimize array allocation by `JsonStringEncoder`
#713: Add back accidentally removed `JsonStringEncoder` related methods in
  `BufferRecyclers` (like `getJsonStringEncoder()`)

2.12.4 (06-Jul-2021)

#702: `ArrayOutOfBoundException` at `WriterBasedJsonGenerator.writeString(Reader, int)`
 (reported by Jeffrey Y)

2.12.3 (12-Apr-2021)
2.12.2 (03-Mar-2021)
2.12.1 (08-Jan-2021)

No changes since 2.12.0

2.12.0 (29-Nov-2020)

#500: Allow "optional-padding" for `Base64Variant`
 (contributed by Pavan K)
#573: More customizable TokenFilter inclusion (using `Tokenfilter.Inclusion`)
 (contributed by Jonathan H)
#618: Publish Gradle Module Metadata
 (contributed by Jendrik J)
#619: Add `StreamReadCapability` for further format-based/format-agnostic
  handling improvements
#627: Add `JsonParser.isExpectedNumberIntToken()` convenience method
#630: Add `StreamWriteCapability` for further format-based/format-agnostic
  handling improvements
#631: Add `JsonParser.getNumberValueExact()` to allow precision-retaining buffering
#639: Limit initial allocated block size by `ByteArrayBuilder` to max block size
#640: Add `JacksonException` as parent class of `JsonProcessingException`
#653: Make `JsonWriteContext.reset()` and `JsonReadContext.reset()` methods public
- Deprecate `JsonParser.getCurrentTokenId()` (use `#currentTokenId()` instead)
- Full "LICENSE" included in jar for easier access by compliancy tools

2.11.4 (12-Dec-2020)

#647: Fix NPE in `writeNumber(String)` method of `UTF8JsonGenerator`,
  `WriterBasedJsonGenerator`
 (contributed by Pavel K)

2.11.3 (02-Oct-2020)
2.11.2 (02-Aug-2020)
2.11.1 (25-Jun-2020)

No changes since 2.11.0

2.11.0 (26-Apr-2020)

#504: Add a String Array write method in the Streaming API
 (requested by Michel F, impl contributed by Oleksandr P)
#565: Synchronize variants of `JsonGenerator#writeNumberField` with `JsonGenerator#writeNumber`
 (contributed by valery1707@github)
#587: Add JsonGenerator#writeNumber(char[], int, int) method
 (contributed by Volkan Y)
#606: Do not clear aggregated contents of `TextBuffer` when `releaseBuffers()` called
#609: `FilteringGeneratorDelegate` does not handle `writeString(Reader, int)`
 (reported by Volkan Y)
#611: Optionally allow leading decimal in float tokens
 (contributed by James A)

2.10.5 (21-Jul-2020)

#616: Parsing JSON with `ALLOW_MISSING_VALUE` enabled results in endless stream
  of `VALUE_NULL` tokens
 (reported by Justin L)

2.10.4 (03-May-2020)

#605: Handle case when system property access is restricted
 (reported by rhernandez35@github)

2.10.3 (03-Mar-2020)

#592: DataFormatMatcher#getMatchedFormatName throws NPE when no match exists
 (reported by Scott L)
#603: 'JsonParser.getCurrentLocation()` byte/char offset update incorrectly for big payloads
 (reported, fix contributed by Fabien R)

2.10.2 (05-Jan-2020)

#580: FilteringGeneratorDelegate writeRawValue delegate to `writeRaw()`
  instead of `writeRawValue()`
 (reported by Arnaud R)
#582: `FilteringGeneratorDelegate` bug when filtering arrays (in 2.10.1)
 (reported by alarribeau@github)

2.10.1 (09-Nov-2019)

#455: Jackson reports wrong locations for JsonEOFException
 (reported by wastevenson@github, fix contributed by Todd O'B
#567: Add `uses` for `ObjectCodec` in module-info
 (reported by Marc M)
#578: Array index out of bounds in hex lookup
 (reported by Emily S)

2.10.0 (26-Sep-2019)

#433: Add Builder pattern for creating configured Stream factories
#464: Add "maximum unescaped char" configuration option for `JsonFactory` via builder
#467: Create `JsonReadFeature` to move JSON-specific `JsonParser.Feature`s to
#479: Improve thread-safety of buffer recycling
#480: `SerializableString` value can not directly render to Writer
 (requested by Philippe M)
#481: Create `JsonWriteFeature` to move JSON-specific `JsonGenerator.Feature`s to
#484: Implement `UTF8JsonGenerator.writeRawValue(SerializableString)` (and
  `writeRaw(..)`) more efficiently
#495: Create `StreamReadFeature` to move non-json specific `JsonParser.Feature`s to
#496: Create `StreamWriteFeature` to take over non-json-specific `JsonGenerator.Feature`s
#502: Make `DefaultPrettyPrinter.createInstance()` to fail for sub-classes
#506: Add missing type parameter for `TypeReference` in `ObjectCodec`
#508: Add new exception type `InputCoercionException` to be used for failed coercions
  like overflow for `int`
#517: Add `JsonGenerator.writeStartObject(Object, int)` (needed by CBOR, maybe Avro)
#527: Add simple module-info for JDK9+, using Moditect
#533: UTF-8 BOM not accounted for in JsonLocation.getByteOffset()
 (contributed by Fabien R)
#539: Reduce max size of recycled byte[]/char[] blocks by `TextBuffer`, `ByteArrayBuilder`
#547: `CharsToNameCanonicalizer`: Internal error on `SymbolTable.rehash()` with high
  number of hash collisions
 (reported by Alex R)
#548: ByteQuadsCanonicalizer: ArrayIndexOutOfBoundsException in addName
 (reported by Alex R)
#549: Add configurability of "quote character" for JSON factory
#561: Misleading exception for unquoted String parsing
#563: Async parser does not keep track of Array context properly
 (reported by Doug R)
- Rewrite `JsonGenerator.copyCurrentStructure()` to remove recursion)
- Add `missingNode()`, `nullNode()` in `TreeCodec`
- Add `JsonParserDelegate.delegate()` methods

2.9.10 (21-Sep-2019)

#540: UTF8StreamJsonParser: fix byte to int conversion for malformed escapes
 (reported by Alex R and Sam S)
#556: 'IndexOutOfBoundsException' in UTF8JsonGenerator.writeString(Reader, len)
  when using a negative length
 (reported by jacob-alan-ward@github)

2.9.9 (16-May-2019)

#516: _inputPtr off-by-one in UTF8StreamJsonParser._parseNumber2()
 (reported by Henrik G)
#531: Non-blocking parser reports incorrect locations when fed with non-zero offset
 (reported by David N)

2.9.8 (15-Dec-2018)

#488: Fail earlier on coercions from "too big" `BigInteger` into
  fixed-size types (`int`, `long`, `short`)
#510: Fix ArrayIndexOutofBoundsException found by LGTM.com
 (reported by Alexander E-T)
- Improve exception message for missing Base64 padding (see databind#2183)

2.9.7 (19-Sep-2018)

#476: Problem with `BufferRecycler` via async parser (or when sharing parser
 across threads)
#477: Exception while decoding Base64 value with escaped `=` character
#488: Fail earlier on coercions from "too big" `BigInteger` into
  fixed-size types (`int`, `long`, `short`)

2.9.6 (12-Jun-2018)

#400: Add mechanism for forcing `BufferRecycler` released (to call on shutdown)
 (contributed by Jeroen B)
#460: Failing to link `ObjectCodec` with `JsonFactory` copy constructor
#463: Ensure that `skipChildren()` of non-blocking `JsonParser` will throw
   exception if not enough input
  (requested by Doug R)

2.9.5 (26-Mar-2018)

No changes since 2.9.4

2.9.4 (24-Jan-2018)

#414: Base64 MIME variant does not ignore white space chars as per RFC2045
 (reported by tmoschou@github)
#437: `ArrayIndexOutOfBoundsException` in `UTF8StreamJsonParser`
 (reported by Igor A)

2.9.3 (09-Dec-2017)

#419: `ArrayIndexOutOfBoundsException` from `UTF32Reader.read()` on invalid input

2.9.2 (13-Oct-2017)

- New parent pom (`jackson-base`)

2.9.1 (07-Sep-2017)

#397: Add `Automatic-Module-Name` ("com.fasterxml.jackson.core") for JDK 9 module system

2.9.0 (30-Jul-2017))

#17: Add 'JsonGenerator.writeString(Reader r, int charLength)'
 (constributed by Logan W)
#57: Add support for non-blocking ("async") JSON parsing
#208: Make use of `_matchCount` in `FilteringParserDelegate`
 (contributed by Rafal F)
#242: Add new write methods in `JsonGenerator` for writing type id containers
#304: Optimize `NumberOutput.outputLong()` method
#306: Add new method in `JsonStreamContext` to construct `JsonPointer`
#312: Add `JsonProcessingException.clearLocation()` to allow clearing
  possibly security-sensitive information
 (contributed by Alex Y)
#314: Add a method in `JsonParser` to allow checking for "NaN" values
#323: Add `JsonParser.ALLOW_TRAILING_COMMA` to work for Arrays and Objects
 (contributed by Brad H)
#325: `DataInput` backed parser should handle `EOFException` at end of doc
 (reported by Brad H)
#330: `FilteringParserDelegate` seems to miss last closing `END_OBJECT`
 (contributed by Rafal F)
#340: Making `WriterBasedJsonGenerator` non-final
 (requested by rfoltyns@github)
#356: Improve indication of "source reference" in `JsonLocation` wrt `byte[]`,`char[]`
#372: JsonParserSequence#skipChildren() throws exception when current delegate is
  TokenBuffer.Parser with "incomplete" JSON
 (contributed by Michael S)
#374: Minimal and DefaultPrettyPrinter with configurable separators 
 (contributed by Rafal F)

2.8.11 (23-Dec-2017)

#418: ArrayIndexOutOfBoundsException from UTF32Reader.read on invalid input
 (reported, contributed fix for by pfitzsimons-r7@github)

2.8.10 (24-Aug-2017)

No changes since 2.8.9

2.8.9 (12-Jun-2017)

#382: ArrayIndexOutOfBoundsException from UTF32Reader.read on invalid input
 (reported by Wil S)

2.8.8 (05-Apr-2017)

#359: FilteringGeneratorDelegate does not override writeStartObject(Object forValue)
 (contributed by Arnaud R)
#362: Use correct length variable for UTF-8 surrogate writing

2.8.7 (21-Feb-2017)

#349: CharsToNameCanonicalizer performance bottleneck 
 (reported by Nuno D, nmldiegues@github)
#351: `java.lang.NegativeArraySizeException` at `ByteArrayBuilder.toByteArray()`
#354: Buffer size dependency in UTF8JsonGenerator writeRaw
 (reported by Chistopher C)

2.8.6 (12-Jan-2017)

#322: Trim tokens in error messages to 256 byte to prevent attacks
 (contributed by Alessio S)
#335: Missing exception for invalid last character of base64 string to decode
 using `Base64Variant.decode()`

2.8.5 (14-Nov-2016)
2.8.4 (14-Oct-2016)

No changes since 2.8.3

2.8.3 (17-Sep-2016)

#318: Add support for writing `byte[]` via `JsonGenerator.writeEmbeddedObject()`

2.8.2 (30-Aug-2016)
2.8.1 (20-Jul-2016)

No changes since 2.8.0

2.8.0 (04-Jul-2016)

#86: Allow inclusion of request body for `JsonParseException`
 (contributed by LokeshN)
#117: Add `JsonParser.Feature.ALLOW_MISSING_VALUES` to support for missing values
 (contributed by LokeshN)
#136: Add `JsonpCharacterEscapes` for easier handling of potential problems
 with JSONP and rare but technically allowed \u2028 and \u2029 linefeed characters
#253: Add `JsonGenerator. writeEmbeddedObject()` to allow writes of opaque native types
 (suggested by Gregoire C)
#255: Relax ownership checks for buffers not to require increase in size
#257: Add `writeStartObject(Object pojo)` to streamline assignment of current value
#265: `JsonStringEncoder` should allow passing `CharSequence`
 (contributed by Mikael S)
#276: Add support for serializing using `java.io.DataOutput`
#277: Add new scalar-array write methods for `int`/`long`/`double` cases
#279: Support `DataInput` for parsing
#280: Add `JsonParser.finishToken()` to force full, non-lazy reading of current token
#281: Add `JsonEOFException` as sub-class of `JsonParseException`
#282: Fail to report error for trying to write field name outside Object (root level)
#285: Add `JsonParser.getText(Writer)`
 (contributed by LokesN)
#290: Add `JsonGenerator.canWriteFormattedNumbers()` for introspection
#294: Add `JsonGenerator.writeFieldId(long)` method to support binary formats
 with non-String keys
#296: `JsonParserSequence` skips a token on a switched Parser
 (reported by Kevin G)
- Add `JsonParser.currentToken()` and `JsonParser.currentTokenId()` as replacements
  for `getCurrentToken()` and `getCurrentTokenId()`, respectively. Existing methods
  will likely be deprecated in 2.9.

2.7.9.3:

#1872: NullPointerException in SubTypeValidator.validateSubType when
  validating Spring interface
#1931: Two more c3p0 gadgets to exploit default typing issue

2.7.9.2 (20-Dec-2017)

#1607: `@JsonIdentityReference` not used when setup on class only
#1628: Don't print to error stream about failure to load JDK 7 types
#1680: Blacklist couple more types for deserialization
#1737: Block more JDK types from polymorphic deserialization
#1855: Blacklist for more serialization gadgets (dbcp/tomcat, spring)

2.7.9.1 (18-Apr-2017)

#1599: Jackson Deserializer security vulnerability

2.7.9 (04-Feb-2017)

No changes since 2.7.8

2.7.8 (26-Sep-2016)

#317: ArrayIndexOutOfBoundsException: 200 on floating point number with exactly
  200-length decimal part
 (reported by Allar H)

2.7.7 (27-Aug-2016)

#307: JsonGenerationException: Split surrogate on writeRaw() input thrown for
  input of a certain size
 (reported by Mike N)
#315: `OutOfMemoryError` when writing BigDecimal
 (reported by gmethwin@github)

2.7.6 (23-Jul-2016)

- Clean up of FindBugs reported possible issues.

2.7.5 (11-Jun-2016)
 
#280: FilteringGeneratorDelegate.writeUTF8String() should delegate to writeUTF8String()
 (reported by Tanguy L)

2.7.4 (29-Apr-2016)

#209: Make use of `_allowMultipleMatches` in `FilteringParserDelegate`
 (contributed by Lokesh N)
- Make `processor` transient in `JsonParseException`, `JsonGenerationException`
  to keep both Serializable

2.7.3 (16-Mar-2016)

No changes since 2.7.2.

2.7.2 (26-Feb-2016)

#246: Fix UTF8JsonGenerator to allow QUOTE_FIELD_NAMES to be toggled
 (suggested by philipa@github)

2.7.1 (02-Feb-2016)

No changes since 2.7.0.

2.7.0 (10-Jun-2016)

#37: JsonParser.getTokenLocation() doesn't update after field names
 (reported by Michael L)
#198: Add back-references to `JsonParser` / `JsonGenerator` for low-level parsing issues
 (via `JsonParseException`, `JsonGenerationException`)
#211: Typo of function name com.fasterxml.jackson.core.Version.isUknownVersion()
 (reported by timray@github)
#229: Array element and field token spans include previous comma.
- Implemented `ReaderBasedJsonParser.nextFieldName(SerializableString)`
  (to improved Afterburner performance over String/char[] sources)

2.6.6 (05-Apr-2016)

#248: VersionUtil.versionFor() unexpectedly return null instead of Version.unknownVersion()
 (reported by sammyhk@github)

2.6.5 (19-Jan-2016)
2.6.4 (07-Dec-2015)

No changes since 2.6.3.

2.6.3 (12-Oct-2015)

#220: Problem with `JsonParser.nextFieldName(SerializableString)` for byte-backed parser

2.6.2 (14-Sep-2015)

#213: Parser is sometimes wrong when using CANONICALIZE_FIELD_NAMES
 (reported by ichernev@github)
#216: ArrayIndexOutOfBoundsException: 128 when repeatedly serializing to a byte array
 (reported by geekbeast@github)

2.6.1 (09-Aug-2015)

#207: `ArrayIndexOutOfBoundsException` in `ByteQuadsCanonicalizer`
 (reported by Florian S, fschopp@github)

2.6.0 (17-Jul-2015)

#137: Allow filtering content read via `JsonParser` by specifying `JsonPointer`;
  uses new class `com.fasterxml.jackson.core.filter.FilteringParserDelegate`
  (and related, `TokenFilter`)
#177: Add a check so `JsonGenerator.writeString()` won't work if `writeFieldName()` expected.
#182: Inconsistent TextBuffer#getTextBuffer behavior
 (contributed by Masaru H)
#185: Allow filtering content written via `JsonGenerator` by specifying `JsonPointer`;
  uses new class `com.fasterxml.jackson.core.filter.FilteringGeneratorDelegate`
  (and related, `TokenFilter`)
#188: `JsonParser.getValueAsString()` should return field name for `JsonToken.FIELD_NAME`, not `null`
#189: Add `JsonFactory.Feature.USE_THREAD_LOCAL_FOR_BUFFER_RECYCLING` (default: true), which may
  be disabled to prevent use of ThreadLocal-based buffer recyling.
 (suggested by soldierkam@github)
#195: Add `JsonGenerator.getOutputBuffered()` to find out amount of content buffered,
  not yet flushed.
 (requested by Ruediger M)
#196: Add support for `FormatFeature` extension, for format-specifc Enum-backed
  parser/generator options
- Minor improvement to construction of "default PrettyPrinter": now overridable by data format
  modules
- Implement a new yet more optimized symbol table for byte-backed parsers
- Add `JsonParser.Feature.IGNORE_UNDEFINED`, useful for data formats like protobuf
- Optimize writing of String names (remove intermediate copy; with JDK7 no speed benefit)

2.5.5 (07-Dec-2015)

#220: Problem with `JsonParser.nextFieldName(SerializableString)` for byte-backed parser
#221: Fixed ArrayIndexOutOfBounds exception for character-based `JsonGenerator`
 (reported by a-lerion@github)

2.5.4 (09-Jun-2015)

No changes.

2.5.3 (24-Apr-2015)

#191: Longest collision chain in symbol table now exceeds maximum -- suspect a DoS attack
 (reported by Paul D)

2.5.2 (29-Mar-2015)

#181: Failure parsing -Infinity on buffer boundary
 (reported by brharrington@github)
#187: Longest collision chain in symbol table exceeds maximum length routinely
  in non-malicious code
 (reported by mazzaferri@github)

2.5.1 (06-Feb-2015)

#178: Add `Lf2SpacesIndenter.withLinefeed` back to keep binary-compatibility with 2.4.x
 (reported by ansell@github)
- Minor fix to alignment of null bytes in the last 4 bytes of name, in case where name
  may cross the input boundary

2.5.0 (01-Jan-2015)

#148: BytesToNameCanonicalizer can mishandle leading null byte(s).
 (reported by rjmac@github)
#164: Add `JsonGenerator.Feature.IGNORE_UNKNOWN` (but support via individual
  data format modules)
#166: Allow to configure line endings and indentation
 (contributed by Aaron D)
#167: `JsonGenerator` not catching problem of writing field name twice in a row
#168: Add methods in `JsonStreamContext` for keeping track of "current value"
#169: Add `JsonPointer.head()`
 (contributed by Alex S, lordofthejars@github)
- Added `ResolvedType.getParameterSource()` to support better resolution
 of generic types.
- Added `JsonGenerator.writeRawValue(SerializableString)`
- Added `JsonParser.hasExpectedStartObjectToken()` convenience method
- Added `JsonParser.hasTokenId(id)` convenience method
- Added `JsonParser.nextFieldName()` (no args)

2.4.6 (23-Apr-2015)

#184: WRITE_NUMBERS_AS_STRINGS disables WRITE_BIGDECIMAL_AS_PLAIN
 (reported by Derek C)

2.4.5 (13-Jan-2015)

No changes since 2.4.4.

2.4.4 (24-Nov-2014)

#157: ArrayIndexOutOfBoundsException: 200 on numbers with more than 200 digits.
 (reported by Lars P, larsp@github)
#173: An exception is thrown for a valid JsonPointer expression
 (reported by Alex S)
#176: `JsonPointer` should not consider "00" to be valid index
 (reported by fge@gitub)
- Fix `JsonGenerator.setFeatureMask()` to better handle dynamic changes.

2.4.3 (02-Oct-2014)

#152: Exception for property names longer than 256k
 (reported by CrendKing@github)

2.4.2 (13-Aug-2014)

#145: NPE at BytesToNameCanonicalizer
 (reported by Shay B)
#146: Error while parsing negative floats at the end of the input buffer
 (reported by rjmac@github)

2.4.1 (16-Jun-2014)

#143: Flaw in `BufferRecycler.allocByteBuffer(int,int)` that results in
 performance regression

2.4.0 (29-May-2014)

#121: Increase size of low-level byte[]/char[] input/output buffers
 (from 4k->8k for bytes, 2k->4k for chars)
#127: Add `JsonGenerator.writeStartArray(int size)` for binary formats
#138: Add support for using `char[]` as input source; optimize handling
  of `String` input as well.
- Refactor `BufferRecycler` to eliminate helper enums

2.3.5 (13-Jan-2015)

#152: Exception for property names longer than 256k
#173: An exception is thrown for a valid JsonPointer expression
#176: `JsonPointer` should not consider "00" to be valid index

2.3.4 (17-Jul-2014)
2.3.3 (10-Apr-2014)

No changes since 2.3.2.

2.3.2 (01-Mar-2014)

#126: Revert some 1.6 back to make core lib work with Android 2.2 (FroYo)
 (contributed by Goncalo S)
#129: Missing delegation method, `JsonParserDelegate.isExpectedStartArrayToken()`
 (Pascal G)
#133: Prevent error on JsonPointer expressions for properties that have numeric
  ids above 32-bit range
 (reported by mrstlee@github)

2.3.1 (28-Dec-2013)

No functional changes.

2.3.0 (13-Nov-2013)

#8: Add methods in `JsonParser`/`JsonGenerator` for reading/writing Object Ids
#47: Support YAML-style comments with `JsonParser.Feature.ALLOW_YAML_COMMENTS`
#60: Add a feature (`JsonParser.Feature.STRICT_DUPLICATE_DETECTION`) to verify
  that input does not contain duplicate filed names
#77: Improve error reporting for unrecognized tokens
 (requested by cowwoc@github)
#85: Add `JsonGenerator.Feature.WRITE_BIGDECIMAL_AS_PLAIN`
#91: Add methods in `JsonGenerator` for writing native Type Ids
#92: Add methods in `JsonParser` for reading native Type Ids
#93: Add `getFeatureMask()`, `setFeatureMask()` in `JsonGenerator`/`JsonParser`
#94: Allow coercion of String value "null" (similar to handling of null token)
#96: Add `JsonFactory.requiresPropertyOrdering()` introspection method
#97: JsonGenerator's `JsonWriteContext` not maintained properly, loses
  current field name
 (reported by Sam R)
#98: Improve handling of failures for `BigDecimal`, for "NaN" (and infinity)
#102: Unquoted field names can not start with a digit
#103: Add `JsonFactory.canHandleBinaryNatively`, `JsonGenerator.canWriteBinaryNatively`
 to let databind module detect level of support for binary data.
#105: Parser parsers numbers eagerly; does not report error with missing space
#106: Add `JsonGenerator.Feature.STRICT_DUPLICATE_DETECTION` for preventing dup names
#110: Improve overridability of `JsonGeneratorDelegate`
 (suggested by qpliu@github)
#111: _currInputRowStart isn't initialized in UTF8StreamJsonParser() constructor
 (reported by dreamershl@github)
#115: JsonGenerator writeRawValue problem with surrogate UTF-8 characters
 (reported by Marcin Z)
#116: WriterBasedJsonGenerator produces truncated Unicode escape sequences
 (reported by Steve L-S)
- Improve `DefaultPrettyPrinter`, `Lf2SpacesIndenter` (from databind #276)
- Add `JsonGenerator.canOmitFields()` method to support discovery of
  positional formats, needed for handling of filtering for CSV
- Rewrite `InternCache` to use `ConcurrentHashMap`, to work more efficiently both
  for common case of few misses (no block on access), and slowest cases (lots of
  misses).
- Add `JsonPointer` implementation, to be used by tree model, streaming
- Make `UTF8StreamJsonParser` non-final, for potential sub-classing

2.2.3 (23-Aug-2013)

#78: ArrayIndexOutOfBoundsException for very long numbers (>500 digits)
 (reported by boothen@github)
#81: CharTypes.appendQuoted misencodes first 32 Unicode values as '\0000'
 (reported by githubaff0@github)
#84: Support for parsing 'Infinity' when feature ALLOW_NON_NUMERIC_NUMBERS is on
 (contributed by ebrevdo@github)
- Add `Base64Variant.decode()` convenience methods

2.2.2 (26-May-2013)

No changes since previous version.

2.2.1 (03-May-2013)

#72: JsonFactory.copy() was not copying settings properly
 (reported by Christian S (squiddle@github))
- Moved VERSION/LICENSE contained in jars under META-INF/, to resolve
  Android packaging (APK) issues

2.2.0 (22-Apr-2013)

Fixes:

#51: JsonLocation had non-serializable field, mark as transient

Improvements

#46, #49: Improve VersionUtil to generate PackageVersion, instead of
  reading VERSION.txt from jar -- improves startup perf on Android significantly
 (contributed by Ben G)
#59: Add more functionality in `TreeNode` interface, to allow some
 level of traversal over any and all Tree Model implementations
#69: Add support for writing `short` values in JsonGenerator

2.1.3 (19-Jan-2013)

* [JACKSON-884]: JsonStringEncoder.quoteAsStringValue() fails to encode 
  ctrl chars correctly.
* [Issue#48] Problems with spaces in URLs
 (reported by KlausBrunner)

2.1.2 (04-Dec-2012)

* [Issue#42] Problems with UTF32Reader
 (reported by James R [jroper@github])
* Added missing methods (like 'setPrettyPrinter()' in JsonGeneratorDelegate

2.1.1 (11-Nov-2012)

* [Issue#34] `JsonParser.nextFieldName()` fails on buffer boundary
 (reported by gsson@github)
* [Issue#38] `JsonParser.nextFieldName()` problems when handling
 names with trailing spaces
 (reported by matjazs@github)

2.1.0 (08-Oct-2012)

A new minor version for 2.x.

New features:

* [Issue#14]: add 'readBinaryValue(...)' method in JsonParser
* [Issue#16]: add 'writeBinary(InputStream, int)' method in JsonGenerator
  (and implement for JSON backend)
* [Issue#26]: Allow overriding "root value separator"
 (suggested by Henning S)

Improvements:

* [JACKSON-837]: Made JsonGenerator implement Flushable.
 (suggested by Matt G)
* [Issue#10]: add 'JsonProcessingException.getOriginalMessage()' for accessing
  message without location info
* [Issue#31]: make `JsonFactory` java.io.Serializable (via JDK)

Other:

* [Issue-25]: Add 'createParser' and 'createGenerator' (as eventual replacements
  for 'createJsonParser'/'createJsonGenerator') in 'JsonFactory'
* Try to improve locking aspects of symbol tables, by reducing scope of
  synchronized sections when creating, merging table contents.
* Added 'JsonFactory.copy()' method to support databinding's 'ObjectMapper.copy()'
* Added method 'requiresCustomCodec()' for JsonFactory and JsonParser
* Added 'JsonParser.getValueAsString()' method (to support flexible conversions)
* Added META-INF/services/com.fasterxml.jackson.core.JsonFactory SPI to register
  `JsonFactory` for even more automatic format discovery in future.

2.0.4 (26-Jun-2012)

Fixes:

* [Issue-6] PrettyPrinter, count wrong for end-object case
* 1.9.x fixes up to 1.9.8

2.0.3: skipped;	 only some modules use this version

2.0.2 (14-May-2012)

* 1.9.x fixes up to 1.9.7

2.0.1 (22-Apr-2012)

Fixes:

* [JACKSON-827] Fix incompatibilities with JDK 1.5 (2.0.0 accidentally
  required 1.6)
 (reported Pascal G)

2.0.0 (25-Mar-2012)

Fixes:

(all fixes up until 1.9.6)

Improvements

* [JACKSON-730]: Add checks to ensure that Features are applicable for
  instances (parsers, generators), or if not, throw IllegalArgumentException
* [JACKSON-742]: Add append-methods in SerializableString

New features:

* [JACKSON-782]: Add 'JsonParser.overrideCurrentName()', needed as a workaround
  for some exotic data binding cases (and/or formats)

[entries for versions 1.x and earlier not retained; refer to earlier releases)<|MERGE_RESOLUTION|>--- conflicted
+++ resolved
@@ -14,7 +14,6 @@
 === Releases ===
 ------------------------------------------------------------------------
 
-<<<<<<< HEAD
 2.14.0 (not yet released)
 
 #684: Add "JsonPointer#appendProperty" and "JsonPointer#appendIndex"
@@ -32,10 +31,7 @@
 $757: Update ParserBase to support floats directly
  (contributed by @pjfanning)
 
-2.13.3 (not yet released)
-=======
 2.13.3 (14-May-2022)
->>>>>>> e279b45b
 
 #744: Limit size of exception message in BigDecimalParser
  (contributed by @pjfanning))
