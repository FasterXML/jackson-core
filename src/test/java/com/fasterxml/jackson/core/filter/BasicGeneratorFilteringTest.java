package com.fasterxml.jackson.core.filter;

import java.io.*;
import java.math.BigDecimal;
import java.math.BigInteger;
import java.util.*;

import com.fasterxml.jackson.core.*;
import com.fasterxml.jackson.core.filter.TokenFilter.Inclusion;
import com.fasterxml.jackson.core.io.SerializedString;

/**
 * Low-level tests for explicit, hand-written tests for generator-side
 * filtering.
 */
@SuppressWarnings("resource")
public class BasicGeneratorFilteringTest extends BaseTest
{
    static final TokenFilter INCLUDE_ALL_SCALARS = new TokenFilter();

    static class NameMatchFilter extends TokenFilter
    {
        private final Set<String> _names;

        public NameMatchFilter(String... names) {
            _names = new HashSet<String>(Arrays.asList(names));
        }

        @Override
        public TokenFilter includeElement(int index) {
            return this;
        }

        @Override
        public TokenFilter includeProperty(String name) {
            if (_names.contains(name)) {
                return TokenFilter.INCLUDE_ALL;
            }
            return this;
        }

        @Override
        protected boolean _includeScalar() { return false; }
    }

<<<<<<< HEAD
    static class StrictNameMatchFilter extends TokenFilter
    {
        private final Set<String> _names;

        public StrictNameMatchFilter(String... names) {
            _names = new HashSet<String>(Arrays.asList(names));
=======
    static class NameExcludeFilter extends TokenFilter
    {
        private final Set<String> _names;
        private final boolean _inclArrays;

        public NameExcludeFilter(boolean inclArrays, String... names) {
            _names = new HashSet<String>(Arrays.asList(names));
            _inclArrays = inclArrays;
        }

        @Override
        public TokenFilter includeElement(int index) {
            return _inclArrays ? this : null;
>>>>>>> 4366bef1
        }

        @Override
        public TokenFilter includeProperty(String name) {
            if (_names.contains(name)) {
<<<<<<< HEAD
                return TokenFilter.INCLUDE_ALL;
            }
            return null;
=======
                return null;
            }
            // but need to pass others provisionally
            return this;
>>>>>>> 4366bef1
        }
    }

    static class IndexMatchFilter extends TokenFilter
    {
        private final BitSet _indices;
        
        public IndexMatchFilter(int... ixs) {
            _indices = new BitSet();
            for (int ix : ixs) {
                _indices.set(ix);
            }
        }

        @Override
        public TokenFilter includeProperty(String name) {
            return this;
        }
        
        @Override
        public TokenFilter includeElement(int index) {
            if (_indices.get(index)) {
                return TokenFilter.INCLUDE_ALL;
            }
            return null;
        }

        @Override
        protected boolean _includeScalar() { return false; }
    }

    static class NoArraysFilter extends TokenFilter
    {
        @Override
        public TokenFilter filterStartArray() {
            return null;
        }
    }

    static class NoObjectsFilter extends TokenFilter
    {
        @Override
        public TokenFilter filterStartObject() {
            return null;
        }
    }

    /*
    /**********************************************************
    /* Test methods
    /**********************************************************
     */

    private final JsonFactory JSON_F = new JsonFactory();

    public void testNonFiltering() throws Exception
    {
        // First, verify non-filtering
        StringWriter w = new StringWriter();
        JsonGenerator gen = JSON_F.createGenerator(w);
        final String JSON = "{'a':123,'array':[1,2],'ob':{'value0':2,'value':3,'value2':4},'b':true}";
        writeJsonDoc(JSON_F, JSON, gen);
        assertEquals(aposToQuotes(
                "{'a':123,'array':[1,2],'ob':{'value0':2,'value':3,'value2':4},'b':true}"),
                w.toString());
    }

    public void testSingleMatchFilteringWithoutPath() throws Exception
    {
        StringWriter w = new StringWriter();
        JsonGenerator gen = new FilteringGeneratorDelegate(JSON_F.createGenerator(w),
                new NameMatchFilter("value"),
                Inclusion.ONLY_INCLUDE_ALL,
                false // multipleMatches
                );
        final String JSON = "{'a':123,'array':[1,2],'ob':{'value0':2,'value':3,'value2':4},'b':true}";
        writeJsonDoc(JSON_F, JSON, gen);

        // 21-Apr-2015, tatu: note that there were plans to actually
        //     allow "immediate parent inclusion" for matches on property
        //    names. This behavior was NOT included in release however, so:
//        assertEquals(aposToQuotes("{'value':3}"), w.toString());

        assertEquals("3", w.toString());
    }

    public void testSingleMatchFilteringWithPath() throws Exception
    {
        StringWriter w = new StringWriter();
        JsonGenerator origGen = JSON_F.createGenerator(w);
        NameMatchFilter filter = new NameMatchFilter("value");
        FilteringGeneratorDelegate gen = new FilteringGeneratorDelegate(origGen,
                filter,
                Inclusion.INCLUDE_ALL_AND_PATH,
                false // multipleMatches
                );

        // Hmmh. Should we get access to eventual target?
        assertSame(w, gen.getOutputTarget());
        assertNotNull(gen.getFilterContext());
        assertSame(filter, gen.getFilter());

        final String JSON = "{'a':123,'array':[1,2],'ob':{'value0':2,'value':3,'value2':4},'b':true}";
        writeJsonDoc(JSON_F, JSON, gen);
        assertEquals(aposToQuotes("{'ob':{'value':3}}"), w.toString());
        assertEquals(1, gen.getMatchCount());
    }

    public void testSingleMatchFilteringWithPathSkippedArray() throws Exception
    {
        StringWriter w = new StringWriter();
        JsonGenerator origGen = JSON_F.createGenerator(w);
        NameMatchFilter filter = new NameMatchFilter("value");
        FilteringGeneratorDelegate gen = new FilteringGeneratorDelegate(origGen,
                filter,
                Inclusion.INCLUDE_ALL_AND_PATH,
                false // multipleMatches
                );

        // Hmmh. Should we get access to eventual target?
        assertSame(w, gen.getOutputTarget());
        assertNotNull(gen.getFilterContext());
        assertSame(filter, gen.getFilter());

        final String JSON = "{'array':[1,[2,3]],'ob':[{'value':'bar'}],'b':{'foo':[1,'foo']}}";
        writeJsonDoc(JSON_F, JSON, gen);
        assertEquals(aposToQuotes("{'ob':[{'value':'bar'}]}"), w.toString());
        assertEquals(1, gen.getMatchCount());
    }

    // Alternative take, using slightly different calls for FIELD_NAME, START_ARRAY
    public void testSingleMatchFilteringWithPathAlternate1() throws Exception {
        _testSingleMatchFilteringWithPathAlternate1(false);
        _testSingleMatchFilteringWithPathAlternate1(true);
    }

    private void _testSingleMatchFilteringWithPathAlternate1(boolean exclude) throws Exception
    {
        StringWriter w = new StringWriter();
        TokenFilter tf = exclude
                ? new NameExcludeFilter(true, "value", "a")
                : new NameMatchFilter("value");
        FilteringGeneratorDelegate gen = new FilteringGeneratorDelegate(JSON_F.createGenerator(w),
<<<<<<< HEAD
                new NameMatchFilter("value"),
                Inclusion.INCLUDE_ALL_AND_PATH,
                false // multipleMatches
=======
                tf,
                true, // includePath
                true // multipleMatches
>>>>>>> 4366bef1
                );
        //final String JSON = "{'a':123,'array':[1,2],'ob':{'value0':2,'value':[3],'value2':'foo'},'b':true}";

        gen.writeStartObject();
        gen.writeFieldName(new SerializedString("a"));
        gen.writeNumber(123);

        gen.writeFieldName("array");
        gen.writeStartArray(2);
        gen.writeNumber("1");
        gen.writeNumber((short) 2);
        gen.writeEndArray();

        gen.writeFieldName(new SerializedString("ob"));
        gen.writeStartObject();
        gen.writeNumberField("value0", 2);
        gen.writeFieldName(new SerializedString("value"));
        gen.writeStartArray(1);
        gen.writeString(new SerializedString("x")); // just to vary generation method
        gen.writeEndArray();
        gen.writeStringField("value2", "foo");

        gen.writeEndObject();

        gen.writeBooleanField("b", true);
        
        gen.writeEndObject();
        gen.close();

        if (exclude) {
            assertEquals(aposToQuotes(
"{'array':[1,2],'ob':{'value0':2,'value2':'foo'},'b':true}"
                    ), w.toString());
            assertEquals(5, gen.getMatchCount());
        } else {
            assertEquals(aposToQuotes("{'ob':{'value':['x']}}"), w.toString());
            assertEquals(1, gen.getMatchCount());
        }
    }

    public void testSingleMatchFilteringWithPathRawBinary() throws Exception
    {
        StringWriter w = new StringWriter();
        FilteringGeneratorDelegate gen = new FilteringGeneratorDelegate(JSON_F.createGenerator(w),
                new NameMatchFilter("array"),
                Inclusion.INCLUDE_ALL_AND_PATH,
                false // multipleMatches
                );
        //final String JSON = "{'header':['ENCODED',raw],'array':['base64stuff',1,2,3,4,5,6.25,7.5],'extra':[1,2,3,4,5,6.25,7.5]}";

        gen.writeStartObject();

        gen.writeFieldName("header");
        gen.writeStartArray();
        gen.writeBinary(new byte[] { 1 });
        gen.writeRawValue(new SerializedString("1"));
        gen.writeRawValue("2");
        gen.writeEndArray();
        
        gen.writeFieldName("array");

        gen.writeStartArray();
        gen.writeBinary(new byte[] { 1 });
        gen.writeNumber((short) 1);
        gen.writeNumber((int) 2);
        gen.writeNumber((long) 3);
        gen.writeNumber(BigInteger.valueOf(4));
        gen.writeRaw(" ");
        gen.writeNumber(new BigDecimal("5.0"));
        gen.writeRaw(new SerializedString(" /*x*/"));
        gen.writeNumber(6.25f);
        gen.writeNumber(7.5);
        gen.writeEndArray();

        gen.writeArrayFieldStart("extra");
        gen.writeNumber((short) 1);
        gen.writeNumber((int) 2);
        gen.writeNumber((long) 3);
        gen.writeNumber(BigInteger.valueOf(4));
        gen.writeNumber(new BigDecimal("5.0"));
        gen.writeNumber(6.25f);
        gen.writeNumber(7.5);
        gen.writeEndArray();
        
        gen.writeEndObject();
        gen.close();

        assertEquals(aposToQuotes("{'array':['AQ==',1,2,3,4 ,5.0 /*x*/,6.25,7.5]}"), w.toString());
        assertEquals(1, gen.getMatchCount());
    }
    
    public void testMultipleMatchFilteringWithPath1() throws Exception
    {
        StringWriter w = new StringWriter();
        FilteringGeneratorDelegate gen = new FilteringGeneratorDelegate(JSON_F.createGenerator(w),
                new NameMatchFilter("value0", "value2"),
                Inclusion.INCLUDE_ALL_AND_PATH, true /* multipleMatches */ );
        final String JSON = "{'a':123,'array':[1,2],'ob':{'value0':2,'value':3,'value2':4},'b':true}";
        writeJsonDoc(JSON_F, JSON, gen);
        assertEquals(aposToQuotes("{'ob':{'value0':2,'value2':4}}"), w.toString());
        assertEquals(2, gen.getMatchCount());

        // also try with alternate filter implementation: first including arrays

        w = new StringWriter();
        gen = new FilteringGeneratorDelegate(JSON_F.createGenerator(w),
                new NameExcludeFilter(true, "ob"), true, true);
        writeJsonDoc(JSON_F, JSON, gen);
        assertEquals(aposToQuotes("{'a':123,'array':[1,2],'b':true}"), w.toString());

        // then excluding them
        w = new StringWriter();
        gen = new FilteringGeneratorDelegate(JSON_F.createGenerator(w),
                new NameExcludeFilter(false, "ob"), true, true);
        writeJsonDoc(JSON_F, JSON, gen);
        assertEquals(aposToQuotes("{'a':123,'b':true}"), w.toString());
    }

    public void testMultipleMatchFilteringWithPath2() throws Exception
    {
        StringWriter w = new StringWriter();

        FilteringGeneratorDelegate gen = new FilteringGeneratorDelegate(JSON_F.createGenerator(w),
                new NameMatchFilter("array", "b", "value"),
                Inclusion.INCLUDE_ALL_AND_PATH, true);
        final String JSON = "{'a':123,'array':[1,2],'ob':{'value0':2,'value':3,'value2':4},'b':true}";
        writeJsonDoc(JSON_F, JSON, gen);
        assertEquals(aposToQuotes("{'array':[1,2],'ob':{'value':3},'b':true}"), w.toString());
        assertEquals(3, gen.getMatchCount());
    }

    public void testMultipleMatchFilteringWithPath3() throws Exception
    {
        StringWriter w = new StringWriter();

        FilteringGeneratorDelegate gen = new FilteringGeneratorDelegate(JSON_F.createGenerator(w),
                new NameMatchFilter("value"),
<<<<<<< HEAD
                Inclusion.INCLUDE_ALL_AND_PATH, true);
        final String JSON = "{'root':{'a0':true,'a':{'value':3},'b':{'value':4}},'b0':false}";
=======
                true, true);
        final String JSON = "{'root':{'a0':true,'a':{'value':3},'b':{'value':'abc'}},'b0':false}";
>>>>>>> 4366bef1
        writeJsonDoc(JSON_F, JSON, gen);
        assertEquals(aposToQuotes("{'root':{'a':{'value':3},'b':{'value':'abc'}}}"), w.toString());
        assertEquals(2, gen.getMatchCount());
    }

<<<<<<< HEAD
    public void testNoMatchFiltering1() throws Exception
    {
        StringWriter w = new StringWriter();

        FilteringGeneratorDelegate gen = new FilteringGeneratorDelegate(JSON_F.createGenerator(w),
                new NameMatchFilter("invalid"),
                Inclusion.INCLUDE_NON_NULL, true);
        final String JSON = "{'root':{'a0':true,'b':{'value':4}},'b0':false}";
        writeJsonDoc(JSON_F, JSON, gen);
        assertEquals(aposToQuotes("{'root':{'b':{}}}"), w.toString());
        assertEquals(0, gen.getMatchCount());
    }

    public void testNoMatchFiltering2() throws Exception
    {
        StringWriter w = new StringWriter();

        FilteringGeneratorDelegate gen = new FilteringGeneratorDelegate(JSON_F.createGenerator(w),
                new NameMatchFilter("invalid"),
                Inclusion.INCLUDE_NON_NULL, true);
        final String object = "{'root':{'a0':true,'b':{'value':4}},'b0':false}";
        final String JSON = String.format("[%s,%s,%s]", object, object, object);
        writeJsonDoc(JSON_F, JSON, gen);
        assertEquals(aposToQuotes("[{'root':{'b':{}}},{'root':{'b':{}}},{'root':{'b':{}}}]"), w.toString());
        assertEquals(0, gen.getMatchCount());
    }

    public void testNoMatchFiltering3() throws Exception
    {
        StringWriter w = new StringWriter();

        FilteringGeneratorDelegate gen = new FilteringGeneratorDelegate(JSON_F.createGenerator(w),
                new NameMatchFilter("invalid"),
                Inclusion.INCLUDE_NON_NULL, true);
        final String object = "{'root':{'a0':true,'b':{'value':4}},'b0':false}";
        final String JSON = String.format("[[%s],[%s],[%s]]", object, object, object);
        writeJsonDoc(JSON_F, JSON, gen);
        assertEquals(aposToQuotes("[[{'root':{'b':{}}}],[{'root':{'b':{}}}],[{'root':{'b':{}}}]]"), w.toString());
        assertEquals(0, gen.getMatchCount());
    }

    public void testNoMatchFiltering4() throws Exception
    {
        StringWriter w = new StringWriter();

        FilteringGeneratorDelegate gen = new FilteringGeneratorDelegate(JSON_F.createGenerator(w),
                new StrictNameMatchFilter("invalid"),
                Inclusion.INCLUDE_NON_NULL, true);
        final String JSON = "{'root':{'a0':true,'a':{'value':3},'b':{'value':4}},'b0':false}";
        writeJsonDoc(JSON_F, JSON, gen);
        assertEquals(aposToQuotes("{}"), w.toString());
        assertEquals(0, gen.getMatchCount());
    }

    public void testNoMatchFiltering5() throws Exception
    {
        StringWriter w = new StringWriter();

        FilteringGeneratorDelegate gen = new FilteringGeneratorDelegate(JSON_F.createGenerator(w),
                new StrictNameMatchFilter("invalid"),
                Inclusion.INCLUDE_NON_NULL, true);
        final String object = "{'root':{'a0':true,'b':{'value':4}},'b0':false}";
        final String JSON = String.format("[%s,%s,%s]", object, object, object);
        writeJsonDoc(JSON_F, JSON, gen);
        assertEquals(aposToQuotes("[{},{},{}]"), w.toString());
        assertEquals(0, gen.getMatchCount());
    }

    public void testNoMatchFiltering6() throws Exception
    {
        StringWriter w = new StringWriter();

        FilteringGeneratorDelegate gen = new FilteringGeneratorDelegate(JSON_F.createGenerator(w),
                new StrictNameMatchFilter("invalid"),
                Inclusion.INCLUDE_NON_NULL, true);
        final String object = "{'root':{'a0':true,'b':{'value':4}},'b0':false}";
        final String JSON = String.format("[[%s],[%s],[%s]]", object, object, object);
        writeJsonDoc(JSON_F, JSON, gen);
        assertEquals(aposToQuotes("[[{}],[{}],[{}]]"), w.toString());
        assertEquals(0, gen.getMatchCount());
    }

    public void testValueOmitsFieldName1() throws Exception
    {
        StringWriter w = new StringWriter();

        FilteringGeneratorDelegate gen = new FilteringGeneratorDelegate(JSON_F.createGenerator(w),
                new NoArraysFilter(),
                Inclusion.INCLUDE_NON_NULL, true);
        final String JSON = "{'root':['a'],'b0':false}";
=======
    public void testMultipleMatchFilteringWithPath4() throws Exception
    {
        StringWriter w = new StringWriter();
        FilteringGeneratorDelegate gen = new FilteringGeneratorDelegate(JSON_F.createGenerator(w),
                new NameMatchFilter("b0"),
                true, true);
        final String JSON = "{'root':{'a0':true,'a':{'value':3},'b':{'value':'abc'}},'b0':false}";
>>>>>>> 4366bef1
        writeJsonDoc(JSON_F, JSON, gen);
        assertEquals(aposToQuotes("{'b0':false}"), w.toString());
        assertEquals(1, gen.getMatchCount());
    }

<<<<<<< HEAD
    public void testValueOmitsFieldName2() throws Exception
    {
        StringWriter w = new StringWriter();

        FilteringGeneratorDelegate gen = new FilteringGeneratorDelegate(JSON_F.createGenerator(w),
                new NoObjectsFilter(),
                Inclusion.INCLUDE_NON_NULL, true);
        final String JSON = "['a',{'root':{'b':{'value':4}},'b0':false}]";
        writeJsonDoc(JSON_F, JSON, gen);
        assertEquals(aposToQuotes("['a']"), w.toString());
        assertEquals(1, gen.getMatchCount());
    }

=======
>>>>>>> 4366bef1
    public void testIndexMatchWithPath1() throws Exception
    {
        StringWriter w = new StringWriter();
        FilteringGeneratorDelegate gen = new FilteringGeneratorDelegate(JSON_F.createGenerator(w),
                new IndexMatchFilter(1),
<<<<<<< HEAD
                Inclusion.INCLUDE_ALL_AND_PATH, true);
        final String JSON = "{'a':123,'array':[1,2],'ob':{'value0':2,'value':3,'value2':4},'b':true}";
=======
                true, true);
        final String JSON = "{'a':123,'array':[1,2],'ob':{'value0':2,'value':3,'value2':'abc'},'b':true}";
>>>>>>> 4366bef1
        writeJsonDoc(JSON_F, JSON, gen);
        assertEquals(aposToQuotes("{'array':[2]}"), w.toString());

        w = new StringWriter();
        gen = new FilteringGeneratorDelegate(JSON_F.createGenerator(w),
                new IndexMatchFilter(0),
                Inclusion.INCLUDE_ALL_AND_PATH, true);
        writeJsonDoc(JSON_F, JSON, gen);
        assertEquals(aposToQuotes("{'array':[1]}"), w.toString());
        assertEquals(1, gen.getMatchCount());
    }

    public void testIndexMatchWithPath2() throws Exception
    {
        StringWriter w = new StringWriter();
        FilteringGeneratorDelegate gen = new FilteringGeneratorDelegate(JSON_F.createGenerator(w),
                new IndexMatchFilter(0,1),
<<<<<<< HEAD
                Inclusion.INCLUDE_ALL_AND_PATH, true);
        final String JSON = "{'a':123,'array':[1,2],'ob':{'value0':2,'value':3,'value2':4},'b':true}";
=======
                true, true);
        String JSON = "{'a':123,'array':[1,2],'ob':{'value0':2,'value':3,'value2':4},'b':true}";
>>>>>>> 4366bef1
        writeJsonDoc(JSON_F, JSON, gen);
        assertEquals(aposToQuotes("{'array':[1,2]}"), w.toString());
        assertEquals(2, gen.getMatchCount());
        gen.close();

        w = new StringWriter();
        gen = new FilteringGeneratorDelegate(JSON_F.createGenerator(w),
                new IndexMatchFilter(1, 3, 5),
                true, true);
        JSON = "{'a':123,'misc':[1,2, null, true, false, 'abc', 123],'ob':null,'b':true}";
        writeJsonDoc(JSON_F, JSON, gen);
        assertEquals(aposToQuotes("{'misc':[2,true,'abc']}"), w.toString());
        assertEquals(3, gen.getMatchCount());

        w = new StringWriter();
        gen = new FilteringGeneratorDelegate(JSON_F.createGenerator(w),
                new IndexMatchFilter(2,6),
                true, true);
        JSON = "{'misc':[1,2, null, 0.25, false, 'abc', 11234567890]}";
        writeJsonDoc(JSON_F, JSON, gen);
        assertEquals(aposToQuotes("{'misc':[null,11234567890]}"), w.toString());
        assertEquals(2, gen.getMatchCount());

        w = new StringWriter();
        gen = new FilteringGeneratorDelegate(JSON_F.createGenerator(w),
                new IndexMatchFilter(1),
                true, true);
        JSON = "{'misc':[1,0.25,11234567890]}";
        writeJsonDoc(JSON_F, JSON, gen);
        assertEquals(aposToQuotes("{'misc':[0.25]}"), w.toString());
        assertEquals(1, gen.getMatchCount());
    }

    public void testWriteStartObjectWithObject() throws Exception
    {
        StringWriter w = new StringWriter();

        FilteringGeneratorDelegate gen = new FilteringGeneratorDelegate(JSON_F.createGenerator(w),
                TokenFilter.INCLUDE_ALL,
                Inclusion.INCLUDE_ALL_AND_PATH, true);

        String value = "val";

        gen.writeStartObject(new Object(), 2);
        gen.writeFieldName("field1");
        {
            gen.writeStartObject(value);
            gen.writeEndObject();
        }

        gen.writeFieldName("field2");
        gen.writeNumber(new BigDecimal("1.0"));

        gen.writeEndObject();
        gen.close();
        assertEquals(aposToQuotes("{'field1':{},'field2':1.0}"), w.toString());
    }

    // [core#580]
    public void testRawValueDelegation() throws Exception
    {
        StringWriter w = new StringWriter();
        FilteringGeneratorDelegate gen = new FilteringGeneratorDelegate(JSON_F.createGenerator(w),
                TokenFilter.INCLUDE_ALL, true, true);

        gen.writeStartArray();
        gen.writeRawValue(new char[] { '1'}, 0, 1);
        gen.writeRawValue("123", 2, 1);
        gen.writeRaw(',');
        gen.writeRaw("/* comment");
        gen.writeRaw("... */".toCharArray(), 3, 3);
        gen.writeRaw(" ,42", 1, 3);
        gen.writeEndArray();

        gen.close();
        assertEquals("[1,3,/* comment */,42]", w.toString());
    }
}<|MERGE_RESOLUTION|>--- conflicted
+++ resolved
@@ -43,14 +43,6 @@
         protected boolean _includeScalar() { return false; }
     }
 
-<<<<<<< HEAD
-    static class StrictNameMatchFilter extends TokenFilter
-    {
-        private final Set<String> _names;
-
-        public StrictNameMatchFilter(String... names) {
-            _names = new HashSet<String>(Arrays.asList(names));
-=======
     static class NameExcludeFilter extends TokenFilter
     {
         private final Set<String> _names;
@@ -64,22 +56,32 @@
         @Override
         public TokenFilter includeElement(int index) {
             return _inclArrays ? this : null;
->>>>>>> 4366bef1
         }
 
         @Override
         public TokenFilter includeProperty(String name) {
             if (_names.contains(name)) {
-<<<<<<< HEAD
-                return TokenFilter.INCLUDE_ALL;
-            }
-            return null;
-=======
                 return null;
             }
             // but need to pass others provisionally
             return this;
->>>>>>> 4366bef1
+        }
+    }
+
+    static class StrictNameMatchFilter extends TokenFilter
+    {
+        private final Set<String> _names;
+
+        public StrictNameMatchFilter(String... names) {
+            _names = new HashSet<String>(Arrays.asList(names));
+        }
+
+        @Override
+        public TokenFilter includeProperty(String name) {
+            if (_names.contains(name)) {
+                return TokenFilter.INCLUDE_ALL;
+            }
+            return null;
         }
     }
 
@@ -223,15 +225,9 @@
                 ? new NameExcludeFilter(true, "value", "a")
                 : new NameMatchFilter("value");
         FilteringGeneratorDelegate gen = new FilteringGeneratorDelegate(JSON_F.createGenerator(w),
-<<<<<<< HEAD
-                new NameMatchFilter("value"),
+                tf,
                 Inclusion.INCLUDE_ALL_AND_PATH,
                 false // multipleMatches
-=======
-                tf,
-                true, // includePath
-                true // multipleMatches
->>>>>>> 4366bef1
                 );
         //final String JSON = "{'a':123,'array':[1,2],'ob':{'value0':2,'value':[3],'value2':'foo'},'b':true}";
 
@@ -369,19 +365,13 @@
 
         FilteringGeneratorDelegate gen = new FilteringGeneratorDelegate(JSON_F.createGenerator(w),
                 new NameMatchFilter("value"),
-<<<<<<< HEAD
                 Inclusion.INCLUDE_ALL_AND_PATH, true);
-        final String JSON = "{'root':{'a0':true,'a':{'value':3},'b':{'value':4}},'b0':false}";
-=======
-                true, true);
         final String JSON = "{'root':{'a0':true,'a':{'value':3},'b':{'value':'abc'}},'b0':false}";
->>>>>>> 4366bef1
         writeJsonDoc(JSON_F, JSON, gen);
         assertEquals(aposToQuotes("{'root':{'a':{'value':3},'b':{'value':'abc'}}}"), w.toString());
         assertEquals(2, gen.getMatchCount());
     }
 
-<<<<<<< HEAD
     public void testNoMatchFiltering1() throws Exception
     {
         StringWriter w = new StringWriter();
@@ -472,7 +462,11 @@
                 new NoArraysFilter(),
                 Inclusion.INCLUDE_NON_NULL, true);
         final String JSON = "{'root':['a'],'b0':false}";
-=======
+      writeJsonDoc(JSON_F, JSON, gen);
+      assertEquals(aposToQuotes("{'b0':false}"), w.toString());
+      assertEquals(1, gen.getMatchCount());
+    }
+
     public void testMultipleMatchFilteringWithPath4() throws Exception
     {
         StringWriter w = new StringWriter();
@@ -480,13 +474,11 @@
                 new NameMatchFilter("b0"),
                 true, true);
         final String JSON = "{'root':{'a0':true,'a':{'value':3},'b':{'value':'abc'}},'b0':false}";
->>>>>>> 4366bef1
         writeJsonDoc(JSON_F, JSON, gen);
         assertEquals(aposToQuotes("{'b0':false}"), w.toString());
         assertEquals(1, gen.getMatchCount());
     }
 
-<<<<<<< HEAD
     public void testValueOmitsFieldName2() throws Exception
     {
         StringWriter w = new StringWriter();
@@ -500,20 +492,13 @@
         assertEquals(1, gen.getMatchCount());
     }
 
-=======
->>>>>>> 4366bef1
     public void testIndexMatchWithPath1() throws Exception
     {
         StringWriter w = new StringWriter();
         FilteringGeneratorDelegate gen = new FilteringGeneratorDelegate(JSON_F.createGenerator(w),
                 new IndexMatchFilter(1),
-<<<<<<< HEAD
                 Inclusion.INCLUDE_ALL_AND_PATH, true);
-        final String JSON = "{'a':123,'array':[1,2],'ob':{'value0':2,'value':3,'value2':4},'b':true}";
-=======
-                true, true);
         final String JSON = "{'a':123,'array':[1,2],'ob':{'value0':2,'value':3,'value2':'abc'},'b':true}";
->>>>>>> 4366bef1
         writeJsonDoc(JSON_F, JSON, gen);
         assertEquals(aposToQuotes("{'array':[2]}"), w.toString());
 
@@ -531,13 +516,8 @@
         StringWriter w = new StringWriter();
         FilteringGeneratorDelegate gen = new FilteringGeneratorDelegate(JSON_F.createGenerator(w),
                 new IndexMatchFilter(0,1),
-<<<<<<< HEAD
                 Inclusion.INCLUDE_ALL_AND_PATH, true);
-        final String JSON = "{'a':123,'array':[1,2],'ob':{'value0':2,'value':3,'value2':4},'b':true}";
-=======
-                true, true);
         String JSON = "{'a':123,'array':[1,2],'ob':{'value0':2,'value':3,'value2':4},'b':true}";
->>>>>>> 4366bef1
         writeJsonDoc(JSON_F, JSON, gen);
         assertEquals(aposToQuotes("{'array':[1,2]}"), w.toString());
         assertEquals(2, gen.getMatchCount());
