--- conflicted
+++ resolved
@@ -12,16 +12,9 @@
 {
     public void testLargeUnquotedNames() throws Exception
     {
-<<<<<<< HEAD
-        JsonFactory f = JsonFactory.builder()
-                .enable(JsonParser.Feature.ALLOW_UNQUOTED_FIELD_NAMES)
-                .build();
-
-=======
         final JsonFactory f = JsonFactory.builder()
                 .enable(JsonReadFeature.ALLOW_UNQUOTED_FIELD_NAMES)
                 .build();
->>>>>>> a2e846e5
         StringBuilder sb = new StringBuilder(5000);
         sb.append("[\n");
         final int REPS = 1050;
@@ -68,16 +61,9 @@
 
     public void testSimpleUnquotedNames() throws Exception
     {
-<<<<<<< HEAD
-        JsonFactory f = JsonFactory.builder()
-                .enable(JsonParser.Feature.ALLOW_UNQUOTED_FIELD_NAMES)
-                .build();
-
-=======
         final JsonFactory f = JsonFactory.builder()
                 .enable(JsonReadFeature.ALLOW_UNQUOTED_FIELD_NAMES)
                 .build();
->>>>>>> a2e846e5
         _testSimpleUnquoted(f, 0, 99);
         _testSimpleUnquoted(f, 0, 5);
         _testSimpleUnquoted(f, 0, 3);
@@ -186,16 +172,9 @@
      */
     public void testAposQuotingEnabled() throws Exception
     {
-<<<<<<< HEAD
-        JsonFactory f = JsonFactory.builder()
-                .enable(JsonParser.Feature.ALLOW_SINGLE_QUOTES)
-                .build();
-
-=======
         final JsonFactory f = JsonFactory.builder()
                 .enable(JsonReadFeature.ALLOW_SINGLE_QUOTES)
                 .build();
->>>>>>> a2e846e5
         _testAposQuotingEnabled(f, 0, 99);
         _testAposQuotingEnabled(f, 0, 5);
         _testAposQuotingEnabled(f, 0, 3);
@@ -291,16 +270,9 @@
     // test to verify that we implicitly allow escaping of apostrophe
     public void testSingleQuotesEscaped() throws Exception
     {
-<<<<<<< HEAD
-        JsonFactory f = JsonFactory.builder()
-                .enable(JsonParser.Feature.ALLOW_SINGLE_QUOTES)
-                .build();
-
-=======
         final JsonFactory f = JsonFactory.builder()
                 .enable(JsonReadFeature.ALLOW_SINGLE_QUOTES)
                 .build();
->>>>>>> a2e846e5
         _testSingleQuotesEscaped(f, 0, 99);
         _testSingleQuotesEscaped(f, 0, 5);
         _testSingleQuotesEscaped(f, 0, 3);
@@ -325,16 +297,9 @@
 
     public void testNonStandardNameChars() throws Exception
     {
-<<<<<<< HEAD
-        JsonFactory f = JsonFactory.builder()
-                .enable(JsonParser.Feature.ALLOW_UNQUOTED_FIELD_NAMES)
-                .build();
-
-=======
         final JsonFactory f = JsonFactory.builder()
                 .enable(JsonReadFeature.ALLOW_UNQUOTED_FIELD_NAMES)
                 .build();
->>>>>>> a2e846e5
         _testNonStandardNameChars(f, 0, 99);
         _testNonStandardNameChars(f, 0, 6);
         _testNonStandardNameChars(f, 0, 3);
