--- conflicted
+++ resolved
@@ -223,10 +223,6 @@
         // and then, include (part of) contents for selected types
         // (never for binary-format data)
         if (_contentReference.hasTextualContent()) {
-<<<<<<< HEAD
-            int len;
-            String charStr = " chars";
-=======
             // First, retrieve declared offset+length for content; handle
             // negative markers (can't do more for general case)
             int offset, length;
@@ -240,23 +236,14 @@
 
             String unitStr = " chars";
             String trimmed;
->>>>>>> a6c29768
 
             if (srcRef instanceof CharSequence) {
                 trimmed = _truncate((CharSequence) srcRef, offset, length);
             } else if (srcRef instanceof char[]) {
                 trimmed = _truncate((char[]) srcRef, offset, length);
             } else if (srcRef instanceof byte[]) {
-<<<<<<< HEAD
-                byte[] b = (byte[]) srcRef;
-                int maxLen = Math.min(b.length, MAX_CONTENT_SNIPPET);
-                _append(sb, new String(b, 0, maxLen, StandardCharsets.UTF_8));
-                len = b.length - maxLen;
-                charStr = " bytes";
-=======
                 trimmed = _truncate((byte[]) srcRef, offset, length);
                 unitStr = " bytes";
->>>>>>> a6c29768
             } else {
                 trimmed = null;
             }
@@ -267,11 +254,8 @@
                     sb.append("[truncated ").append(truncLen).append(unitStr).append(']');
                 }
             }
-<<<<<<< HEAD
-=======
         } else {
             // What should we do with binary content?
->>>>>>> a6c29768
         }
         return sb;
     }
@@ -297,7 +281,7 @@
         start = Math.min(start, fullLength);
         length = Math.min(Math.min(length, fullLength - start),
                 MAX_CONTENT_SNIPPET);
-        return new String(b, start, length, Charset.forName("UTF-8"));
+        return new String(b, start, length, StandardCharsets.UTF_8);
     }
 
     private int _append(StringBuilder sb, String content) {
