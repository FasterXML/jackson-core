--- conflicted
+++ resolved
@@ -108,22 +108,17 @@
      * description returned by {@link #toString()}.
      *<p>
      * NOTE: not added as a "getter" to prevent it from getting serialized.
-<<<<<<< HEAD
-=======
      *
      * @return Description of the source reference (see {@link #getSourceRef()}
-     *
-     * @since 2.9
->>>>>>> 8ed84d76
      */
     public String sourceDescription() {
         return _appendSourceDesc(new StringBuilder(100)).toString();
     }
 
     /*
-    /**********************************************************
+    /**********************************************************************
     /* Std method overrides
-    /**********************************************************
+    /**********************************************************************
      */
 
     @Override
