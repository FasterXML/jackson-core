Project: jackson-core

Contains core streaming reader (`JsonParser`) and writer (`JsonGenerator`) abstractions,
factory for constructing readers/writers (JsonFactory), as well as a minimal set
of interfaces needed for streaming level to make callbacks and call-throughs,
via `ObjectCodec` and `TreeNode`.

Also includes implementation of this API for JSON.
Forms the base for other data formats as well despite naming suggesting
JSON-specificity: naming is due to history, as Jackson started out as
a pure JSON library.

------------------------------------------------------------------------
=== Releases ===
------------------------------------------------------------------------

<<<<<<< HEAD
2.18.0 (not yet released)

-
=======
2.17.1 (not yet released)

#1241: Fix `NumberInput.looksLikeValidNumber()` implementation
 (contributed by @pjfanning)
>>>>>>> c73bde24

2.17.0 (12-Mar-2024)

#507: Add `JsonWriteFeature.ESCAPE_FORWARD_SLASHES` to allow escaping of '/' for
  String values
 (contributed by Joo-Hyuk K)
#1117: Change default `RecylerPool` implementation to `newLockFreePool` (from
  `threadLocalPool`)
#1137: Improve detection of "is a NaN" to only consider explicit cases,
  not `double` overflow/underflow
#1145: `JsonPointer.appendProperty(String)` does not escape the property name
 (reported by Robert E)
#1149: Add `JsonParser.getNumberTypeFP()`
#1157: Use fast parser (FDP) for large `BigDecimal`s (500+ chars)
 (contributed by @pjfanning)
#1169: `ArrayIndexOutOfBoundsException` for specific invalid content,
  with Reader-based parser
#1173: `JsonLocation` consistently off by one character for many
  invalid JSON parsing cases
 (reported by Paul B)
#1179: Allow configuring `DefaultPrettyPrinter` separators for empty
  Arrays and Objects
 (contributed by Guillaume L)
#1186: `BufferRecycler` should avoid setting replacement if one already returned, bigger
 (suggested by @kkkkkhhhh)
#1195: Use `BufferRecycler` provided by output (`OutputStream`, `Writer`) object if available
 (contributed by Mario F)
#1202: Add `RecyclerPool.clear()` method for dropping all pooled Objects
#1203: Faster division by 1000
 (contributed by @xtonik)
#1205: JsonFactory.setStreamReadConstraints(StreamReadConstraints) fails to
  update "maxNameLength" for symbol tables
 (reported by @denizk)
#1217: Optimize char comparison using bitwise OR
 (contributed by @xtonik)
#1218: Simplify Unicode surrogate pair conversion for generation
 (contributed by @xtonik)

2.16.2 (09-Mar-2024)

No changes since 2.16.1

2.16.1 (24-Dec-2023)

#1141: NPE in `Version.equals()` if snapshot-info `null`
 (reported by @TimSchweers)
#1161: NPE in "FastDoubleParser", method "JavaBigDecimalParser.parseBigDecimal()"
 (contributed by @pjfanning)
#1168: `JsonPointer.append(JsonPointer.tail())` includes the original pointer
 (contributed by Robert E)

2.16.0 (15-Nov-2023)

#991: Change `StreamReadFeature.INCLUDE_SOURCE_IN_LOCATION` default to `false`
  in Jackson 2.16
 (suggested by @quinlam)
#1007: Improve error message for `StreamReadConstraints` violations
#1015: `JsonFactory` implementations should respect `CANONICALIZE_FIELD_NAMES`
 (contributed by Carter K)
#1035: Root cause for failing test for `testMangledIntsBytes()` in `ParserErrorHandlingTest`
 (reported by @harsha-99)
#1036: Allow all array elements in `JsonPointerBasedFilter`
 (contributed by Markus S)
#1039: Indicate explicitly blocked sources as "REDACTED" instead of
  "UNKNOWN" in `JsonLocation`
#1041: Start using AssertJ in unit tests
#1042: Allow configuring spaces before and/or after the colon in `DefaultPrettyPrinter`
 (contributed by @digulla)
#1046: Add configurable limit for the maximum number of bytes/chars
  of content to parse before failing
#1047: Add configurable limit for the maximum length of Object property names
  to parse before failing (default max: 50,000 chars)
 (contributed by @pjfanning)
#1048: Add configurable processing limits for JSON generator (`StreamWriteConstraints`)
 (contributed by @pjfanning)
#1050: Compare `_snapshotInfo` in `Version`
 (contributed by @artoonie)
#1051: Add `JsonGeneratorDecorator` to allow decorating `JsonGenerator`s
 (contributed by @digulla)
#1064: Add full set of `BufferRecyclerPool` implementations
 (contributed by Mario F)
#1066: Add configurable error report behavior via `ErrorReportConfiguration`
 (contributed by Joo-Hyuk K)
#1081: Make `ByteSourceJsonBootstrapper` use `StringReader` for < 8KiB byte[] inputs
 (contributed by @schlosna)
#1089: Allow pluggable buffer recycling via new `BufferRecyclerPool` extension point
#1136: Change parsing error message to mention `-INF`
- Make `JacksonFeatureSet` serializable

2.15.4 (15-Feb-2024)

#1146: `JsonParserDelegate` missing overrides for `canParseAsync()`,
  `getNonBlockingInputFeeder()`
  (reported by Simon B)
#1161: NPE in "FastDoubleParser", method "JavaBigDecimalParser.parseBigDecimal()"
  (contributed by @pjfanning)

2.15.3 (12-Oct-2023)

#1111: Call the right `filterFinishArray()`/`filterFinishObject()`
  from `FilteringParserDelegate`
 (fix contributed by Dai M)

2.15.2 (30-May-2023)

#1019: Allow override of `StreamReadContraints` default with
  `overrideDefaultStreamReadConstraints()`
#1027: Extra module-info.class in 2.15.1
 (reported by @tbnguyen1407)
#1028: Wrong checksums in `module.json` (2.15.0, 2.15.1)
 (reported by @hboutemy)
#1032: `LICENSE` missing from 2.15.1 jar

2.15.1 (16-May-2023))

#999: Gradle metadata for `jackson-core` `2.15.0` adds dependency on
   `ch.randelshofer:fastdoubleparser`
  (reported by Chris R)
#1003: Add FastDoubleParser section to `NOTICE`
#1014: Increase default max allowed String value length from 5 megs to 20 megs
#1023: Problem with `FilteringGeneratorDelegate` wrt `TokenFilter.Inclusion.INCLUDE_NON_NULL`
  (reported by @honhimW)

2.15.0 (23-Apr-2023)

#815: Add maximum numeric value length limits via `StreamReadConstraints` (fixes
  `sonatype-2022-6438`)
 (contributed by @pjfanning)
#844: Add SLSA provenance via build script
 (contributed by Pedro N)
#851: Add `StreamReadFeature.USE_FAST_BIG_DECIMAL_PARSER` to enable
  faster `BigDecimal`, `BigInteger` parsing
 (contributed by @pjfanning)
#863: Add `StreamReadConstraints` limit for longest textual value to
  allow (default: 5M)
 (contributed by @pjfanning)
#865: Optimize parsing 19 digit longs
 (contributed by Phillipe M)
#897: Note that jackson-core 2.15 is now a multi-release jar
  (for more optimized number parsing for JDKs beyond 8)
#898: Possible flaw in `TokenFilterContext#skipParentChecks()`
 (reported by @robotmrv)
#902: Add `Object JsonParser.getNumberValueDeferred()` method to
  allow for deferred decoding in some cases
#921: Add `JsonFactory.Feature.CHARSET_DETECTION` to disable charset detection
 (contributed by @yawkat) 
#943: Add `StreamReadConstraints.maxNestingDepth()` to constraint max nesting
  depth (default: 1000)
#948: Use `StreamConstraintsException` in name canonicalizers
 (contributed by @pjfanning)
#962: Offer a way to directly set `StreamReadConstraints` via `JsonFactory` (not just Builder)
#968: Prevent inefficient internal conversion from `BigDecimal` to `BigInteger`
  wrt ultra-large scale
#984: Add `JsonGenerator.copyCurrentEventExact` as alternative to `copyCurrentEvent()`
- Build uses package type "jar" but still produces valid OSGi bundle
 (changed needed to keep class timestamps with Reproducible Build)

2.14.3 (05-May-2023)

#909: Revert schubfach changes in #854
 (contributed by @pjfanning)
#912: Optional padding Base64Variant still throws exception on missing
  padding character
 (reported by @Vity01)
#967: Address performance issue with `BigDecimalParser`
#990: Backport removal of BigDecimal to BigInt conversion (#987)
 (contributed by @pjfanning)
#1004: FastDoubleParser license
#1012: Got `NegativeArraySizeException` when calling `writeValueAsString()`
 (reported by @klettier)
 (fix contributed by @pjfanning)

2.14.2 (28-Jan-2023)

#854: Backport schubfach changes from v2.15#8
 (contributed by @pjfanning)
#882: Allow TokenFIlter to skip last elements in arrays
 (contributed by Przemyslaw G)
#886: Avoid instance creations in fast parser code
 (contributed by @pjfanning)
#890: `FilteringGeneratorDelegate` does not create new `filterContext`
  if `tokenFilter` is null
 (contributed by @DemonicTutor)

2.14.1 (21-Nov-2022)

No changes since 2.14.0

2.14.0 (05-Nov-2022)

#478: Provide implementation of async JSON parser fed by `ByteBufferFeeder`
 (requested by Arjen P)
 (contributed by @pjfanning)
#577: Allow use of faster floating-point number parsing with
  `StreamReadFeature.USE_FAST_DOUBLE_PARSER`
 (contributed by @wrandelshofer and @pjfanning)
#684: Add "JsonPointer#appendProperty" and "JsonPointer#appendIndex"
 (contributed by Ilya G)
#715: Allow TokenFilters to keep empty arrays and objects
 (contributed by Nik E)
#717: Hex capitalization for JsonWriter should be configurable (add
  `JsonWriteFeature.WRITE_HEX_UPPER_CASE`)
 (contributed by Richard K)
#733: Add `StreamReadCapability.EXACT_FLOATS` to indicate whether parser reports exact
  floating-point values or not
 (contributed Doug R)
#736: `JsonPointer` quadratic memory use: OOME on deep inputs
 (reported by Doug R)
#745: Change minimum Java version to 8
#749: Allow use of faster floating-point number serialization
  (`StreamWriteFeature.USE_FAST_DOUBLE_WRITER`)
 (contributed by @rgiulietti and @pjfanning)
#751: Remove workaround for old issue with a particular double
 (contributed by @pjfanning)
#753: Add `NumberInput.parseFloat()`
 (contributed by @pjfanning)
#757: Update ParserBase to support floats directly
 (contributed by @pjfanning)
#759: JsonGenerator to provide current value to the context before starting objects
 (reported by Illia O)
#762: Make `JsonPointer` `java.io.Serializable`
 (contributed by Evan G)
#763: `JsonFactory.createParser()` with `File` may leak `InputStream`s
#764: `JsonFactory.createGenerator()` with `File` may leak `OutputStream`s
#773: Add option to accept non-standard trailing decimal point
  (`JsonReadFeature.ALLOW_TRAILING_DECIMAL_POINT_FOR_NUMBERS`)
 (contributed by @pjfanning)
#774: Add a feature to allow leading plus sign
  (`JsonReadFeature.ALLOW_LEADING_PLUS_SIGN_FOR_NUMBERS`)
 (contributed by @pjfanning)
#788: `JsonPointer.empty()` should NOT indicate match of a property
  with key of ""
#798: Avoid copy when parsing `BigDecimal`
 (contributed by Philippe M)
#811: Add explicit bounds checks for `JsonGenerator` methods that take
  `byte[]`/`char[]`/String-with-offsets input
#812: Add explicit bounds checks for `JsonFactory.createParser()` methods
  that take `byte[]`/`char[]`-with-offsets input
#814: Use `BigDecimalParser` for BigInteger parsing very long numbers
 (contributed by @pjfanning)
#818: Calling `JsonPointer.compile(...)` on very deeply nested expression
  throws `StackOverflowError`
#828: Make `BigInteger` parsing lazy
 (contributed by @pjfanning)
#830: Make `BigDecimal` parsing lazy
 (contributed by @pjfanning)
#834: ReaderBaseJsonParser._verifyRootSpace() can cause buffer boundary failure

2.13.5 (23-Jan-2023)
2.13.4 (03-Sep-2022)

No changes since 2.13.3

2.13.3 (14-May-2022)

#744: Limit size of exception message in BigDecimalParser
 (contributed by @pjfanning))

2.13.2 (06-Mar-2022)

0#732: Update Maven wrapper
 (contributed by Andrey S)
#739: `JsonLocation` in 2.13 only uses identity comparison for "content reference"
 (reported by Vlad T)

2.13.1 (19-Dec-2021)

#713: Incorrect parsing of single-quoted surrounded String values containing double quotes
 (reported by wcarmon@github)

2.13.0 (30-Sep-2021)

#652: Misleading exception for input source when processing byte buffer
  with start offset
 (reported by Greg W)
#658: Escape contents of source document snippet for `JsonLocation._appendSourceDesc()`
#664: Add `StreamWriteException` type to eventually replace `JsonGenerationException`
#671: Replace `getCurrentLocation()`/`getTokenLocation()` with
  `currentLocation()`/`currentTokenLocation()` in `JsonParser`
#673: Replace `JsonGenerator.writeObject()` (and related) with `writePOJO()`
#674: Replace `getCurrentValue()`/`setCurrentValue()` with
  `currentValue()`/`assignCurrentValue()` in `JsonParser`/`JsonGenerator
#677: Introduce O(n^1.5) BigDecimal parser implementation
 (contributed by Ferenc C)
#687:  ByteQuadsCanonicalizer.addName(String, int, int) has incorrect handling
  for case of q2 == null
#692: UTF32Reader ArrayIndexOutOfBoundsException
 (reported by Fabian M)
#694: Improve exception/JsonLocation handling for binary content: don't
  show content, include byte offset
#700: Unable to ignore properties when deserializing. TokenFilter seems broken
 (reported by xiazuojie@github)
#712: Optimize array allocation by `JsonStringEncoder`
- Add `mvnw` wrapper

2.12.7 (26-May-2022)
2.12.6 (15-Dec-2021)

No changes since 2.12.5

2.12.5 (27-Aug-2021)

#712: (partial) Optimize array allocation by `JsonStringEncoder`
#713: Add back accidentally removed `JsonStringEncoder` related methods in
  `BufferRecyclers` (like `getJsonStringEncoder()`)

2.12.4 (06-Jul-2021)

#702: `ArrayOutOfBoundException` at `WriterBasedJsonGenerator.writeString(Reader, int)`
 (reported by Jeffrey Y)

2.12.3 (12-Apr-2021)
2.12.2 (03-Mar-2021)
2.12.1 (08-Jan-2021)

No changes since 2.12.0

2.12.0 (29-Nov-2020)

#500: Allow "optional-padding" for `Base64Variant`
 (contributed by Pavan K)
#573: More customizable TokenFilter inclusion (using `Tokenfilter.Inclusion`)
 (contributed by Jonathan H)
#618: Publish Gradle Module Metadata
 (contributed by Jendrik J)
#619: Add `StreamReadCapability` for further format-based/format-agnostic
  handling improvements
#627: Add `JsonParser.isExpectedNumberIntToken()` convenience method
#630: Add `StreamWriteCapability` for further format-based/format-agnostic
  handling improvements
#631: Add `JsonParser.getNumberValueExact()` to allow precision-retaining buffering
#639: Limit initial allocated block size by `ByteArrayBuilder` to max block size
#640: Add `JacksonException` as parent class of `JsonProcessingException`
#653: Make `JsonWriteContext.reset()` and `JsonReadContext.reset()` methods public
- Deprecate `JsonParser.getCurrentTokenId()` (use `#currentTokenId()` instead)
- Full "LICENSE" included in jar for easier access by compliancy tools

2.11.4 (12-Dec-2020)

#647: Fix NPE in `writeNumber(String)` method of `UTF8JsonGenerator`,
  `WriterBasedJsonGenerator`
 (contributed by Pavel K)

2.11.3 (02-Oct-2020)
2.11.2 (02-Aug-2020)
2.11.1 (25-Jun-2020)

No changes since 2.11.0

2.11.0 (26-Apr-2020)

#504: Add a String Array write method in the Streaming API
 (requested by Michel F, impl contributed by Oleksandr P)
#565: Synchronize variants of `JsonGenerator#writeNumberField` with `JsonGenerator#writeNumber`
 (contributed by valery1707@github)
#587: Add JsonGenerator#writeNumber(char[], int, int) method
 (contributed by Volkan Y)
#606: Do not clear aggregated contents of `TextBuffer` when `releaseBuffers()` called
#609: `FilteringGeneratorDelegate` does not handle `writeString(Reader, int)`
 (reported by Volkan Y)
#611: Optionally allow leading decimal in float tokens
 (contributed by James A)

2.10.5 (21-Jul-2020)

#616: Parsing JSON with `ALLOW_MISSING_VALUE` enabled results in endless stream
  of `VALUE_NULL` tokens
 (reported by Justin L)

2.10.4 (03-May-2020)

#605: Handle case when system property access is restricted
 (reported by rhernandez35@github)

2.10.3 (03-Mar-2020)

#592: DataFormatMatcher#getMatchedFormatName throws NPE when no match exists
 (reported by Scott L)
#603: 'JsonParser.getCurrentLocation()` byte/char offset update incorrectly for big payloads
 (reported, fix contributed by Fabien R)

2.10.2 (05-Jan-2020)

#580: FilteringGeneratorDelegate writeRawValue delegate to `writeRaw()`
  instead of `writeRawValue()`
 (reported by Arnaud R)
#582: `FilteringGeneratorDelegate` bug when filtering arrays (in 2.10.1)
 (reported by alarribeau@github)

2.10.1 (09-Nov-2019)

#455: Jackson reports wrong locations for JsonEOFException
 (reported by wastevenson@github, fix contributed by Todd O'B
#567: Add `uses` for `ObjectCodec` in module-info
 (reported by Marc M)
#578: Array index out of bounds in hex lookup
 (reported by Emily S)

2.10.0 (26-Sep-2019)

#433: Add Builder pattern for creating configured Stream factories
#464: Add "maximum unescaped char" configuration option for `JsonFactory` via builder
#467: Create `JsonReadFeature` to move JSON-specific `JsonParser.Feature`s to
#479: Improve thread-safety of buffer recycling
#480: `SerializableString` value can not directly render to Writer
 (requested by Philippe M)
#481: Create `JsonWriteFeature` to move JSON-specific `JsonGenerator.Feature`s to
#484: Implement `UTF8JsonGenerator.writeRawValue(SerializableString)` (and
  `writeRaw(..)`) more efficiently
#495: Create `StreamReadFeature` to move non-json specific `JsonParser.Feature`s to
#496: Create `StreamWriteFeature` to take over non-json-specific `JsonGenerator.Feature`s
#502: Make `DefaultPrettyPrinter.createInstance()` to fail for sub-classes
#506: Add missing type parameter for `TypeReference` in `ObjectCodec`
#508: Add new exception type `InputCoercionException` to be used for failed coercions
  like overflow for `int`
#517: Add `JsonGenerator.writeStartObject(Object, int)` (needed by CBOR, maybe Avro)
#527: Add simple module-info for JDK9+, using Moditect
#533: UTF-8 BOM not accounted for in JsonLocation.getByteOffset()
 (contributed by Fabien R)
#539: Reduce max size of recycled byte[]/char[] blocks by `TextBuffer`, `ByteArrayBuilder`
#547: `CharsToNameCanonicalizer`: Internal error on `SymbolTable.rehash()` with high
  number of hash collisions
 (reported by Alex R)
#548: ByteQuadsCanonicalizer: ArrayIndexOutOfBoundsException in addName
 (reported by Alex R)
#549: Add configurability of "quote character" for JSON factory
#561: Misleading exception for unquoted String parsing
#563: Async parser does not keep track of Array context properly
 (reported by Doug R)
- Rewrite `JsonGenerator.copyCurrentStructure()` to remove recursion)
- Add `missingNode()`, `nullNode()` in `TreeCodec`
- Add `JsonParserDelegate.delegate()` methods

2.9.10 (21-Sep-2019)

#540: UTF8StreamJsonParser: fix byte to int conversion for malformed escapes
 (reported by Alex R and Sam S)
#556: 'IndexOutOfBoundsException' in UTF8JsonGenerator.writeString(Reader, len)
  when using a negative length
 (reported by jacob-alan-ward@github)

2.9.9 (16-May-2019)

#516: _inputPtr off-by-one in UTF8StreamJsonParser._parseNumber2()
 (reported by Henrik G)
#531: Non-blocking parser reports incorrect locations when fed with non-zero offset
 (reported by David N)

2.9.8 (15-Dec-2018)

#488: Fail earlier on coercions from "too big" `BigInteger` into
  fixed-size types (`int`, `long`, `short`)
#510: Fix ArrayIndexOutofBoundsException found by LGTM.com
 (reported by Alexander E-T)
- Improve exception message for missing Base64 padding (see databind#2183)

2.9.7 (19-Sep-2018)

#476: Problem with `BufferRecycler` via async parser (or when sharing parser
 across threads)
#477: Exception while decoding Base64 value with escaped `=` character
#488: Fail earlier on coercions from "too big" `BigInteger` into
  fixed-size types (`int`, `long`, `short`)

2.9.6 (12-Jun-2018)

#400: Add mechanism for forcing `BufferRecycler` released (to call on shutdown)
 (contributed by Jeroen B)
#460: Failing to link `ObjectCodec` with `JsonFactory` copy constructor
#463: Ensure that `skipChildren()` of non-blocking `JsonParser` will throw
   exception if not enough input
  (requested by Doug R)

2.9.5 (26-Mar-2018)

No changes since 2.9.4

2.9.4 (24-Jan-2018)

#414: Base64 MIME variant does not ignore white space chars as per RFC2045
 (reported by tmoschou@github)
#437: `ArrayIndexOutOfBoundsException` in `UTF8StreamJsonParser`
 (reported by Igor A)

2.9.3 (09-Dec-2017)

#419: `ArrayIndexOutOfBoundsException` from `UTF32Reader.read()` on invalid input

2.9.2 (13-Oct-2017)

- New parent pom (`jackson-base`)

2.9.1 (07-Sep-2017)

#397: Add `Automatic-Module-Name` ("com.fasterxml.jackson.core") for JDK 9 module system

2.9.0 (30-Jul-2017))

#17: Add 'JsonGenerator.writeString(Reader r, int charLength)'
 (constributed by Logan W)
#57: Add support for non-blocking ("async") JSON parsing
#208: Make use of `_matchCount` in `FilteringParserDelegate`
 (contributed by Rafal F)
#242: Add new write methods in `JsonGenerator` for writing type id containers
#304: Optimize `NumberOutput.outputLong()` method
#306: Add new method in `JsonStreamContext` to construct `JsonPointer`
#312: Add `JsonProcessingException.clearLocation()` to allow clearing
  possibly security-sensitive information
 (contributed by Alex Y)
#314: Add a method in `JsonParser` to allow checking for "NaN" values
#323: Add `JsonParser.ALLOW_TRAILING_COMMA` to work for Arrays and Objects
 (contributed by Brad H)
#325: `DataInput` backed parser should handle `EOFException` at end of doc
 (reported by Brad H)
#330: `FilteringParserDelegate` seems to miss last closing `END_OBJECT`
 (contributed by Rafal F)
#340: Making `WriterBasedJsonGenerator` non-final
 (requested by rfoltyns@github)
#356: Improve indication of "source reference" in `JsonLocation` wrt `byte[]`,`char[]`
#372: JsonParserSequence#skipChildren() throws exception when current delegate is
  TokenBuffer.Parser with "incomplete" JSON
 (contributed by Michael S)
#374: Minimal and DefaultPrettyPrinter with configurable separators 
 (contributed by Rafal F)

2.8.11 (23-Dec-2017)

#418: ArrayIndexOutOfBoundsException from UTF32Reader.read on invalid input
 (reported, contributed fix for by pfitzsimons-r7@github)

2.8.10 (24-Aug-2017)

No changes since 2.8.9

2.8.9 (12-Jun-2017)

#382: ArrayIndexOutOfBoundsException from UTF32Reader.read on invalid input
 (reported by Wil S)

2.8.8 (05-Apr-2017)

#359: FilteringGeneratorDelegate does not override writeStartObject(Object forValue)
 (contributed by Arnaud R)
#362: Use correct length variable for UTF-8 surrogate writing

2.8.7 (21-Feb-2017)

#349: CharsToNameCanonicalizer performance bottleneck 
 (reported by Nuno D, nmldiegues@github)
#351: `java.lang.NegativeArraySizeException` at `ByteArrayBuilder.toByteArray()`
#354: Buffer size dependency in UTF8JsonGenerator writeRaw
 (reported by Chistopher C)

2.8.6 (12-Jan-2017)

#322: Trim tokens in error messages to 256 byte to prevent attacks
 (contributed by Alessio S)
#335: Missing exception for invalid last character of base64 string to decode
 using `Base64Variant.decode()`

2.8.5 (14-Nov-2016)
2.8.4 (14-Oct-2016)

No changes since 2.8.3

2.8.3 (17-Sep-2016)

#318: Add support for writing `byte[]` via `JsonGenerator.writeEmbeddedObject()`

2.8.2 (30-Aug-2016)
2.8.1 (20-Jul-2016)

No changes since 2.8.0

2.8.0 (04-Jul-2016)

#86: Allow inclusion of request body for `JsonParseException`
 (contributed by LokeshN)
#117: Add `JsonParser.Feature.ALLOW_MISSING_VALUES` to support for missing values
 (contributed by LokeshN)
#136: Add `JsonpCharacterEscapes` for easier handling of potential problems
 with JSONP and rare but technically allowed \u2028 and \u2029 linefeed characters
#253: Add `JsonGenerator. writeEmbeddedObject()` to allow writes of opaque native types
 (suggested by Gregoire C)
#255: Relax ownership checks for buffers not to require increase in size
#257: Add `writeStartObject(Object pojo)` to streamline assignment of current value
#265: `JsonStringEncoder` should allow passing `CharSequence`
 (contributed by Mikael S)
#276: Add support for serializing using `java.io.DataOutput`
#277: Add new scalar-array write methods for `int`/`long`/`double` cases
#279: Support `DataInput` for parsing
#280: Add `JsonParser.finishToken()` to force full, non-lazy reading of current token
#281: Add `JsonEOFException` as sub-class of `JsonParseException`
#282: Fail to report error for trying to write field name outside Object (root level)
#285: Add `JsonParser.getText(Writer)`
 (contributed by LokesN)
#290: Add `JsonGenerator.canWriteFormattedNumbers()` for introspection
#294: Add `JsonGenerator.writeFieldId(long)` method to support binary formats
 with non-String keys
#296: `JsonParserSequence` skips a token on a switched Parser
 (reported by Kevin G)
- Add `JsonParser.currentToken()` and `JsonParser.currentTokenId()` as replacements
  for `getCurrentToken()` and `getCurrentTokenId()`, respectively. Existing methods
  will likely be deprecated in 2.9.

2.7.9.3:

#1872: NullPointerException in SubTypeValidator.validateSubType when
  validating Spring interface
#1931: Two more c3p0 gadgets to exploit default typing issue

2.7.9.2 (20-Dec-2017)

#1607: `@JsonIdentityReference` not used when setup on class only
#1628: Don't print to error stream about failure to load JDK 7 types
#1680: Blacklist couple more types for deserialization
#1737: Block more JDK types from polymorphic deserialization
#1855: Blacklist for more serialization gadgets (dbcp/tomcat, spring)

2.7.9.1 (18-Apr-2017)

#1599: Jackson Deserializer security vulnerability

2.7.9 (04-Feb-2017)

No changes since 2.7.8

2.7.8 (26-Sep-2016)

#317: ArrayIndexOutOfBoundsException: 200 on floating point number with exactly
  200-length decimal part
 (reported by Allar H)

2.7.7 (27-Aug-2016)

#307: JsonGenerationException: Split surrogate on writeRaw() input thrown for
  input of a certain size
 (reported by Mike N)
#315: `OutOfMemoryError` when writing BigDecimal
 (reported by gmethwin@github)

2.7.6 (23-Jul-2016)

- Clean up of FindBugs reported possible issues.

2.7.5 (11-Jun-2016)
 
#280: FilteringGeneratorDelegate.writeUTF8String() should delegate to writeUTF8String()
 (reported by Tanguy L)

2.7.4 (29-Apr-2016)

#209: Make use of `_allowMultipleMatches` in `FilteringParserDelegate`
 (contributed by Lokesh N)
- Make `processor` transient in `JsonParseException`, `JsonGenerationException`
  to keep both Serializable

2.7.3 (16-Mar-2016)

No changes since 2.7.2.

2.7.2 (26-Feb-2016)

#246: Fix UTF8JsonGenerator to allow QUOTE_FIELD_NAMES to be toggled
 (suggested by philipa@github)

2.7.1 (02-Feb-2016)

No changes since 2.7.0.

2.7.0 (10-Jun-2016)

#37: JsonParser.getTokenLocation() doesn't update after field names
 (reported by Michael L)
#198: Add back-references to `JsonParser` / `JsonGenerator` for low-level parsing issues
 (via `JsonParseException`, `JsonGenerationException`)
#211: Typo of function name com.fasterxml.jackson.core.Version.isUknownVersion()
 (reported by timray@github)
#229: Array element and field token spans include previous comma.
- Implemented `ReaderBasedJsonParser.nextFieldName(SerializableString)`
  (to improved Afterburner performance over String/char[] sources)

2.6.6 (05-Apr-2016)

#248: VersionUtil.versionFor() unexpectedly return null instead of Version.unknownVersion()
 (reported by sammyhk@github)

2.6.5 (19-Jan-2016)
2.6.4 (07-Dec-2015)

No changes since 2.6.3.

2.6.3 (12-Oct-2015)

#220: Problem with `JsonParser.nextFieldName(SerializableString)` for byte-backed parser

2.6.2 (14-Sep-2015)

#213: Parser is sometimes wrong when using CANONICALIZE_FIELD_NAMES
 (reported by ichernev@github)
#216: ArrayIndexOutOfBoundsException: 128 when repeatedly serializing to a byte array
 (reported by geekbeast@github)

2.6.1 (09-Aug-2015)

#207: `ArrayIndexOutOfBoundsException` in `ByteQuadsCanonicalizer`
 (reported by Florian S, fschopp@github)

2.6.0 (17-Jul-2015)

#137: Allow filtering content read via `JsonParser` by specifying `JsonPointer`;
  uses new class `com.fasterxml.jackson.core.filter.FilteringParserDelegate`
  (and related, `TokenFilter`)
#177: Add a check so `JsonGenerator.writeString()` won't work if `writeFieldName()` expected.
#182: Inconsistent TextBuffer#getTextBuffer behavior
 (contributed by Masaru H)
#185: Allow filtering content written via `JsonGenerator` by specifying `JsonPointer`;
  uses new class `com.fasterxml.jackson.core.filter.FilteringGeneratorDelegate`
  (and related, `TokenFilter`)
#188: `JsonParser.getValueAsString()` should return field name for `JsonToken.FIELD_NAME`, not `null`
#189: Add `JsonFactory.Feature.USE_THREAD_LOCAL_FOR_BUFFER_RECYCLING` (default: true), which may
  be disabled to prevent use of ThreadLocal-based buffer recycling.
 (suggested by soldierkam@github)
#195: Add `JsonGenerator.getOutputBuffered()` to find out amount of content buffered,
  not yet flushed.
 (requested by Ruediger M)
#196: Add support for `FormatFeature` extension, for format-specifc Enum-backed
  parser/generator options
- Minor improvement to construction of "default PrettyPrinter": now overridable by data format
  modules
- Implement a new yet more optimized symbol table for byte-backed parsers
- Add `JsonParser.Feature.IGNORE_UNDEFINED`, useful for data formats like protobuf
- Optimize writing of String names (remove intermediate copy; with JDK7 no speed benefit)

2.5.5 (07-Dec-2015)

#220: Problem with `JsonParser.nextFieldName(SerializableString)` for byte-backed parser
#221: Fixed ArrayIndexOutOfBounds exception for character-based `JsonGenerator`
 (reported by a-lerion@github)

2.5.4 (09-Jun-2015)

No changes.

2.5.3 (24-Apr-2015)

#191: Longest collision chain in symbol table now exceeds maximum -- suspect a DoS attack
 (reported by Paul D)

2.5.2 (29-Mar-2015)

#181: Failure parsing -Infinity on buffer boundary
 (reported by brharrington@github)
#187: Longest collision chain in symbol table exceeds maximum length routinely
  in non-malicious code
 (reported by mazzaferri@github)

2.5.1 (06-Feb-2015)

#178: Add `Lf2SpacesIndenter.withLinefeed` back to keep binary-compatibility with 2.4.x
 (reported by ansell@github)
- Minor fix to alignment of null bytes in the last 4 bytes of name, in case where name
  may cross the input boundary

2.5.0 (01-Jan-2015)

#148: BytesToNameCanonicalizer can mishandle leading null byte(s).
 (reported by rjmac@github)
#164: Add `JsonGenerator.Feature.IGNORE_UNKNOWN` (but support via individual
  data format modules)
#166: Allow to configure line endings and indentation
 (contributed by Aaron D)
#167: `JsonGenerator` not catching problem of writing field name twice in a row
#168: Add methods in `JsonStreamContext` for keeping track of "current value"
#169: Add `JsonPointer.head()`
 (contributed by Alex S, lordofthejars@github)
- Added `ResolvedType.getParameterSource()` to support better resolution
 of generic types.
- Added `JsonGenerator.writeRawValue(SerializableString)`
- Added `JsonParser.hasExpectedStartObjectToken()` convenience method
- Added `JsonParser.hasTokenId(id)` convenience method
- Added `JsonParser.nextFieldName()` (no args)

2.4.6 (23-Apr-2015)

#184: WRITE_NUMBERS_AS_STRINGS disables WRITE_BIGDECIMAL_AS_PLAIN
 (reported by Derek C)

2.4.5 (13-Jan-2015)

No changes since 2.4.4.

2.4.4 (24-Nov-2014)

#157: ArrayIndexOutOfBoundsException: 200 on numbers with more than 200 digits.
 (reported by Lars P, larsp@github)
#173: An exception is thrown for a valid JsonPointer expression
 (reported by Alex S)
#176: `JsonPointer` should not consider "00" to be valid index
 (reported by fge@gitub)
- Fix `JsonGenerator.setFeatureMask()` to better handle dynamic changes.

2.4.3 (02-Oct-2014)

#152: Exception for property names longer than 256k
 (reported by CrendKing@github)

2.4.2 (13-Aug-2014)

#145: NPE at BytesToNameCanonicalizer
 (reported by Shay B)
#146: Error while parsing negative floats at the end of the input buffer
 (reported by rjmac@github)

2.4.1 (16-Jun-2014)

#143: Flaw in `BufferRecycler.allocByteBuffer(int,int)` that results in
 performance regression

2.4.0 (29-May-2014)

#121: Increase size of low-level byte[]/char[] input/output buffers
 (from 4k->8k for bytes, 2k->4k for chars)
#127: Add `JsonGenerator.writeStartArray(int size)` for binary formats
#138: Add support for using `char[]` as input source; optimize handling
  of `String` input as well.
- Refactor `BufferRecycler` to eliminate helper enums

2.3.5 (13-Jan-2015)

#152: Exception for property names longer than 256k
#173: An exception is thrown for a valid JsonPointer expression
#176: `JsonPointer` should not consider "00" to be valid index

2.3.4 (17-Jul-2014)
2.3.3 (10-Apr-2014)

No changes since 2.3.2.

2.3.2 (01-Mar-2014)

#126: Revert some 1.6 back to make core lib work with Android 2.2 (FroYo)
 (contributed by Goncalo S)
#129: Missing delegation method, `JsonParserDelegate.isExpectedStartArrayToken()`
 (Pascal G)
#133: Prevent error on JsonPointer expressions for properties that have numeric
  ids above 32-bit range
 (reported by mrstlee@github)

2.3.1 (28-Dec-2013)

No functional changes.

2.3.0 (13-Nov-2013)

#8: Add methods in `JsonParser`/`JsonGenerator` for reading/writing Object Ids
#47: Support YAML-style comments with `JsonParser.Feature.ALLOW_YAML_COMMENTS`
#60: Add a feature (`JsonParser.Feature.STRICT_DUPLICATE_DETECTION`) to verify
  that input does not contain duplicate filed names
#77: Improve error reporting for unrecognized tokens
 (requested by cowwoc@github)
#85: Add `JsonGenerator.Feature.WRITE_BIGDECIMAL_AS_PLAIN`
#91: Add methods in `JsonGenerator` for writing native Type Ids
#92: Add methods in `JsonParser` for reading native Type Ids
#93: Add `getFeatureMask()`, `setFeatureMask()` in `JsonGenerator`/`JsonParser`
#94: Allow coercion of String value "null" (similar to handling of null token)
#96: Add `JsonFactory.requiresPropertyOrdering()` introspection method
#97: JsonGenerator's `JsonWriteContext` not maintained properly, loses
  current field name
 (reported by Sam R)
#98: Improve handling of failures for `BigDecimal`, for "NaN" (and infinity)
#102: Unquoted field names can not start with a digit
#103: Add `JsonFactory.canHandleBinaryNatively`, `JsonGenerator.canWriteBinaryNatively`
 to let databind module detect level of support for binary data.
#105: Parser parsers numbers eagerly; does not report error with missing space
#106: Add `JsonGenerator.Feature.STRICT_DUPLICATE_DETECTION` for preventing dup names
#110: Improve overridability of `JsonGeneratorDelegate`
 (suggested by qpliu@github)
#111: _currInputRowStart isn't initialized in UTF8StreamJsonParser() constructor
 (reported by dreamershl@github)
#115: JsonGenerator writeRawValue problem with surrogate UTF-8 characters
 (reported by Marcin Z)
#116: WriterBasedJsonGenerator produces truncated Unicode escape sequences
 (reported by Steve L-S)
- Improve `DefaultPrettyPrinter`, `Lf2SpacesIndenter` (from databind #276)
- Add `JsonGenerator.canOmitFields()` method to support discovery of
  positional formats, needed for handling of filtering for CSV
- Rewrite `InternCache` to use `ConcurrentHashMap`, to work more efficiently both
  for common case of few misses (no block on access), and slowest cases (lots of
  misses).
- Add `JsonPointer` implementation, to be used by tree model, streaming
- Make `UTF8StreamJsonParser` non-final, for potential sub-classing

2.2.3 (23-Aug-2013)

#78: ArrayIndexOutOfBoundsException for very long numbers (>500 digits)
 (reported by boothen@github)
#81: CharTypes.appendQuoted misencodes first 32 Unicode values as '\0000'
 (reported by githubaff0@github)
#84: Support for parsing 'Infinity' when feature ALLOW_NON_NUMERIC_NUMBERS is on
 (contributed by ebrevdo@github)
- Add `Base64Variant.decode()` convenience methods

2.2.2 (26-May-2013)

No changes since previous version.

2.2.1 (03-May-2013)

#72: JsonFactory.copy() was not copying settings properly
 (reported by Christian S (squiddle@github))
- Moved VERSION/LICENSE contained in jars under META-INF/, to resolve
  Android packaging (APK) issues

2.2.0 (22-Apr-2013)

Fixes:

#51: JsonLocation had non-serializable field, mark as transient

Improvements

#46, #49: Improve VersionUtil to generate PackageVersion, instead of
  reading VERSION.txt from jar -- improves startup perf on Android significantly
 (contributed by Ben G)
#59: Add more functionality in `TreeNode` interface, to allow some
 level of traversal over any and all Tree Model implementations
#69: Add support for writing `short` values in JsonGenerator

2.1.3 (19-Jan-2013)

* [JACKSON-884]: JsonStringEncoder.quoteAsStringValue() fails to encode 
  ctrl chars correctly.
* [Issue#48] Problems with spaces in URLs
 (reported by KlausBrunner)

2.1.2 (04-Dec-2012)

* [Issue#42] Problems with UTF32Reader
 (reported by James R [jroper@github])
* Added missing methods (like 'setPrettyPrinter()' in JsonGeneratorDelegate

2.1.1 (11-Nov-2012)

* [Issue#34] `JsonParser.nextFieldName()` fails on buffer boundary
 (reported by gsson@github)
* [Issue#38] `JsonParser.nextFieldName()` problems when handling
 names with trailing spaces
 (reported by matjazs@github)

2.1.0 (08-Oct-2012)

A new minor version for 2.x.

New features:

* [Issue#14]: add 'readBinaryValue(...)' method in JsonParser
* [Issue#16]: add 'writeBinary(InputStream, int)' method in JsonGenerator
  (and implement for JSON backend)
* [Issue#26]: Allow overriding "root value separator"
 (suggested by Henning S)

Improvements:

* [JACKSON-837]: Made JsonGenerator implement Flushable.
 (suggested by Matt G)
* [Issue#10]: add 'JsonProcessingException.getOriginalMessage()' for accessing
  message without location info
* [Issue#31]: make `JsonFactory` java.io.Serializable (via JDK)

Other:

* [Issue-25]: Add 'createParser' and 'createGenerator' (as eventual replacements
  for 'createJsonParser'/'createJsonGenerator') in 'JsonFactory'
* Try to improve locking aspects of symbol tables, by reducing scope of
  synchronized sections when creating, merging table contents.
* Added 'JsonFactory.copy()' method to support databinding's 'ObjectMapper.copy()'
* Added method 'requiresCustomCodec()' for JsonFactory and JsonParser
* Added 'JsonParser.getValueAsString()' method (to support flexible conversions)
* Added META-INF/services/com.fasterxml.jackson.core.JsonFactory SPI to register
  `JsonFactory` for even more automatic format discovery in future.

2.0.4 (26-Jun-2012)

Fixes:

* [Issue-6] PrettyPrinter, count wrong for end-object case
* 1.9.x fixes up to 1.9.8

2.0.3: skipped;	 only some modules use this version

2.0.2 (14-May-2012)

* 1.9.x fixes up to 1.9.7

2.0.1 (22-Apr-2012)

Fixes:

* [JACKSON-827] Fix incompatibilities with JDK 1.5 (2.0.0 accidentally
  required 1.6)
 (reported Pascal G)

2.0.0 (25-Mar-2012)

Fixes:

(all fixes up until 1.9.6)

Improvements

* [JACKSON-730]: Add checks to ensure that Features are applicable for
  instances (parsers, generators), or if not, throw IllegalArgumentException
* [JACKSON-742]: Add append-methods in SerializableString

New features:

* [JACKSON-782]: Add 'JsonParser.overrideCurrentName()', needed as a workaround
  for some exotic data binding cases (and/or formats)

[entries for versions 1.x and earlier not retained; refer to earlier releases)<|MERGE_RESOLUTION|>--- conflicted
+++ resolved
@@ -14,16 +14,14 @@
 === Releases ===
 ------------------------------------------------------------------------
 
-<<<<<<< HEAD
 2.18.0 (not yet released)
 
 -
-=======
+
 2.17.1 (not yet released)
 
 #1241: Fix `NumberInput.looksLikeValidNumber()` implementation
  (contributed by @pjfanning)
->>>>>>> c73bde24
 
 2.17.0 (12-Mar-2024)
 
