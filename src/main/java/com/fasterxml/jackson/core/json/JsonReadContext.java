--- conflicted
+++ resolved
@@ -1,12 +1,8 @@
 package com.fasterxml.jackson.core.json;
 
 import com.fasterxml.jackson.core.*;
-<<<<<<< HEAD
 import com.fasterxml.jackson.core.exc.StreamReadException;
-import com.fasterxml.jackson.core.io.InputSourceReference;
-=======
 import com.fasterxml.jackson.core.io.ContentReference;
->>>>>>> 2b63eb3b
 
 /**
  * Extension of {@link TokenStreamContext}, which implements
@@ -167,18 +163,8 @@
     public JsonLocation startLocation(ContentReference srcRef) {
         // We don't keep track of offsets at this level (only reader does)
         long totalChars = -1L;
-<<<<<<< HEAD
-        return new JsonLocation(InputSourceReference.rawSource(srcRef),
+        return new JsonLocation(ContentReference.rawReference(srcRef),
                 totalChars, _lineNr, _columnNr);
-=======
-        return new JsonLocation(srcRef, totalChars, _lineNr, _columnNr);
-    }
-
-    @Override
-    @Deprecated // since 2.13
-    public JsonLocation getStartLocation(Object rawSrc) {
-        return startLocation(ContentReference.rawReference(rawSrc));
->>>>>>> 2b63eb3b
     }
 
     /*
