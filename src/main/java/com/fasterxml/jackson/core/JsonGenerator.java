/* Jackson JSON-processor.
 *
 * Copyright (c) 2007- Tatu Saloranta, tatu.saloranta@iki.fi
 */
package com.fasterxml.jackson.core;

import java.io.*;
import java.math.BigDecimal;
import java.math.BigInteger;

import com.fasterxml.jackson.core.JsonParser.NumberType;
import com.fasterxml.jackson.core.io.CharacterEscapes;
import com.fasterxml.jackson.core.json.JsonFactory;
import com.fasterxml.jackson.core.type.WritableTypeId;
import com.fasterxml.jackson.core.type.WritableTypeId.Inclusion;
import com.fasterxml.jackson.core.util.VersionUtil;

import static com.fasterxml.jackson.core.JsonTokenId.*;

/**
 * Base class that defines public API for writing JSON content.
 * Instances are created using factory methods of
 * a {@link JsonFactory} instance.
 *
 * @author Tatu Saloranta
 */
public abstract class JsonGenerator
    implements Closeable, Flushable, Versioned
{
    /*
    /**********************************************************************
    /* Construction, initialization
    /**********************************************************************
     */

    protected JsonGenerator() { }

    /*
    /**********************************************************************
    /* Versioned
    /**********************************************************************
     */

    /**
     * Accessor for finding out version of the bundle that provided this generator instance.
     */
    @Override
    public abstract Version version();

    /*
    /**********************************************************************
    /* Public API, output configuration, state access
    /**********************************************************************
     */

    /**
     * Accessor for context object that provides information about low-level
     * logical position withing output token stream.
     */
    public abstract TokenStreamContext getOutputContext();

    /**
     * Accessor for context object provided by higher-level databinding
     * functionality (or, in some cases, simple placeholder of the same)
     * that allows some level of interaction including ability to trigger
     * serialization of Object values through generator instance.
     *
     * @since 3.0
     */
    public abstract ObjectWriteContext getObjectWriteContext();

    /**
     * Method that can be used to get access to object that is used
     * as target for generated output; this is usually either
     * {@link OutputStream} or {@link Writer}, depending on what
     * generator was constructed with.
     * Note that returned value may be null in some cases; including
     * case where implementation does not want to exposed raw
     * source to caller.
     * In cases where output has been decorated, object returned here
     * is the decorated version; this allows some level of interaction
     * between users of generator and decorator object.
     *<p>
     * In general use of this accessor should be considered as
     * "last effort", i.e. only used if no other mechanism is applicable.
     */
    public Object getOutputTarget() {
        return null;
    }

    /**
     * Method for verifying amount of content that is buffered by generator
     * but not yet flushed to the underlying target (stream, writer),
     * in units (byte, char) that the generator implementation uses for buffering;
     * or -1 if this information is not available.
     * Unit used is often the same as the unit of underlying target (that is,
     * `byte` for {@link java.io.OutputStream}, `char` for {@link java.io.Writer}),
     * but may differ if buffering is done before encoding.
     * Default JSON-backed implementations do use matching units.
     *<p>
     * Note: non-JSON implementations will be retrofitted for 2.6 and beyond;
     * please report if you see -1 (missing override)
     *
     * @return Amount of content buffered in internal units, if amount known and
     *    accessible; -1 if not accessible.
     */
    public int getOutputBuffered() {
        return -1;
    }

    /**
     * Helper method, usually equivalent to:
     *<code>
     *   getOutputContext().getCurrentValue();
     *</code>
     *<p>
     * Note that "current value" is NOT populated (or used) by Streaming parser;
     * it is only used by higher-level data-binding functionality.
     * The reason it is included here is that it can be stored and accessed hierarchically,
     * and gets passed through data-binding.
     */
    public abstract Object getCurrentValue();

    /**
     * Helper method, usually equivalent to:
     *<code>
     *   getOutputContext().setCurrentValue(v);
     *</code>
     */
    public abstract void setCurrentValue(Object v);

    /*
    /**********************************************************************
    /* Public API, Feature configuration
    /**********************************************************************
     */

    /**
     * Method for enabling specified parser features:
     * check {@link StreamWriteFeature} for list of available features.
     *
     * @return Generator itself (this), to allow chaining
     */
    public abstract JsonGenerator enable(StreamWriteFeature f);

    /**
     * Method for disabling specified  features
     * (check {@link StreamWriteFeature} for list of features)
     *
     * @return Generator itself (this), to allow chaining
     */
    public abstract JsonGenerator disable(StreamWriteFeature f);

    /**
     * Method for enabling or disabling specified feature:
     * check {@link StreamWriteFeature} for list of available features.
     *
     * @return Generator itself (this), to allow chaining
     */
    public final JsonGenerator configure(StreamWriteFeature f, boolean state) {
        if (state) enable(f); else disable(f);
        return this;
    }

    /**
     * Method for checking whether given feature is enabled.
     * Check {@link StreamWriteFeature} for list of available features.
     */
    public abstract boolean isEnabled(StreamWriteFeature f);

    /**
     * Bulk access method for getting state of all standard (non-dataformat-specific)
     * {@link StreamWriteFeature}s.
     * 
     * @return Bit mask that defines current states of all standard {@link StreamWriteFeature}s.
     *
     * @since 3.0
     */
    public abstract int streamWriteFeatures();

    /**
     * Bulk access method for getting state of all {@link FormatFeature}s, format-specific
     * on/off configuration settings.
     * 
     * @return Bit mask that defines current states of all standard {@link FormatFeature}s.
     *
     * @since 3.0
     */
    public abstract int formatWriteFeatures();

    /*
    /**********************************************************************
    /* Public API, Schema configuration
    /**********************************************************************
     */

    /**
     * Method to call to make this generator use specified schema.
     * Method must be called before generating any content, right after instance
     * has been created.
     * Note that not all generators support schemas; and those that do usually only
     * accept specific types of schemas: ones defined for data format this generator
     * produces.
     *<p>
     * If generator does not support specified schema, {@link UnsupportedOperationException}
     * is thrown.
     * 
     * @param schema Schema to use
     * 
     * @throws UnsupportedOperationException if generator does not support schema
     */
    /*
    public void setSchema(FormatSchema schema) {
<<<<<<< HEAD
        String schemaType = (schema == null) ? "NULL" : schema.getSchemaType();
        throw new UnsupportedOperationException("Generator of type "+getClass().getName()+" does not support schema of type '"
                +schemaType+"'");
=======
        throw new UnsupportedOperationException(String.format(
                "Generator of type %s does not support schema of type '%s'",
                getClass().getName(), schema.getSchemaType()));
>>>>>>> ce1e5bdc
    }
    */

    /**
     * Method for accessing Schema that this parser uses, if any.
     * Default implementation returns null.
     */
    public FormatSchema getSchema() { return null; }

    /*
    /**********************************************************************
    /* Public API, other configuration
    /**********************************************************************
      */

    /**
     * Method that can be called to request that generator escapes
     * all character codes above specified code point (if positive value);
     * or, to not escape any characters except for ones that must be
     * escaped for the data format (if -1).
     * To force escaping of all non-ASCII characters, for example,
     * this method would be called with value of 127.
     *<p>
     * Note that generators are NOT required to support setting of value
     * higher than 127, because there are other ways to affect quoting
     * (or lack thereof) of character codes between 0 and 127.
     * Not all generators support concept of escaping, either; if so,
     * calling this method will have no effect.
     *<p>
     * Default implementation does nothing; sub-classes need to redefine
     * it according to rules of supported data format.
     * 
     * @param charCode Either -1 to indicate that no additional escaping
     *   is to be done; or highest code point not to escape (meaning higher
     *   ones will be), if positive value.
     */
    public JsonGenerator setHighestNonEscapedChar(int charCode) { return this; }

    /**
     * Accessor method for testing what is the highest unescaped character
     * configured for this generator. This may be either positive value
     * (when escaping configuration has been set and is in effect), or
     * 0 to indicate that no additional escaping is in effect.
     * Some generators may not support additional escaping: for example,
     * generators for binary formats that do not use escaping should
     * simply return 0.
     * 
     * @return Currently active limitation for highest non-escaped character,
     *   if defined; or 0 to indicate no additional escaping is performed.
     */
    public int getHighestNonEscapedChar() { return 0; }

    /**
     * Method for accessing custom escapes generator uses for {@link JsonGenerator}s
     * it creates.
     */
    public CharacterEscapes getCharacterEscapes() { return null; }

    // 04-Oct-2017, tatu: Would like to remove this method, but alas JSONP-support
    //    does require it...
    /**
     * Method for defining custom escapes factory uses for {@link JsonGenerator}s
     * it creates.
     *<p>
     * Default implementation does nothing and simply returns this instance.
     */
    public JsonGenerator setCharacterEscapes(CharacterEscapes esc) { return this; }
    
    /*
    /**********************************************************************
    /* Public API, capability introspection methods
    /**********************************************************************
     */

    /**
     * Method that can be used to verify that given schema can be used with
     * this generator.
     * 
     * @param schema Schema to check
     * 
     * @return True if this generator can use given schema; false if not
     */
    public boolean canUseSchema(FormatSchema schema) { return false; }
    
    /**
     * Introspection method that may be called to see if the underlying
     * data format supports some kind of Object Ids natively (many do not;
     * for example, JSON doesn't).
     * This method <b>must</b> be called prior to calling
     * {@link #writeObjectId} or {@link #writeObjectRef}.
     *<p>
     * Default implementation returns false; overridden by data formats
     * that do support native Object Ids. Caller is expected to either
     * use a non-native notation (explicit property or such), or fail,
     * in case it can not use native object ids.
     */
    public boolean canWriteObjectId() { return false; }

    /**
     * Introspection method that may be called to see if the underlying
     * data format supports some kind of Type Ids natively (many do not;
     * for example, JSON doesn't).
     * This method <b>must</b> be called prior to calling
     * {@link #writeTypeId}.
     *<p>
     * Default implementation returns false; overridden by data formats
     * that do support native Type Ids. Caller is expected to either
     * use a non-native notation (explicit property or such), or fail,
     * in case it can not use native type ids.
     */
    public boolean canWriteTypeId() { return false; }

    /**
     * Introspection method that may be called to see if the underlying
     * data format supports "native" binary data; that is, an efficient
     * output of binary content without encoding.
     *<p>
     * Default implementation returns false; overridden by data formats
     * that do support native binary content.
     */
    public boolean canWriteBinaryNatively() { return false; }
    
    /**
     * Introspection method to call to check whether it is ok to omit
     * writing of Object fields or not. Most formats do allow omission,
     * but certain positional formats (such as CSV) require output of
     * placeholders, even if no real values are to be emitted.
     */
    public boolean canOmitFields() { return true; }

    /**
     * Introspection method to call to check whether it is possible
     * to write numbers using {@link #writeNumber(java.lang.String)}
     * using possible custom format, or not. Typically textual formats
     * allow this (and JSON specifically does), whereas binary formats
     * do not allow this (except by writing them as Strings).
     * Usual reason for calling this method is to check whether custom
     * formatting of numbers may be applied by higher-level code (databinding)
     * or not.
     */
    public boolean canWriteFormattedNumbers() { return false; }

    /*
    /**********************************************************************
    /* Public API, write methods, structural
    /**********************************************************************
     */

    /**
     * Method for writing starting marker of a Array value
     * (for JSON this is character '['; plus possible white space decoration
     * if pretty-printing is enabled).
     *<p>
     * Array values can be written in any context where values
     * are allowed: meaning everywhere except for when
     * a field name is expected.
     */
    public abstract void writeStartArray() throws IOException;

    /**
     * Method for writing start marker of an Array value, similar
     * to {@link #writeStartArray()}, but also specifying what is the
     * Java object that the Array Object being written represents (if any);
     * {@code null} may be passed if not known or not applicable.
     * This value is accessible from context as "current value"
     *
     * @param currentValue Java Object that Array being written represents, if any
     *    (or {@code null} if not known or not applicable)
     */
    public abstract void writeStartArray(Object currentValue) throws IOException;

    /**
     * Method for writing start marker of an Array value, similar
     * to {@link #writeStartArray()}, but also specifying what is the
     * Java object that the Array Object being written represents (if any)
     * and how many elements will be written for the array before calling
     * {@link #writeEndArray()}.
     * 
     * @param currentValue Java Object that Array being written represents, if any
     *    (or {@code null} if not known or not applicable)
     * @param size Number of elements this array will have: actual
     *   number of values written (before matching call to
     *   {@link #writeEndArray()} MUST match; generator MAY verify
     *   this is the case.
     */
    public abstract void writeStartArray(Object currentValue, int size) throws IOException;

    /**
     * Method for writing closing marker of a JSON Array value
     * (character ']'; plus possible white space decoration
     * if pretty-printing is enabled).
     *<p>
     * Marker can be written if the innermost structured type
     * is Array.
     */
    public abstract void writeEndArray() throws IOException;

    /**
     * Method for writing starting marker of an Object value
     * (character '{'; plus possible white space decoration
     * if pretty-printing is enabled).
     *<p>
     * Object values can be written in any context where values
     * are allowed: meaning everywhere except for when
     * a field name is expected.
     */
    public abstract void writeStartObject() throws IOException;

    /**
     * Method for writing starting marker of an Object value
     * to represent the given Java Object value.
     * Argument is offered as metadata, but more
     * importantly it should be assigned as the "current value"
     * for the Object content that gets constructed and initialized.
     *<p>
     * Object values can be written in any context where values
     * are allowed: meaning everywhere except for when
     * a field name is expected.
     *
     * @param currentValue Java Object that Object being written represents, if any
     *    (or {@code null} if not known or not applicable)
     */
    public abstract void writeStartObject(Object currentValue) throws IOException;

    /**
     * Method for writing starting marker of an Object value
     * to represent the given Java Object value.
     * Argument is offered as metadata, but more
     * importantly it should be assigned as the "current value"
     * for the Object content that gets constructed and initialized.
     * In addition, caller knows number of key/value pairs ("properties")
     * that will get written for the Object value: this is relevant for
     * some format backends (but not, as an example, for JSON).
     *<p>
     * Object values can be written in any context where values
     * are allowed: meaning everywhere except for when
     * a field name is expected.
     */
    public abstract void writeStartObject(Object forValue, int size) throws IOException;

    /**
     * Method for writing closing marker of an Object value
     * (character '}'; plus possible white space decoration
     * if pretty-printing is enabled).
     *<p>
     * Marker can be written if the innermost structured type
     * is Object, and the last written event was either a
     * complete value, or START-OBJECT marker (see JSON specification
     * for more details).
     */
    public abstract void writeEndObject() throws IOException;

    /**
     * Method for writing a field name (JSON String surrounded by
     * double quotes: syntactically identical to a JSON String value),
     * possibly decorated by white space if pretty-printing is enabled.
     *<p>
     * Field names can only be written in Object context (check out
     * JSON specification for details), when field name is expected
     * (field names alternate with values).
     */
    public abstract void writeFieldName(String name) throws IOException;

    /**
     * Method similar to {@link #writeFieldName(String)}, main difference
     * being that it may perform better as some of processing (such as
     * quoting of certain characters, or encoding into external encoding
     * if supported by generator) can be done just once and reused for
     * later calls.
     *<p>
     * Default implementation simple uses unprocessed name container in
     * serialized String; implementations are strongly encouraged to make
     * use of more efficient methods argument object has.
     */
    public abstract void writeFieldName(SerializableString name) throws IOException;

    /**
     * Alternative to {@link #writeFieldName(String)} that may be used
     * in cases where property key is of numeric type; either where
     * underlying format supports such notion (some binary formats do,
     * unlike JSON), or for convenient conversion into String presentation.
     * Default implementation will simply convert id into <code>String</code>
     * and call {@link #writeFieldName(String)}.
     */
    public abstract void writeFieldId(long id) throws IOException;

    /*
    /**********************************************************************
    /* Public API, write methods, scalar arrays
    /**********************************************************************
     */

    /**
     * Value write method that can be called to write a single
     * array (sequence of {@link JsonToken#START_ARRAY}, zero or
     * more {@link JsonToken#VALUE_NUMBER_INT}, {@link JsonToken#END_ARRAY})
     *
     * @param array Array that contains values to write
     * @param offset Offset of the first element to write, within array
     * @param length Number of elements in array to write, from `offset` to `offset + len - 1`
     */
    public void writeArray(int[] array, int offset, int length) throws IOException
    {
        if (array == null) {
            throw new IllegalArgumentException("null array");
        }
        _verifyOffsets(array.length, offset, length);
        writeStartArray(array, length);
        for (int i = offset, end = offset+length; i < end; ++i) {
            writeNumber(array[i]);
        }
        writeEndArray();
    }

    /**
     * Value write method that can be called to write a single
     * array (sequence of {@link JsonToken#START_ARRAY}, zero or
     * more {@link JsonToken#VALUE_NUMBER_INT}, {@link JsonToken#END_ARRAY})
     *
     * @param array Array that contains values to write
     * @param offset Offset of the first element to write, within array
     * @param length Number of elements in array to write, from `offset` to `offset + len - 1`
     */
    public void writeArray(long[] array, int offset, int length) throws IOException
    {
        if (array == null) {
            throw new IllegalArgumentException("null array");
        }
        _verifyOffsets(array.length, offset, length);
        writeStartArray(array, length);
        for (int i = offset, end = offset+length; i < end; ++i) {
            writeNumber(array[i]);
        }
        writeEndArray();
    }

    /**
     * Value write method that can be called to write a single
     * array (sequence of {@link JsonToken#START_ARRAY}, zero or
     * more {@link JsonToken#VALUE_NUMBER_FLOAT}, {@link JsonToken#END_ARRAY})
     *
     * @param array Array that contains values to write
     * @param offset Offset of the first element to write, within array
     * @param length Number of elements in array to write, from `offset` to `offset + len - 1`
     */
    public void writeArray(double[] array, int offset, int length) throws IOException
    {
        if (array == null) {
            throw new IllegalArgumentException("null array");
        }
        _verifyOffsets(array.length, offset, length);
        writeStartArray(array, length);
        for (int i = offset, end = offset+length; i < end; ++i) {
            writeNumber(array[i]);
        }
        writeEndArray();
    }

    /*
    /**********************************************************************
    /* Public API, write methods, text/String values
    /**********************************************************************
     */

    /**
     * Method for outputting a String value. Depending on context
     * this means either array element, (object) field value or
     * a stand alone String; but in all cases, String will be
     * surrounded in double quotes, and contents will be properly
     * escaped as required by JSON specification.
     */
    public abstract void writeString(String text) throws IOException;

    /**
     * Method for outputting a String value. Depending on context
     * this means either array element, (object) field value or
     * a stand alone String; but in all cases, String will be
     * surrounded in double quotes, and contents will be properly
     * escaped as required by JSON specification.
     * If the reader is null, then write a null.
     * If len is &lt; 0, then write all contents of the reader.
     * Otherwise, write only len characters.
     */
    public void writeString(Reader reader, int len) throws IOException {
        // Let's implement this as "unsupported" to make it easier to add new parser impls
        _reportUnsupportedOperation();
    }

    /**
     * Method for outputting a String value. Depending on context
     * this means either array element, (object) field value or
     * a stand alone String; but in all cases, String will be
     * surrounded in double quotes, and contents will be properly
     * escaped as required by JSON specification.
     */
    public abstract void writeString(char[] text, int offset, int len) throws IOException;

    /**
     * Method similar to {@link #writeString(String)}, but that takes
     * {@link SerializableString} which can make this potentially
     * more efficient to call as generator may be able to reuse
     * quoted and/or encoded representation.
     *<p>
     * Default implementation just calls {@link #writeString(String)};
     * sub-classes should override it with more efficient implementation
     * if possible.
     */
    public abstract void writeString(SerializableString text) throws IOException;

    /**
     * Method similar to {@link #writeString(String)} but that takes as
     * its input a UTF-8 encoded String that is to be output as-is, without additional
     * escaping (type of which depends on data format; backslashes for JSON).
     * However, quoting that data format requires (like double-quotes for JSON) will be added
     * around the value if and as necessary.
     *<p>
     * Note that some backends may choose not to support this method: for
     * example, if underlying destination is a {@link java.io.Writer}
     * using this method would require UTF-8 decoding.
     * If so, implementation may instead choose to throw a
     * {@link UnsupportedOperationException} due to ineffectiveness
     * of having to decode input.
     */
    public abstract void writeRawUTF8String(byte[] text, int offset, int length)
        throws IOException;

    /**
     * Method similar to {@link #writeString(String)} but that takes as its input
     * a UTF-8 encoded String which has <b>not</b> been escaped using whatever
     * escaping scheme data format requires (for JSON that is backslash-escaping
     * for control characters and double-quotes; for other formats something else).
     * This means that textual JSON backends need to check if value needs
     * JSON escaping, but otherwise can just be copied as is to output.
     * Also, quoting that data format requires (like double-quotes for JSON) will be added
     * around the value if and as necessary.
     *<p>
     * Note that some backends may choose not to support this method: for
     * example, if underlying destination is a {@link java.io.Writer}
     * using this method would require UTF-8 decoding.
     * In this case
     * generator implementation may instead choose to throw a
     * {@link UnsupportedOperationException} due to ineffectiveness
     * of having to decode input.
     */
    public abstract void writeUTF8String(byte[] text, int offset, int length)
        throws IOException;

    /*
    /**********************************************************************
    /* Public API, write methods, binary/raw content
    /**********************************************************************
     */

    /**
     * Method that will force generator to copy
     * input text verbatim with <b>no</b> modifications (including
     * that no escaping is done and no separators are added even
     * if context [array, object] would otherwise require such).
     * If such separators are desired, use
     * {@link #writeRawValue(String)} instead.
     *<p>
     * Note that not all generator implementations necessarily support
     * such by-pass methods: those that do not will throw
     * {@link UnsupportedOperationException}.
     */
    public abstract void writeRaw(String text) throws IOException;

    /**
     * Method that will force generator to copy
     * input text verbatim with <b>no</b> modifications (including
     * that no escaping is done and no separators are added even
     * if context [array, object] would otherwise require such).
     * If such separators are desired, use
     * {@link #writeRawValue(String)} instead.
     *<p>
     * Note that not all generator implementations necessarily support
     * such by-pass methods: those that do not will throw
     * {@link UnsupportedOperationException}.
     */
    public abstract void writeRaw(String text, int offset, int len) throws IOException;

    /**
     * Method that will force generator to copy
     * input text verbatim with <b>no</b> modifications (including
     * that no escaping is done and no separators are added even
     * if context [array, object] would otherwise require such).
     * If such separators are desired, use
     * {@link #writeRawValue(String)} instead.
     *<p>
     * Note that not all generator implementations necessarily support
     * such by-pass methods: those that do not will throw
     * {@link UnsupportedOperationException}.
     */
    public abstract void writeRaw(char[] text, int offset, int len) throws IOException;

    /**
     * Method that will force generator to copy
     * input text verbatim with <b>no</b> modifications (including
     * that no escaping is done and no separators are added even
     * if context [array, object] would otherwise require such).
     * If such separators are desired, use
     * {@link #writeRawValue(String)} instead.
     *<p>
     * Note that not all generator implementations necessarily support
     * such by-pass methods: those that do not will throw
     * {@link UnsupportedOperationException}.
     */
    public abstract void writeRaw(char c) throws IOException;

    /**
     * Method that will force generator to copy
     * input text verbatim with <b>no</b> modifications (including
     * that no escaping is done and no separators are added even
     * if context [array, object] would otherwise require such).
     * If such separators are desired, use
     * {@link #writeRawValue(String)} instead.
     *<p>
     * Note that not all generator implementations necessarily support
     * such by-pass methods: those that do not will throw
     * {@link UnsupportedOperationException}.
     *<p>
     * The default implementation delegates to {@link #writeRaw(String)};
     * other backends that support raw inclusion of text are encouraged
     * to implement it in more efficient manner (especially if they
     * use UTF-8 encoding).
     */
//    public abstract void writeRaw(SerializableString raw) throws IOException;
    public void writeRaw(SerializableString raw) throws IOException {
        writeRaw(raw.getValue());
    }

    /**
     * Method that will force generator to copy
     * input text verbatim without any modifications, but assuming
     * it must constitute a single legal JSON value (number, string,
     * boolean, null, Array or List). Assuming this, proper separators
     * are added if and as needed (comma or colon), and generator
     * state updated to reflect this.
     */
    public abstract void writeRawValue(String text) throws IOException;

    public abstract void writeRawValue(String text, int offset, int len) throws IOException;

    public abstract void writeRawValue(char[] text, int offset, int len) throws IOException;

    /**
     * Method similar to {@link #writeRawValue(String)}, but potentially more
     * efficient as it may be able to use pre-encoded content (similar to
     * {@link #writeRaw(SerializableString)}.
     */
    public void writeRawValue(SerializableString raw) throws IOException {
        writeRawValue(raw.getValue());
    }

    /**
     * Method that will output given chunk of binary data as base64
     * encoded, as a complete String value (surrounded by double quotes).
     * This method defaults
     *<p>
     * Note: because JSON Strings can not contain unescaped linefeeds,
     * if linefeeds are included (as per last argument), they must be
     * escaped. This adds overhead for decoding without improving
     * readability.
     * Alternatively if linefeeds are not included,
     * resulting String value may violate the requirement of base64
     * RFC which mandates line-length of 76 characters and use of
     * linefeeds. However, all {@link JsonParser} implementations
     * are required to accept such "long line base64"; as do
     * typical production-level base64 decoders.
     *
     * @param bv Base64 variant to use: defines details such as
     *   whether padding is used (and if so, using which character);
     *   what is the maximum line length before adding linefeed,
     *   and also the underlying alphabet to use.
     */
    public abstract void writeBinary(Base64Variant bv,
            byte[] data, int offset, int len) throws IOException;

    /**
     * Similar to {@link #writeBinary(Base64Variant,byte[],int,int)},
     * but default to using the Jackson default Base64 variant 
     * (which is {@link Base64Variants#MIME_NO_LINEFEEDS}).
     */
    public void writeBinary(byte[] data, int offset, int len) throws IOException {
        writeBinary(Base64Variants.getDefaultVariant(), data, offset, len);
    }

    /**
     * Similar to {@link #writeBinary(Base64Variant,byte[],int,int)},
     * but assumes default to using the Jackson default Base64 variant 
     * (which is {@link Base64Variants#MIME_NO_LINEFEEDS}). Also
     * assumes that whole byte array is to be output.
     */
    public void writeBinary(byte[] data) throws IOException {
        writeBinary(Base64Variants.getDefaultVariant(), data, 0, data.length);
    }

    /**
     * Similar to {@link #writeBinary(Base64Variant,InputStream,int)},
     * but assumes default to using the Jackson default Base64 variant 
     * (which is {@link Base64Variants#MIME_NO_LINEFEEDS}).
     * 
     * @param data InputStream to use for reading binary data to write.
     *    Will not be closed after successful write operation
     * @param dataLength (optional) number of bytes that will be available;
     *    or -1 to be indicate it is not known. Note that implementations
     *    need not support cases where length is not known in advance; this
     *    depends on underlying data format: JSON output does NOT require length,
     *    other formats may
     */
    public int writeBinary(InputStream data, int dataLength)
        throws IOException {
        return writeBinary(Base64Variants.getDefaultVariant(), data, dataLength);
    }
    
    /**
     * Method similar to {@link #writeBinary(Base64Variant,byte[],int,int)},
     * but where input is provided through a stream, allowing for incremental
     * writes without holding the whole input in memory.
     * 
     * @param bv Base64 variant to use
     * @param data InputStream to use for reading binary data to write.
     *    Will not be closed after successful write operation
     * @param dataLength (optional) number of bytes that will be available;
     *    or -1 to be indicate it is not known.
     *    If a positive length is given, <code>data</code> MUST provide at least
     *    that many bytes: if not, an exception will be thrown.
     *    Note that implementations
     *    need not support cases where length is not known in advance; this
     *    depends on underlying data format: JSON output does NOT require length,
     *    other formats may.
     * 
     * @return Number of bytes read from <code>data</code> and written as binary payload
     */
    public abstract int writeBinary(Base64Variant bv,
            InputStream data, int dataLength) throws IOException;

    /*
    /**********************************************************************
    /* Public API, write methods, numeric
    /**********************************************************************
     */

    /**
     * Method for outputting given value as JSON number.
     * Can be called in any context where a value is expected
     * (Array value, Object field value, root-level value).
     * Additional white space may be added around the value
     * if pretty-printing is enabled.
     *
     * @param v Number value to write
     */
    public void writeNumber(short v) throws IOException { writeNumber((int) v); }

    /**
     * Method for outputting given value as JSON number.
     * Can be called in any context where a value is expected
     * (Array value, Object field value, root-level value).
     * Additional white space may be added around the value
     * if pretty-printing is enabled.
     *
     * @param v Number value to write
     */
    public abstract void writeNumber(int v) throws IOException;

    /**
     * Method for outputting given value as JSON number.
     * Can be called in any context where a value is expected
     * (Array value, Object field value, root-level value).
     * Additional white space may be added around the value
     * if pretty-printing is enabled.
     *
     * @param v Number value to write
     */
    public abstract void writeNumber(long v) throws IOException;

    /**
     * Method for outputting given value as JSON number.
     * Can be called in any context where a value is expected
     * (Array value, Object field value, root-level value).
     * Additional white space may be added around the value
     * if pretty-printing is enabled.
     *
     * @param v Number value to write
     */
    public abstract void writeNumber(BigInteger v) throws IOException;

    /**
     * Method for outputting indicate JSON numeric value.
     * Can be called in any context where a value is expected
     * (Array value, Object field value, root-level value).
     * Additional white space may be added around the value
     * if pretty-printing is enabled.
     *
     * @param v Number value to write
     */
    public abstract void writeNumber(double v) throws IOException;

    /**
     * Method for outputting indicate JSON numeric value.
     * Can be called in any context where a value is expected
     * (Array value, Object field value, root-level value).
     * Additional white space may be added around the value
     * if pretty-printing is enabled.
     *
     * @param v Number value to write
     */
    public abstract void writeNumber(float v) throws IOException;

    /**
     * Method for outputting indicate JSON numeric value.
     * Can be called in any context where a value is expected
     * (Array value, Object field value, root-level value).
     * Additional white space may be added around the value
     * if pretty-printing is enabled.
     *
     * @param v Number value to write
     */
    public abstract void writeNumber(BigDecimal v) throws IOException;

    /**
     * Write method that can be used for custom numeric types that can
     * not be (easily?) converted to "standard" Java number types.
     * Because numbers are not surrounded by double quotes, regular
     * {@link #writeString} method can not be used; nor
     * {@link #writeRaw} because that does not properly handle
     * value separators needed in Array or Object contexts.
     *<p>
     * Note: because of lack of type safety, some generator
     * implementations may not be able to implement this
     * method. For example, if a binary JSON format is used,
     * it may require type information for encoding; similarly
     * for generator-wrappers around Java objects or JSON nodes.
     * If implementation does not implement this method,
     * it needs to throw {@link UnsupportedOperationException}.
     * 
     * @throws UnsupportedOperationException If underlying data format does not
     *   support numbers serialized textually AND if generator is not allowed
     *   to just output a String instead (Schema-based formats may require actual
     *   number, for example)
     */
    public abstract void writeNumber(String encodedValue) throws IOException;

    /*
    /**********************************************************************
    /* Public API, write methods, other value types
    /**********************************************************************
     */
    
    /**
     * Method for outputting literal JSON boolean value (one of
     * Strings 'true' and 'false').
     * Can be called in any context where a value is expected
     * (Array value, Object field value, root-level value).
     * Additional white space may be added around the value
     * if pretty-printing is enabled.
     */
    public abstract void writeBoolean(boolean state) throws IOException;

    /**
     * Method for outputting literal JSON null value.
     * Can be called in any context where a value is expected
     * (Array value, Object field value, root-level value).
     * Additional white space may be added around the value
     * if pretty-printing is enabled.
     */
    public abstract void writeNull() throws IOException;

    /**
     * Method that can be called on backends that support passing opaque datatypes of
     * non-JSON formats
     */
    public void writeEmbeddedObject(Object object) throws IOException {
        // 01-Sep-2016, tatu: As per [core#318], handle small number of cases
        if (object == null) {
            writeNull();
            return;
        }
        if (object instanceof byte[]) {
            writeBinary((byte[]) object);
            return;
        }
        throw new JsonGenerationException("No native support for writing embedded objects of type "
                +object.getClass().getName(),
                this);
    }

    /*
    /**********************************************************************
    /* Public API, write methods, Native Ids (type, object)
    /**********************************************************************
     */

    /**
     * Method that can be called to output so-called native Object Id.
     * Note that it may only be called after ensuring this is legal
     * (with {@link #canWriteObjectId()}), as not all data formats
     * have native type id support; and some may only allow them in
     * certain positions or locations.
     * If output is not allowed by the data format in this position,
     * a {@link JsonGenerationException} will be thrown.
     */
    public void writeObjectId(Object id) throws IOException {
        throw new JsonGenerationException("No native support for writing Object Ids", this);
    }

    /**
     * Method that can be called to output references to native Object Ids.
     * Note that it may only be called after ensuring this is legal
     * (with {@link #canWriteObjectId()}), as not all data formats
     * have native type id support; and some may only allow them in
     * certain positions or locations.
     * If output is not allowed by the data format in this position,
     * a {@link JsonGenerationException} will be thrown.
     */
    public void writeObjectRef(Object id) throws IOException {
        throw new JsonGenerationException("No native support for writing Object Ids", this);
    }
    
    /**
     * Method that can be called to output so-called native Type Id.
     * Note that it may only be called after ensuring this is legal
     * (with {@link #canWriteTypeId()}), as not all data formats
     * have native type id support; and some may only allow them in
     * certain positions or locations.
     * If output is not allowed by the data format in this position,
     * a {@link JsonGenerationException} will be thrown.
     */
    public void writeTypeId(Object id) throws IOException {
        throw new JsonGenerationException("No native support for writing Type Ids", this);
    }

    /*
     * Replacement method for {@link #writeTypeId(Object)} which is called
     * regardless of whether format has native type ids. If it does have native
     * type ids, those are to be used (if configuration allows this), if not,
     * structural type id inclusion is to be used. For JSON, for example, no
     * native type ids exist and structural inclusion is always used.
     *<p>
     * NOTE: databind may choose to skip calling this method for some special cases
     * (and instead included type id via regular write methods and/or {@link #writeTypeId}
     * -- this is discouraged, but not illegal, and may be necessary as a work-around
     * in some cases.
     */
    public WritableTypeId writeTypePrefix(WritableTypeId typeIdDef) throws IOException
    {
        Object id = typeIdDef.id;

        final JsonToken valueShape = typeIdDef.valueShape;
        if (canWriteTypeId()) {
            typeIdDef.wrapperWritten = false;
            // just rely on native type output method (sub-classes likely to override)
            writeTypeId(id);
        } else {
            // No native type id; write wrappers
            // Normally we only support String type ids (non-String reserved for native type ids)
            String idStr = (id instanceof String) ? (String) id : String.valueOf(id);
            typeIdDef.wrapperWritten = true;

            Inclusion incl = typeIdDef.include;
            // first: can not output "as property" if value not Object; if so, must do "as array"
            if ((valueShape != JsonToken.START_OBJECT)
                    && incl.requiresObjectContext()) {
                typeIdDef.include = incl = WritableTypeId.Inclusion.WRAPPER_ARRAY;
            }
            
            switch (incl) {
            case PARENT_PROPERTY:
                // nothing to do here, as it has to be written in suffix...
                break;
            case PAYLOAD_PROPERTY:
                // only output as native type id; otherwise caller must handle using some
                // other mechanism, so...
                break;
            case METADATA_PROPERTY:
                // must have Object context by now, so simply write as field name
                // Note, too, that it's bit tricky, since we must print START_OBJECT that is part
                // of value first -- and then NOT output it later on: hence return "early"
                writeStartObject(typeIdDef.forValue);
                writeStringField(typeIdDef.asProperty, idStr);
                return typeIdDef;

            case WRAPPER_OBJECT:
                // NOTE: this is wrapper, not directly related to value to output, so don't pass
                writeStartObject();
                writeFieldName(idStr);
                break;
            case WRAPPER_ARRAY:
            default: // should never occur but translate as "as-array"
                writeStartArray(); // wrapper, not actual array object to write
                writeString(idStr);
            }
        }
        // and finally possible start marker for value itself:
        if (valueShape == JsonToken.START_OBJECT) {
            writeStartObject(typeIdDef.forValue);
        } else if (valueShape == JsonToken.START_ARRAY) {
            // should we now set the current object?
            writeStartArray();
        }
        return typeIdDef;
    }

    public WritableTypeId writeTypeSuffix(WritableTypeId typeIdDef) throws IOException
    {
        final JsonToken valueShape = typeIdDef.valueShape;
        // First: does value need closing?
        if (valueShape == JsonToken.START_OBJECT) {
            writeEndObject();
        } else if (valueShape == JsonToken.START_ARRAY) {
            writeEndArray();
        }

        if (typeIdDef.wrapperWritten) {
            switch (typeIdDef.include) {
            case WRAPPER_ARRAY:
                writeEndArray();
                break;
            case PARENT_PROPERTY:
                // unusually, need to output AFTER value. And no real wrapper...
                {
                    Object id = typeIdDef.id;
                    String idStr = (id instanceof String) ? (String) id : String.valueOf(id);
                    writeStringField(typeIdDef.asProperty, idStr);
                }
                break;
            case METADATA_PROPERTY:
            case PAYLOAD_PROPERTY:
                // no actual wrapper; included within Object itself
                break;
            case WRAPPER_OBJECT:
            default: // should never occur but...
                writeEndObject();
                break;
            }
        }
        return typeIdDef;
    }

    /*
    /**********************************************************************
    /* Public API, write methods, serializing Java objects
    /**********************************************************************
     */

    /**
     * Method for writing given Java object (POJO) as tokens into
     * stream this generator manages.
     * This is done by delegating call to
     * {@link ObjectWriteContext#writeValue(JsonGenerator, Object)}.
     */
    public abstract void writeObject(Object pojo) throws IOException;

    /**
     * Method for writing given JSON tree (expressed as a tree
     * where given {@code TreeNode} is the root) using this generator.
     * This is done by delegating call to
     * {@link ObjectWriteContext#writeTree}.
     */
    public abstract void writeTree(TreeNode rootNode) throws IOException;

    /*
    /**********************************************************************
    /* Public API, convenience field write methods
    /**********************************************************************
     */

    // 04-Oct-2019, tatu: Reminder: these could be defined final to
    //    remember NOT to override in delegating sub-classes -- but
    //    not final in 2.x to reduce compatibility issues

    /**
     * Convenience method for outputting a field entry ("member")
     * that contains specified data in base64-encoded form.
     * Equivalent to:
     *<pre>
     *  writeFieldName(fieldName);
     *  writeBinary(value);
     *</pre>
     */
    public final void writeBinaryField(String fieldName, byte[] data) throws IOException {
        writeFieldName(fieldName);
        writeBinary(data);
    }

    /**
     * Convenience method for outputting a field entry ("member")
     * that has a boolean value. Equivalent to:
     *<pre>
     *  writeFieldName(fieldName);
     *  writeBoolean(value);
     *</pre>
     */
    public final void writeBooleanField(String fieldName, boolean value) throws IOException {
        writeFieldName(fieldName);
        writeBoolean(value);
    }

    /**
     * Convenience method for outputting a field entry ("member")
     * that has JSON literal value null. Equivalent to:
     *<pre>
     *  writeFieldName(fieldName);
     *  writeNull();
     *</pre>
     */
    public final void writeNullField(String fieldName) throws IOException {
        writeFieldName(fieldName);
        writeNull();
    }

    /**
     * Convenience method for outputting a field entry ("member")
     * that has a String value. Equivalent to:
     *<pre>
     *  writeFieldName(fieldName);
     *  writeString(value);
     *</pre>
     *<p>
     * Note: many performance-sensitive implementations override this method
     */
    public final void writeStringField(String fieldName, String value) throws IOException {
        writeFieldName(fieldName);
        writeString(value);
    }

    /**
     * Convenience method for outputting a field entry ("member")
     * that has the specified numeric value. Equivalent to:
     *<pre>
     *  writeFieldName(fieldName);
     *  writeNumber(value);
     *</pre>
     */
    public final void writeNumberField(String fieldName, short value) throws IOException {
        writeFieldName(fieldName);
        writeNumber(value);
    }

    /**
     * Convenience method for outputting a field entry ("member")
     * that has the specified numeric value. Equivalent to:
     *<pre>
     *  writeFieldName(fieldName);
     *  writeNumber(value);
     *</pre>
     */
    public final void writeNumberField(String fieldName, int value) throws IOException {
        writeFieldName(fieldName);
        writeNumber(value);
    }

    /**
     * Convenience method for outputting a field entry ("member")
     * that has the specified numeric value. Equivalent to:
     *<pre>
     *  writeFieldName(fieldName);
     *  writeNumber(value);
     *</pre>
     */
    public final void writeNumberField(String fieldName, long value) throws IOException {
        writeFieldName(fieldName);
        writeNumber(value);
    }

    /**
     * Convenience method for outputting a field entry ("member")
     * that has the specified numeric value. Equivalent to:
     *<pre>
     *  writeFieldName(fieldName);
     *  writeNumber(value);
     *</pre>
     */
    public final void writeNumberField(String fieldName, BigInteger value) throws IOException {
        writeFieldName(fieldName);
        writeNumber(value);
    }

    /**
     * Convenience method for outputting a field entry ("member")
     * that has the specified numeric value. Equivalent to:
     *<pre>
     *  writeFieldName(fieldName);
     *  writeNumber(value);
     *</pre>
     */
    public final void writeNumberField(String fieldName, float value) throws IOException {
        writeFieldName(fieldName);
        writeNumber(value);
    }

    /**
     * Convenience method for outputting a field entry ("member")
     * that has the specified numeric value. Equivalent to:
     *<pre>
     *  writeFieldName(fieldName);
     *  writeNumber(value);
     *</pre>
     */
    public final void writeNumberField(String fieldName, double value) throws IOException {
        writeFieldName(fieldName);
        writeNumber(value);
    }

    /**
     * Convenience method for outputting a field entry ("member")
     * that has the specified numeric value.
     * Equivalent to:
     *<pre>
     *  writeFieldName(fieldName);
     *  writeNumber(value);
     *</pre>
     */
    public final void writeNumberField(String fieldName, BigDecimal value) throws IOException {
        writeFieldName(fieldName);
        writeNumber(value);
    }

    /**
     * Convenience method for outputting a field entry ("member")
     * (that will contain a JSON Array value), and the START_ARRAY marker.
     * Equivalent to:
     *<pre>
     *  writeFieldName(fieldName);
     *  writeStartArray();
     *</pre>
     *<p>
     * Note: caller still has to take care to close the array
     * (by calling {#link #writeEndArray}) after writing all values
     * of the value Array.
     */
    public final void writeArrayFieldStart(String fieldName) throws IOException {
        writeFieldName(fieldName);
        writeStartArray();
    }

    /**
     * Convenience method for outputting a field entry ("member")
     * (that will contain an Object value), and the START_OBJECT marker.
     * Equivalent to:
     *<pre>
     *  writeFieldName(fieldName);
     *  writeStartObject();
     *</pre>
     *<p>
     * Note: caller still has to take care to close the Object
     * (by calling {#link #writeEndObject}) after writing all
     * entries of the value Object.
     */
    public final void writeObjectFieldStart(String fieldName) throws IOException {
        writeFieldName(fieldName);
        writeStartObject();
    }

    /**
     * Convenience method for outputting a field entry ("member")
     * that has contents of specific Java object as its value.
     * Equivalent to:
     *<pre>
     *  writeFieldName(fieldName);
     *  writeObject(pojo);
     *</pre>
     */
    public final void writeObjectField(String fieldName, Object pojo) throws IOException {
        writeFieldName(fieldName);
        writeObject(pojo);
    }

    // // // But this method does need to be delegate so...
    
    /**
     * Method called to indicate that a property in this position was
     * skipped. It is usually only called for generators that return
     * <code>false</code> from {@link #canOmitFields()}.
     *<p>
     * Default implementation does nothing.
     */
    public void writeOmittedField(String fieldName) throws IOException { }

    /*
    /**********************************************************************
    /* Public API, copy-through methods
    /**********************************************************************
     */

    /**
     * Method for copying contents of the current event that
     * the given parser instance points to.
     * Note that the method <b>will not</b> copy any other events,
     * such as events contained within JSON Array or Object structures.
     *<p>
     * Calling this method will not advance the given
     * parser, although it may cause parser to internally process
     * more data (if it lazy loads contents of value events, for example)
     */
    public void copyCurrentEvent(JsonParser p) throws IOException
    {
        JsonToken t = p.currentToken();
        final int token = (t == null) ? ID_NOT_AVAILABLE : t.id();
        switch (token) {
        case ID_NOT_AVAILABLE:
            _reportError("No current event to copy");
            break; // never gets here
        case ID_START_OBJECT:
            writeStartObject();
            break;
        case ID_END_OBJECT:
            writeEndObject();
            break;
        case ID_START_ARRAY:
            writeStartArray();
            break;
        case ID_END_ARRAY:
            writeEndArray();
            break;
        case ID_FIELD_NAME:
            writeFieldName(p.currentName());
            break;
        case ID_STRING:
            if (p.hasTextCharacters()) {
                writeString(p.getTextCharacters(), p.getTextOffset(), p.getTextLength());
            } else {
                writeString(p.getText());
            }
            break;
        case ID_NUMBER_INT:
        {
            NumberType n = p.getNumberType();
            if (n == NumberType.INT) {
                writeNumber(p.getIntValue());
            } else if (n == NumberType.BIG_INTEGER) {
                writeNumber(p.getBigIntegerValue());
            } else {
                writeNumber(p.getLongValue());
            }
            break;
        }
        case ID_NUMBER_FLOAT:
        {
            NumberType n = p.getNumberType();
            if (n == NumberType.BIG_DECIMAL) {
                writeNumber(p.getDecimalValue());
            } else if (n == NumberType.FLOAT) {
                writeNumber(p.getFloatValue());
            } else {
                writeNumber(p.getDoubleValue());
            }
            break;
        }
        case ID_TRUE:
            writeBoolean(true);
            break;
        case ID_FALSE:
            writeBoolean(false);
            break;
        case ID_NULL:
            writeNull();
            break;
        case ID_EMBEDDED_OBJECT:
            writeObject(p.getEmbeddedObject());
            break;
        default:
            throw new IllegalStateException("Internal error: unknown current token, "+t);
        }
    }

    /**
     * Method for copying contents of the current event
     * <b>and following events that it encloses</b>
     * the given parser instance points to.
     *<p>
     * So what constitutes enclosing? Here is the list of
     * events that have associated enclosed events that will
     * get copied:
     *<ul>
     * <li>{@link JsonToken#START_OBJECT}:
     *   all events up to and including matching (closing)
     *   {@link JsonToken#END_OBJECT} will be copied
     *  </li>
     * <li>{@link JsonToken#START_ARRAY}
     *   all events up to and including matching (closing)
     *   {@link JsonToken#END_ARRAY} will be copied
     *  </li>
     * <li>{@link JsonToken#FIELD_NAME} the logical value (which
     *   can consist of a single scalar value; or a sequence of related
     *   events for structured types (JSON Arrays, Objects)) will
     *   be copied along with the name itself. So essentially the
     *   whole <b>field entry</b> (name and value) will be copied.
     *  </li>
     *</ul>
     *<p>
     * After calling this method, parser will point to the
     * <b>last event</b> that was copied. This will either be
     * the event parser already pointed to (if there were no
     * enclosed events), or the last enclosed event copied.
     */
    public void copyCurrentStructure(JsonParser p) throws IOException
    {
        JsonToken t = p.currentToken();
        // Let's handle field-name separately first
        int id = (t == null) ? ID_NOT_AVAILABLE : t.id();
        if (id == ID_FIELD_NAME) {
            writeFieldName(p.currentName());
            t = p.nextToken();
            id = (t == null) ? ID_NOT_AVAILABLE : t.id();
            // fall-through to copy the associated value
        }
        switch (id) {
        case ID_START_OBJECT:
            writeStartObject();
            _copyCurrentContents(p);
            return;
        case ID_START_ARRAY:
            writeStartArray();
            _copyCurrentContents(p);
            return;

        default:
            copyCurrentEvent(p);
        }
    }

    protected void _copyCurrentContents(JsonParser p) throws IOException
    {
        int depth = 1;
        JsonToken t;

        // Mostly copied from `copyCurrentEvent()`, but with added nesting counts
        while ((t = p.nextToken()) != null) {
            switch (t.id()) {
            case ID_FIELD_NAME:
                writeFieldName(p.currentName());
                break;

            case ID_START_ARRAY:
                writeStartArray();
                ++depth;
                break;

            case ID_START_OBJECT:
                writeStartObject();
                ++depth;
                break;

            case ID_END_ARRAY:
                writeEndArray();
                if (--depth == 0) {
                    return;
                }
                break;
            case ID_END_OBJECT:
                writeEndObject();
                if (--depth == 0) {
                    return;
                }
                break;

            case ID_STRING:
                if (p.hasTextCharacters()) {
                    writeString(p.getTextCharacters(), p.getTextOffset(), p.getTextLength());
                } else {
                    writeString(p.getText());
                }
                break;
            case ID_NUMBER_INT:
            {
                NumberType n = p.getNumberType();
                if (n == NumberType.INT) {
                    writeNumber(p.getIntValue());
                } else if (n == NumberType.BIG_INTEGER) {
                    writeNumber(p.getBigIntegerValue());
                } else {
                    writeNumber(p.getLongValue());
                }
                break;
            }
            case ID_NUMBER_FLOAT:
            {
                NumberType n = p.getNumberType();
                if (n == NumberType.BIG_DECIMAL) {
                    writeNumber(p.getDecimalValue());
                } else if (n == NumberType.FLOAT) {
                    writeNumber(p.getFloatValue());
                } else {
                    writeNumber(p.getDoubleValue());
                }
                break;
            }
            case ID_TRUE:
                writeBoolean(true);
                break;
            case ID_FALSE:
                writeBoolean(false);
                break;
            case ID_NULL:
                writeNull();
                break;
            case ID_EMBEDDED_OBJECT:
                writeObject(p.getEmbeddedObject());
                break;
            default:
                throw new IllegalStateException("Internal error: unknown current token, "+t);
            }
        }
    }

    /*
    /**********************************************************************
    /* Public API, buffer handling
    /**********************************************************************
     */

    /**
     * Method called to flush any buffered content to the underlying
     * target (output stream, writer), and to flush the target itself
     * as well.
     */
    @Override
    public abstract void flush() throws IOException;

    /**
     * Method that can be called to determine whether this generator
     * is closed or not. If it is closed, no more output can be done.
     */
    public abstract boolean isClosed();

    /*
    /**********************************************************************
    /* Closeable implementation
    /**********************************************************************
     */

    /**
     * Method called to close this generator, so that no more content
     * can be written.
     *<p>
     * Whether the underlying target (stream, writer) gets closed depends
     * on whether this generator either manages the target (i.e. is the
     * only one with access to the target -- case if caller passes a
     * reference to the resource such as File, but not stream); or
     * has feature {@link StreamWriteFeature#AUTO_CLOSE_TARGET} enabled.
     * If either of above is true, the target is also closed. Otherwise
     * (not managing, feature not enabled), target is not closed.
     */
    @Override
    public abstract void close() throws IOException;

    /*
    /**********************************************************************
    /* Helper methods for sub-classes
    /**********************************************************************
     */

    /**
     * Helper method used for constructing and throwing
     * {@link JsonGenerationException} with given base message.
     *<p>
     * Note that sub-classes may override this method to add more detail
     * or use a {@link JsonGenerationException} sub-class.
     */
    protected <T> T  _reportError(String msg) throws JsonGenerationException {
        throw new JsonGenerationException(msg, this);
    }

    protected void _throwInternal() { VersionUtil.throwInternal(); }

    protected <T> T _reportUnsupportedOperation() {
        throw new UnsupportedOperationException("Operation not supported by generator of type "+getClass().getName());
    }

    protected final void _verifyOffsets(int arrayLength, int offset, int length)
    {
        if ((offset < 0) || (offset + length) > arrayLength) {
            throw new IllegalArgumentException(String.format(
                    "invalid argument(s) (offset=%d, length=%d) for input array of %d element",
                    offset, length, arrayLength));
        }
    }
}<|MERGE_RESOLUTION|>--- conflicted
+++ resolved
@@ -211,17 +211,10 @@
      */
     /*
     public void setSchema(FormatSchema schema) {
-<<<<<<< HEAD
-        String schemaType = (schema == null) ? "NULL" : schema.getSchemaType();
-        throw new UnsupportedOperationException("Generator of type "+getClass().getName()+" does not support schema of type '"
-                +schemaType+"'");
-=======
         throw new UnsupportedOperationException(String.format(
                 "Generator of type %s does not support schema of type '%s'",
-                getClass().getName(), schema.getSchemaType()));
->>>>>>> ce1e5bdc
-    }
-    */
+                getClass().getName(), schemaType);
+    }
 
     /**
      * Method for accessing Schema that this parser uses, if any.
