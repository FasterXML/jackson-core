package com.fasterxml.jackson.core.io;

import java.io.StringWriter;
import java.util.Random;

import static org.junit.Assert.*;

import com.fasterxml.jackson.core.*;
<<<<<<< HEAD
import com.fasterxml.jackson.core.json.JsonFactory;
import com.fasterxml.jackson.core.util.BufferRecyclers;
=======
>>>>>>> 46c8bf0e

public class TestJsonStringEncoder
    extends com.fasterxml.jackson.core.BaseTest
{
    public void testQuoteAsString() throws Exception
    {
        JsonStringEncoder encoder = new JsonStringEncoder();
        char[] result = encoder.quoteAsCharArray("foobar");
        assertArrayEquals("foobar".toCharArray(), result);
        result = encoder.quoteAsCharArray("\"x\"");
        assertArrayEquals("\\\"x\\\"".toCharArray(), result);
    }

    public void testQuoteCharSequenceAsString() throws Exception
    {
        StringBuilder output = new StringBuilder();
        StringBuilder builder = new StringBuilder();
        builder.append("foobar");
        JsonStringEncoder.getInstance().quoteAsString(builder, output);
        assertEquals("foobar", output.toString());
        builder.setLength(0);
        output.setLength(0);
        builder.append("\"x\"");
        JsonStringEncoder.getInstance().quoteAsString(builder, output);
        assertEquals("\\\"x\\\"", output.toString());
    }

    // For [JACKSON-853]
    public void testQuoteLongAsString() throws Exception
    {
        JsonStringEncoder encoder = new JsonStringEncoder();
        StringBuilder sb = new StringBuilder();
        StringBuilder sb2 = new StringBuilder();
        for (int i = 0; i < 1111; ++i) {
            sb.append('"');
            sb2.append("\\\"");
        }
        String input = sb.toString();
        String exp = sb2.toString();
        char[] result = encoder.quoteAsCharArray(input);
        assertEquals(2*input.length(), result.length);
        assertEquals(exp, new String(result));
        
    }

    public void testQuoteLongCharSequenceAsString() throws Exception
    {
        StringBuilder output = new StringBuilder();
        StringBuilder input = new StringBuilder();
        StringBuilder sb2 = new StringBuilder();
        for (int i = 0; i < 1111; ++i) {
            input.append('"');
            sb2.append("\\\"");
        }
        String exp = sb2.toString();
        JsonStringEncoder.getInstance().quoteAsString(input, output);
        assertEquals(2*input.length(), output.length());
        assertEquals(exp, output.toString());

    }

    public void testQuoteAsUTF8() throws Exception
    {
        // In this case, let's actually use existing JsonGenerator to produce expected values
        JsonFactory f = new JsonFactory();
        JsonStringEncoder encoder = new JsonStringEncoder();
        int[] lengths = new int[] {
            5, 19, 200, 7000, 21000, 37000
        };
        for (int length : lengths) {
            String str = generateRandom(length);
            StringWriter sw = new StringWriter(length*2);
            JsonGenerator jgen = f.createGenerator(ObjectWriteContext.empty(), sw);
            jgen.writeString(str);
            jgen.close();
            String encoded = sw.toString();
            // ok, except need to remove surrounding quotes
            encoded = encoded.substring(1, encoded.length() - 1);
            byte[] expected = encoded.getBytes("UTF-8");
            byte[] actual = encoder.quoteAsUTF8(str);
            assertArrayEquals(expected, actual);
        }
    }

    public void testEncodeAsUTF8() throws Exception
    {
        JsonStringEncoder encoder = new JsonStringEncoder();
        String[] strings = new String[] {
                "a", "foobar", "p\u00f6ll\u00f6", "\"foo\"",
                generateRandom(200),
                generateRandom(5000),
                generateRandom(39000)
        };
        for (String str : strings) {
            assertArrayEquals(str.getBytes("UTF-8"), encoder.encodeAsUTF8(str));
        }
    }

    public void testCtrlChars() throws Exception
    {
        char[] input = new char[] { 0, 1, 2, 3, 4 };
        char[] quoted = JsonStringEncoder.getInstance().quoteAsString(new String(input));
        assertEquals("\\u0000\\u0001\\u0002\\u0003\\u0004", new String(quoted));
    }

    // [JACKSON-884]
    public void testCharSequenceWithCtrlChars() throws Exception
    {
        char[] input = new char[] { 0, 1, 2, 3, 4 };
        StringBuilder builder = new StringBuilder();
        builder.append(input);
        StringBuilder output = new StringBuilder();
        JsonStringEncoder.getInstance().quoteAsString(builder, output);
        assertEquals("\\u0000\\u0001\\u0002\\u0003\\u0004", output.toString());
    }

    /*
    /**********************************************************
    /* Helper methods
    /**********************************************************
     */

    
    private String generateRandom(int length)
    {
        StringBuilder sb = new StringBuilder(length);
        Random rnd = new Random(length);
        for (int i = 0; i < length; ++i) {
            // let's limit it not to include surrogate pairs:
            char ch = (char) rnd.nextInt(0xCFFF);
            sb.append(ch);
        }
        return sb.toString();
    }
}
<|MERGE_RESOLUTION|>--- conflicted
+++ resolved
@@ -6,11 +6,7 @@
 import static org.junit.Assert.*;
 
 import com.fasterxml.jackson.core.*;
-<<<<<<< HEAD
 import com.fasterxml.jackson.core.json.JsonFactory;
-import com.fasterxml.jackson.core.util.BufferRecyclers;
-=======
->>>>>>> 46c8bf0e
 
 public class TestJsonStringEncoder
     extends com.fasterxml.jackson.core.BaseTest
@@ -112,7 +108,7 @@
     public void testCtrlChars() throws Exception
     {
         char[] input = new char[] { 0, 1, 2, 3, 4 };
-        char[] quoted = JsonStringEncoder.getInstance().quoteAsString(new String(input));
+        char[] quoted = JsonStringEncoder.getInstance().quoteAsCharArray(new String(input));
         assertEquals("\\u0000\\u0001\\u0002\\u0003\\u0004", new String(quoted));
     }
 
