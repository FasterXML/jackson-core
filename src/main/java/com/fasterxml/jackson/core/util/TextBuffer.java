package com.fasterxml.jackson.core.util;

import java.io.*;
import java.util.*;

import com.fasterxml.jackson.core.io.NumberInput;

/**
 * TextBuffer is a class similar to {@link java.lang.StringBuffer}, with
 * following differences:
 *<ul>
 *  <li>TextBuffer uses segments character arrays, to avoid having
 *     to do additional array copies when array is not big enough.
 *     This means that only reallocating that is necessary is done only once:
 *     if and when caller
 *     wants to access contents in a linear array (char[], String).
 *    </li>
*  <li>TextBuffer can also be initialized in "shared mode", in which
*     it will just act as a wrapper to a single char array managed
*     by another object (like parser that owns it)
 *    </li>
 *  <li>TextBuffer is not synchronized.
 *    </li>
 * </ul>
 */
public class TextBuffer
{
    final static char[] NO_CHARS = new char[0];

    /**
     * Let's start with sizable but not huge buffer, will grow as necessary
     *<p>
     * Reduced from 1000 down to 500 in 2.10.
     */
    final static int MIN_SEGMENT_LEN = 500;

    /**
     * Let's limit maximum segment length to something sensible.
     * For 2.10, let's limit to using 64kc chunks (128 kB) -- was 256kC/512kB up to 2.9
     */
    final static int MAX_SEGMENT_LEN = 0x10000;
    
    /*
    /**********************************************************
    /* Configuration:
    /**********************************************************
     */

    private final BufferRecycler _allocator;

    /*
    /**********************************************************
    /* Shared input buffers
    /**********************************************************
     */

    /**
     * Shared input buffer; stored here in case some input can be returned
     * as is, without being copied to collector's own buffers. Note that
     * this is read-only for this Object.
     */
    private char[] _inputBuffer;

    /**
     * Character offset of first char in input buffer; -1 to indicate
     * that input buffer currently does not contain any useful char data
     */
    private int _inputStart;

    private int _inputLen;

    /*
    /**********************************************************
    /* Aggregation segments (when not using input buf)
    /**********************************************************
     */

    /**
     * List of segments prior to currently active segment.
     */
    private ArrayList<char[]> _segments;

    /**
     * Flag that indicates whether _seqments is non-empty
     */
    private boolean _hasSegments;

    // // // Currently used segment; not (yet) contained in _seqments

    /**
     * Amount of characters in segments in {@link #_segments}
     */
    private int _segmentSize;

    private char[] _currentSegment;

    /**
     * Number of characters in currently active (last) segment
     */
    private int _currentSize;

    /*
    /**********************************************************
    /* Caching of results
    /**********************************************************
     */

    /**
     * String that will be constructed when the whole contents are
     * needed; will be temporarily stored in case asked for again.
     */
    private String _resultString;

    private char[] _resultArray;

    /*
    /**********************************************************
    /* Life-cycle
    /**********************************************************
     */

    public TextBuffer( BufferRecycler allocator) {
        _allocator = allocator;
    }

    // @since 2.10
    protected TextBuffer(BufferRecycler allocator, char[] initialSegment) {
        this(allocator);
        _currentSegment = initialSegment;
        _currentSize = initialSegment.length;
        _inputStart = -1;
    }

    /**
     * Factory method for constructing an instance with no allocator, and
     * with initial full segment.
     *
     * @param initialSegment Initial, full segment to use for creating buffer (buffer
     *   {@link #size()} would return length of {@code initialSegment})
     *
     * @return TextBuffer constructed
     *
     * @since 2.10
     */
    public static TextBuffer fromInitial(char[] initialSegment) {
        return new TextBuffer(null, initialSegment);
    }

    /**
     * Method called to indicate that the underlying buffers should now
     * be recycled if they haven't yet been recycled. Although caller
     * can still use this text buffer, it is not advisable to call this
     * method if that is likely, since next time a buffer is needed,
     * buffers need to reallocated.
     *<p>
     * Note: since Jackson 2.11, calling this method will NOT clear already
     * aggregated contents (that is, {@code _currentSegment}, to retain
     * current token text if (but only if!) already aggregated.
     */
    public void releaseBuffers()
    {
        // inlined `resetWithEmpty()` (except leaving `_resultString` as-is
        {
            _inputStart = -1;
            _currentSize = 0;
            _inputLen = 0;

            _inputBuffer = null;
            // note: _resultString retained (see https://github.com/FasterXML/jackson-databind/issues/2635
            // for reason)
            _resultArray = null; // should this be retained too?

            if (_hasSegments) {
                clearSegments();
            }
        }

        if (_allocator != null) {
            if (_currentSegment != null) {
                // And then return that array
                char[] buf = _currentSegment;
                _currentSegment = null;
                _allocator.releaseCharBuffer(BufferRecycler.CHAR_TEXT_BUFFER, buf);
            }
        }
    }

    /**
     * Method called to clear out any content text buffer may have, and
     * initializes buffer to use non-shared data.
     */
    public void resetWithEmpty()
    {
        _inputStart = -1; // indicates shared buffer not used
        _currentSize = 0;
        _inputLen = 0;

        _inputBuffer = null;
        _resultString = null;
        _resultArray = null;

        // And then reset internal input buffers, if necessary:
        if (_hasSegments) {
            clearSegments();
        }
    }

    /**
     * Method for clearing out possibly existing content, and replacing them with
     * a single-character content (so {@link #size()} would return {@code 1})
     *
     * @param ch Character to set as the buffer contents
     *
     * @since 2.9
     */
    public void resetWith(char ch)
    {
        _inputStart = -1;
        _inputLen = 0;

        _resultString = null;
        _resultArray = null;

        if (_hasSegments) {
            clearSegments();
        } else if (_currentSegment == null) {
            _currentSegment = buf(1);
        }
        _currentSegment[0] = ch; // lgtm [java/dereferenced-value-may-be-null]
        _currentSize = _segmentSize = 1;
    }
    
    /**
     * Method called to initialize the buffer with a shared copy of data;
     * this means that buffer will just have pointers to actual data. It
     * also means that if anything is to be appended to the buffer, it
     * will first have to unshare it (make a local copy).
     *
     * @param buf Buffer that contains shared contents
     * @param offset Offset of the first content character in {@code buf}
     * @param len Length of content in {@code buf}
     */
    public void resetWithShared(char[] buf, int offset, int len)
    {
        // First, let's clear intermediate values, if any:
        _resultString = null;
        _resultArray = null;

        // Then let's mark things we need about input buffer
        _inputBuffer = buf;
        _inputStart = offset;
        _inputLen = len;

        // And then reset internal input buffers, if necessary:
        if (_hasSegments) {
            clearSegments();
        }
    }

    public void resetWithCopy(char[] buf, int offset, int len)
    {
        _inputBuffer = null;
        _inputStart = -1; // indicates shared buffer not used
        _inputLen = 0;

        _resultString = null;
        _resultArray = null;

        // And then reset internal input buffers, if necessary:
        if (_hasSegments) {
            clearSegments();
        } else if (_currentSegment == null) {
            _currentSegment = buf(len);
        }
        _currentSize = _segmentSize = 0;
        append(buf, offset, len);
    }

    // @since 2.9
    public void resetWithCopy(String text, int start, int len)
    {
        _inputBuffer = null;
        _inputStart = -1;
        _inputLen = 0;

        _resultString = null;
        _resultArray = null;

        if (_hasSegments) {
            clearSegments();
        } else if (_currentSegment == null) {
            _currentSegment = buf(len);
        }
        _currentSize = _segmentSize = 0;
        append(text, start, len);
    }

    public void resetWithString(String value)
    {
        _inputBuffer = null;
        _inputStart = -1;
        _inputLen = 0;

        validateStringLength(value.length());
        _resultString = value;
        _resultArray = null;

        if (_hasSegments) {
            clearSegments();
        }
        _currentSize = 0;
        
    }

    /**
     * Method for accessing the currently active (last) content segment
     * without changing state of the buffer
     *
     * @return Currently active (last) content segment
     *
     * @since 2.9
     */
    public char[] getBufferWithoutReset() {
        return _currentSegment;
    }

    // Helper method used to find a buffer to use, ideally one
    // recycled earlier.
    private char[] buf(int needed)
    {
        if (_allocator != null) {
            return _allocator.allocCharBuffer(BufferRecycler.CHAR_TEXT_BUFFER, needed);
        }
        return new char[Math.max(needed, MIN_SEGMENT_LEN)];
    }

    private void clearSegments()
    {
        _hasSegments = false;
        /* Let's start using _last_ segment from list; for one, it's
         * the biggest one, and it's also most likely to be cached
         */
        /* 28-Aug-2009, tatu: Actually, the current segment should
         *   be the biggest one, already
         */
        //_currentSegment = _segments.get(_segments.size() - 1);
        _segments.clear();
        _currentSize = _segmentSize = 0;
    }

    /*
    /**********************************************************
    /* Accessors for implementing public interface
    /**********************************************************
     */

    /**
     * @return Number of characters currently stored in this buffer
     */
    public int size() {
        if (_inputStart >= 0) { // shared copy from input buf
            return _inputLen;
        }
        if (_resultArray != null) {
            return _resultArray.length;
        }
        if (_resultString != null) {
            return _resultString.length();
        }
        // local segmented buffers
        return _segmentSize + _currentSize;
    }

    public int getTextOffset() {
        /* Only shared input buffer can have non-zero offset; buffer
         * segments start at 0, and if we have to create a combo buffer,
         * that too will start from beginning of the buffer
         */
        return (_inputStart >= 0) ? _inputStart : 0;
    }

    /**
     * Method that can be used to check whether textual contents can
     * be efficiently accessed using {@link #getTextBuffer}.
     *
     * @return {@code True} if access via {@link #getTextBuffer()} would be efficient
     *   (that is, content already available as aggregated {@code char[]})
     */
    public boolean hasTextAsCharacters()
    {
        // if we have array in some form, sure
        if (_inputStart >= 0 || _resultArray != null)  return true;
        // not if we have String as value
        if (_resultString != null) return false;
        return true;
    }

    /**
     * Accessor that may be used to get the contents of this buffer as a single
     * {@code char[]} regardless of whether they were collected in a segmented
     * fashion or not: this typically require allocation of the result buffer.
     *
     * @return Aggregated {@code char[]} that contains all buffered content
     */
    public char[] getTextBuffer()
    {
        // Are we just using shared input buffer?
        if (_inputStart >= 0) return _inputBuffer;
        if (_resultArray != null)  return _resultArray;
        if (_resultString != null) {
            return (_resultArray = _resultString.toCharArray());
        }
        // Nope; but does it fit in just one segment?
        if (!_hasSegments) {
            return (_currentSegment == null) ? NO_CHARS : _currentSegment;
        }
        // Nope, need to have/create a non-segmented array and return it
        return contentsAsArray();
    }

    /*
    /**********************************************************
    /* Other accessors:
    /**********************************************************
     */

    /**
     * Accessor that may be used to get the contents of this buffer as a single
     * {@code String} regardless of whether they were collected in a segmented
     * fashion or not: this typically require construction of the result String.
     *
     * @return Aggregated buffered contents as a {@link java.lang.String}
     */
    public String contentsAsString()
    {
        if (_resultString == null) {
            // Has array been requested? Can make a shortcut, if so:
            if (_resultArray != null) {
                _resultString = new String(_resultArray);
            } else {
                // Do we use shared array?
                if (_inputStart >= 0) {
                    if (_inputLen < 1) {
                        return (_resultString = "");
                    }
                    validateStringLength(_inputLen);
                    _resultString = new String(_inputBuffer, _inputStart, _inputLen);
                } else { // nope... need to copy
                    // But first, let's see if we have just one buffer
                    int segLen = _segmentSize;
                    int currLen = _currentSize;
                    validateStringLength(_segmentSize + _currentSize);
                    
                    if (segLen == 0) { // yup
                        _resultString = (currLen == 0) ? "" : new String(_currentSegment, 0, currLen);
                    } else { // no, need to combine
                        StringBuilder sb = new StringBuilder(segLen + currLen);
                        // First stored segments
                        if (_segments != null) {
                            for (int i = 0, len = _segments.size(); i < len; ++i) {
                                char[] curr = _segments.get(i);
                                sb.append(curr, 0, curr.length);
                            }
                        }
                        // And finally, current segment:
                        sb.append(_currentSegment, 0, _currentSize);
                        _resultString = sb.toString();
                    }
                }
            }
        }

        return _resultString;
    }
 
    public char[] contentsAsArray() {
        char[] result = _resultArray;
        if (result == null) {
            _resultArray = result = resultArray();
        }
        return result;
    }

    /**
     * Convenience method for converting contents of the buffer
<<<<<<< HEAD
     * into a {@link BigDecimal}.
     *
     * @param useFastParser whether to use {@code FastDoubleParser}
     * @return Buffered text value parsed as a {@link BigDecimal}, if possible
     *
     * @throws NumberFormatException if contents are not a valid Java number
     *
     * @since 2.14
     */
    public BigDecimal contentsAsDecimal(final boolean useFastParser) throws NumberFormatException
    {
        // Already got a pre-cut array?
        if (_resultArray != null) {
            validateFPLength(_resultArray.length);
            return NumberInput.parseBigDecimal(_resultArray, useFastParser);
        }
        // Or a shared buffer?
        if ((_inputStart >= 0) && (_inputBuffer != null)) {
            validateFPLength(_inputLen);
            return NumberInput.parseBigDecimal(_inputBuffer, _inputStart, _inputLen, useFastParser);
        }
        // Or if not, just a single buffer (the usual case)
        if ((_segmentSize == 0) && (_currentSegment != null)) {
            validateFPLength(_currentSize);
            return NumberInput.parseBigDecimal(_currentSegment, 0, _currentSize, useFastParser);
        }
        // If not, let's just get it aggregated...
        final char[] numArray = contentsAsArray();
        validateFPLength(numArray.length);
        return NumberInput.parseBigDecimal(numArray, useFastParser);
    }

    @Deprecated // @since 2.15
    public BigDecimal contentsAsDecimal() throws NumberFormatException {
        return contentsAsDecimal(false);
    }

    /**
     * Convenience method for converting contents of the buffer
=======
>>>>>>> 15acf536
     * into a Double value.
     *
     * @param useFastParser whether to use {@code FastDoubleParser}
     * @return Buffered text value parsed as a {@link Double}, if possible
     *
     * @throws NumberFormatException if contents are not a valid Java number
     *
     * @since 2.15
     */
    public double contentsAsDouble(final boolean useFastParser) throws NumberFormatException {
<<<<<<< HEAD
        final String numStr = contentsAsString();
        validateFPLength(numStr.length());
        return NumberInput.parseDouble(numStr, useFastParser);
=======
        return NumberInput.parseDouble(contentsAsString(), useFastParser);
>>>>>>> 15acf536
    }

    @Deprecated // @since 2.14
    public double contentsAsDouble() throws NumberFormatException {
        return contentsAsDouble(false);
    }

    @Deprecated // @since 2.14
    public float contentsAsFloat() throws NumberFormatException {
        return contentsAsFloat(false);
    }

    /**
     * Convenience method for converting contents of the buffer
     * into a Float value.
     *
     * @param useFastParser whether to use {@code FastDoubleParser}
     * @return Buffered text value parsed as a {@link Float}, if possible
     *
     * @throws NumberFormatException if contents are not a valid Java number
     * @since 2.14
     */
<<<<<<< HEAD
    public float contentsAsFloat(final boolean useFastParser) throws NumberFormatException {
        final String numStr = contentsAsString();
        validateFPLength(numStr.length());
=======
    public float contentsAsFloat(boolean useFastParser) throws NumberFormatException {
        final String numStr = contentsAsString();
>>>>>>> 15acf536
        return NumberInput.parseFloat(numStr, useFastParser);
    }

    /**
     * Specialized convenience method that will decode a 32-bit int,
     * of at most 9 digits (and possible leading minus sign).
     *<p>
     * NOTE: method DOES NOT verify that the contents actually are a valid
     * Java {@code int} value (either regarding format, or value range): caller
     * MUST validate that.
     *
     * @param neg Whether contents start with a minus sign
     *
     * @return Buffered text value parsed as an {@code int} using
     *   {@link NumberInput#parseInt(String)} method (which does NOT validate input)
     *
     * @since 2.9
     */
    public int contentsAsInt(boolean neg) {
        if ((_inputStart >= 0) && (_inputBuffer != null)) {
            if (neg) {
                return -NumberInput.parseInt(_inputBuffer, _inputStart+1, _inputLen-1);
            }
            return NumberInput.parseInt(_inputBuffer, _inputStart, _inputLen);
        }
        if (neg) {
            return -NumberInput.parseInt(_currentSegment, 1, _currentSize-1);
        }
        return NumberInput.parseInt(_currentSegment, 0, _currentSize);
    }

    /**
     * Specialized convenience method that will decode a 64-bit int,
     * of at most 18 digits (and possible leading minus sign).
     *<p>
     * NOTE: method DOES NOT verify that the contents actually are a valid
     * Java {@code long} value (either regarding format, or value range): caller
     * MUST validate that.
     *
     * @param neg Whether contents start with a minus sign
     *
     * @return Buffered text value parsed as an {@code long} using
     *   {@link NumberInput#parseLong(String)} method (which does NOT validate input)
     *
     * @since 2.9
     */
    public long contentsAsLong(boolean neg) {
        if ((_inputStart >= 0) && (_inputBuffer != null)) {
            if (neg) {
                return -NumberInput.parseLong(_inputBuffer, _inputStart+1, _inputLen-1);
            }
            return NumberInput.parseLong(_inputBuffer, _inputStart, _inputLen);
        }
        if (neg) {
            return -NumberInput.parseLong(_currentSegment, 1, _currentSize-1);
        }
        return NumberInput.parseLong(_currentSegment, 0, _currentSize);
    }

    /**
     * Accessor that will write buffered contents using given {@link Writer}.
     *
     * @param w Writer to use for writing out buffered content
     *
     * @return Number of characters written (same as {@link #size()})
     *
     * @throws IOException If write using {@link Writer} parameter fails
     *
     * @since 2.8
     */
    public int contentsToWriter(Writer w) throws IOException
    {
        if (_resultArray != null) {
            w.write(_resultArray);
            return _resultArray.length;
        }
        if (_resultString != null) { // Can take a shortcut...
            w.write(_resultString);
            return _resultString.length();
        }
        // Do we use shared array?
        if (_inputStart >= 0) {
            final int len = _inputLen;
            if (len > 0) {
                w.write(_inputBuffer, _inputStart, len);
            }
            return len;
        }
        // nope, not shared
        int total = 0;
        if (_segments != null) {
            for (int i = 0, end = _segments.size(); i < end; ++i) {
                char[] curr = _segments.get(i);
                int currLen = curr.length;
                w.write(curr, 0, currLen);
                total += currLen;
            }
        }
        int len = _currentSize;
        if (len > 0) {
            w.write(_currentSegment, 0, len);
            total += len;
        }
        return total;
    }

    /*
    /**********************************************************
    /* Public mutators:
    /**********************************************************
     */

    /**
     * Method called to make sure that buffer is not using shared input
     * buffer; if it is, it will copy such contents to private buffer.
     */
    public void ensureNotShared() {
        if (_inputStart >= 0) {
            unshare(16);
        }
    }

    public void append(char c) {
        validateStringLength(_segmentSize + _currentSize + 1);

        // Using shared buffer so far?
        if (_inputStart >= 0) {
            unshare(16);
        }
        _resultString = null;
        _resultArray = null;
        // Room in current segment?
        char[] curr = _currentSegment;
        if (_currentSize >= curr.length) {
            expand();
            curr = _currentSegment;
        }
        curr[_currentSize++] = c;
    }

    public void append(char[] c, int start, int len)
    {
        validateStringLength(_segmentSize + _currentSize + len);

        // Can't append to shared buf (sanity check)
        if (_inputStart >= 0) {
            unshare(len);
        }
        _resultString = null;
        _resultArray = null;

        // Room in current segment?
        char[] curr = _currentSegment;
        int max = curr.length - _currentSize;
            
        if (max >= len) {
            System.arraycopy(c, start, curr, _currentSize, len);
            _currentSize += len;
            return;
        }
        // No room for all, need to copy part(s):
        if (max > 0) {
            System.arraycopy(c, start, curr, _currentSize, max);
            start += max;
            len -= max;
        }
        // And then allocate new segment; we are guaranteed to now
        // have enough room in segment.
        do {
            expand();
            int amount = Math.min(_currentSegment.length, len);
            System.arraycopy(c, start, _currentSegment, 0, amount);
            _currentSize += amount;
            start += amount;
            len -= amount;
        } while (len > 0);
    }

    public void append(String str, int offset, int len)
    {
        validateStringLength(_segmentSize + _currentSize + len);

        // Can't append to shared buf (sanity check)
        if (_inputStart >= 0) {
            unshare(len);
        }
        _resultString = null;
        _resultArray = null;

        // Room in current segment?
        char[] curr = _currentSegment;
        int max = curr.length - _currentSize;
        if (max >= len) {
            str.getChars(offset, offset+len, curr, _currentSize);
            _currentSize += len;
            return;
        }
        // No room for all, need to copy part(s):
        if (max > 0) {
            str.getChars(offset, offset+max, curr, _currentSize);
            len -= max;
            offset += max;
        }
        // And then allocate new segment; we are guaranteed to now
        // have enough room in segment.
        do {
            expand();
            int amount = Math.min(_currentSegment.length, len);
            str.getChars(offset, offset+amount, _currentSegment, 0);
            _currentSize += amount;
            offset += amount;
            len -= amount;
        } while (len > 0);
    }

    /*
    /**********************************************************
    /* Raw access, for high-performance use:
    /**********************************************************
     */

    public char[] getCurrentSegment()
    {
        /* Since the intention of the caller is to directly add stuff into
         * buffers, we should NOT have anything in shared buffer... ie. may
         * need to unshare contents.
         */
        if (_inputStart >= 0) {
            unshare(1);
        } else {
            char[] curr = _currentSegment;
            if (curr == null) {
                _currentSegment = buf(0);
            } else if (_currentSize >= curr.length) {
                // Plus, we better have room for at least one more char
                expand();
            }
        }
        return _currentSegment;
    }

    public char[] emptyAndGetCurrentSegment()
    {
        // inlined 'resetWithEmpty()'
        _inputStart = -1; // indicates shared buffer not used
        _currentSize = 0;
        _inputLen = 0;

        _inputBuffer = null;
        _resultString = null;
        _resultArray = null;

        // And then reset internal input buffers, if necessary:
        if (_hasSegments) {
            clearSegments();
        }
        char[] curr = _currentSegment;
        if (curr == null) {
            _currentSegment = curr = buf(0);
        }
        return curr;
    }

    public int getCurrentSegmentSize() { return _currentSize; }
    public void setCurrentLength(int len) { _currentSize = len; }

    /**
     * Convenience method that finishes the current active content segment
     * (by specifying how many characters within consists of valid content)
     * and aggregates and returns resulting contents (similar to a call
     * to {@link #contentsAsString()}).
     *
     * @param len Length of content (in characters) of the current active segment
     *
     * @return String that contains all buffered content
     *
     * @since 2.6
     */
    public String setCurrentAndReturn(int len) {
        _currentSize = len;
        // We can simplify handling here compared to full `contentsAsString()`:
        if (_segmentSize > 0) { // longer text; call main method
            return contentsAsString();
        }
        // more common case: single segment
        int currLen = _currentSize;
        validateStringLength(currLen);
        String str = (currLen == 0) ? "" : new String(_currentSegment, 0, currLen);
        _resultString = str;
        return str;
    }
    
    public char[] finishCurrentSegment() {
        if (_segments == null) {
            _segments = new ArrayList<char[]>();
        }
        _hasSegments = true;
        _segments.add(_currentSegment);
        int oldLen = _currentSegment.length;
        _segmentSize += oldLen;
        _currentSize = 0;
        validateStringLength(_segmentSize);

        // Let's grow segments by 50%
        int newLen = oldLen + (oldLen >> 1);
        if (newLen < MIN_SEGMENT_LEN) {
            newLen = MIN_SEGMENT_LEN;
        } else if (newLen > MAX_SEGMENT_LEN) {
            newLen = MAX_SEGMENT_LEN;
        }
        char[] curr = carr(newLen);
        _currentSegment = curr;
        return curr;
    }

    /**
     * Method called to expand size of the current segment, to
     * accommodate for more contiguous content. Usually only
     * used when parsing tokens like names if even then.
     * Method will both expand the segment and return it
     *
     * @return Expanded current segment
     */
    public char[] expandCurrentSegment()
    {
        final char[] curr = _currentSegment;
        // Let's grow by 50% by default
        final int len = curr.length;
        int newLen = len + (len >> 1);
        // but above intended maximum, slow to increase by 25%
        if (newLen > MAX_SEGMENT_LEN) {
            newLen = len + (len >> 2);
        }
        return (_currentSegment = Arrays.copyOf(curr, newLen));
    }

    /**
     * Method called to expand size of the current segment, to
     * accommodate for more contiguous content. Usually only
     * used when parsing tokens like names if even then.
     * 
     * @param minSize Required minimum strength of the current segment
     *
     * @return Expanded current segment
     *
     * @since 2.4
     */
    public char[] expandCurrentSegment(int minSize) {
        char[] curr = _currentSegment;
        if (curr.length >= minSize) return curr;
        _currentSegment = curr = Arrays.copyOf(curr, minSize);
        return curr;
    }

    /*
    /**********************************************************
    /* Standard methods:
    /**********************************************************
     */

    /**
     * Note: calling this method may not be as efficient as calling
     * {@link #contentsAsString}, since it's not guaranteed that resulting
     * String is cached.
     */
    @Override public String toString() { return contentsAsString(); }

    /*
    /**********************************************************
    /* Internal methods:
    /**********************************************************
     */

    /**
     * Method called if/when we need to append content when we have been
     * initialized to use shared buffer.
     */
    private void unshare(int needExtra)
    {
        int sharedLen = _inputLen;
        _inputLen = 0;
        char[] inputBuf = _inputBuffer;
        _inputBuffer = null;
        int start = _inputStart;
        _inputStart = -1;

        // Is buffer big enough, or do we need to reallocate?
        int needed = sharedLen+needExtra;
        if (_currentSegment == null || needed > _currentSegment.length) {
            _currentSegment = buf(needed);
        }
        if (sharedLen > 0) {
            System.arraycopy(inputBuf, start, _currentSegment, 0, sharedLen);
        }
        _segmentSize = 0;
        _currentSize = sharedLen;
    }

    // Method called when current segment is full, to allocate new segment.
    private void expand()
    {
        // First, let's move current segment to segment list:
        if (_segments == null) {
            _segments = new ArrayList<char[]>();
        }
        char[] curr = _currentSegment;
        _hasSegments = true;
        _segments.add(curr);
        _segmentSize += curr.length;
        _currentSize = 0;
        int oldLen = curr.length;
        
        // Let's grow segments by 50% minimum
        int newLen = oldLen + (oldLen >> 1);
        if (newLen < MIN_SEGMENT_LEN) {
            newLen = MIN_SEGMENT_LEN;
        } else if (newLen > MAX_SEGMENT_LEN) {
            newLen = MAX_SEGMENT_LEN;
        }
        _currentSegment = carr(newLen);
    }

    private char[] resultArray()
    {
        if (_resultString != null) { // Can take a shortcut...
            return _resultString.toCharArray();
        }
        // Do we use shared array?
        if (_inputStart >= 0) {
            final int len = _inputLen;
            if (len < 1) {
                return NO_CHARS;
            }
            final int start = _inputStart;
            if (start == 0) {
                return Arrays.copyOf(_inputBuffer, len);
            }
            return Arrays.copyOfRange(_inputBuffer, start, start+len);
        }
        // nope, not shared
        int size = size();
        if (size < 1) {
            return NO_CHARS;
        }
        validateStringLength(size);
        int offset = 0;
        final char[] result = carr(size);
        if (_segments != null) {
            for (int i = 0, len = _segments.size(); i < len; ++i) {
                char[] curr = _segments.get(i);
                int currLen = curr.length;
                System.arraycopy(curr, 0, result, offset, currLen);
                offset += currLen;
            }
        }
        System.arraycopy(_currentSegment, 0, result, offset, _currentSize);
        return result;
    }

    private char[] carr(int len) { return new char[len]; }

    /*
    /**********************************************************************
    /* Convenience methods for validation
    /**********************************************************************
     */

    /**
     * Convenience method that can be used to verify that a floating-point
     * number of specified length does not exceed maximum specific by this
     * constraints object: if it does, a
     * {@link NumberFormatException}
     * is thrown.
     *
     * @param length Length of number in input units
     *
     * @throws NumberFormatException If length exceeds maximum
     * @since 2.15
     */
    protected void validateFPLength(int length) throws NumberFormatException
    {
        // no-op
    }

    /**
     * Convenience method that can be used to verify that an integer
     * number of specified length does not exceed maximum specific by this
     * constraints object: if it does, a
     * {@link NumberFormatException}
     * is thrown.
     *
     * @param length Length of number in input units
     *
     * @throws NumberFormatException If length exceeds maximum
     * @since 2.15
     */
    protected void validateIntegerLength(int length) throws NumberFormatException
    {
        // no-op
    }

    /**
     * Convenience method that can be used to verify that a String
     * of specified length does not exceed maximum specific by this
     * constraints object: if it does, an
     * {@link IllegalStateException}
     * is thrown.
     *
     * @param length Length of string in input units
     *
     * @throws IllegalStateException If length exceeds maximum
     * @since 2.15
     */
    protected void validateStringLength(int length) throws IllegalStateException
    {
        // no-op
    }
}<|MERGE_RESOLUTION|>--- conflicted
+++ resolved
@@ -483,48 +483,6 @@
 
     /**
      * Convenience method for converting contents of the buffer
-<<<<<<< HEAD
-     * into a {@link BigDecimal}.
-     *
-     * @param useFastParser whether to use {@code FastDoubleParser}
-     * @return Buffered text value parsed as a {@link BigDecimal}, if possible
-     *
-     * @throws NumberFormatException if contents are not a valid Java number
-     *
-     * @since 2.14
-     */
-    public BigDecimal contentsAsDecimal(final boolean useFastParser) throws NumberFormatException
-    {
-        // Already got a pre-cut array?
-        if (_resultArray != null) {
-            validateFPLength(_resultArray.length);
-            return NumberInput.parseBigDecimal(_resultArray, useFastParser);
-        }
-        // Or a shared buffer?
-        if ((_inputStart >= 0) && (_inputBuffer != null)) {
-            validateFPLength(_inputLen);
-            return NumberInput.parseBigDecimal(_inputBuffer, _inputStart, _inputLen, useFastParser);
-        }
-        // Or if not, just a single buffer (the usual case)
-        if ((_segmentSize == 0) && (_currentSegment != null)) {
-            validateFPLength(_currentSize);
-            return NumberInput.parseBigDecimal(_currentSegment, 0, _currentSize, useFastParser);
-        }
-        // If not, let's just get it aggregated...
-        final char[] numArray = contentsAsArray();
-        validateFPLength(numArray.length);
-        return NumberInput.parseBigDecimal(numArray, useFastParser);
-    }
-
-    @Deprecated // @since 2.15
-    public BigDecimal contentsAsDecimal() throws NumberFormatException {
-        return contentsAsDecimal(false);
-    }
-
-    /**
-     * Convenience method for converting contents of the buffer
-=======
->>>>>>> 15acf536
      * into a Double value.
      *
      * @param useFastParser whether to use {@code FastDoubleParser}
@@ -532,16 +490,10 @@
      *
      * @throws NumberFormatException if contents are not a valid Java number
      *
-     * @since 2.15
+     * @since 2.14
      */
     public double contentsAsDouble(final boolean useFastParser) throws NumberFormatException {
-<<<<<<< HEAD
-        final String numStr = contentsAsString();
-        validateFPLength(numStr.length());
-        return NumberInput.parseDouble(numStr, useFastParser);
-=======
         return NumberInput.parseDouble(contentsAsString(), useFastParser);
->>>>>>> 15acf536
     }
 
     @Deprecated // @since 2.14
@@ -564,14 +516,9 @@
      * @throws NumberFormatException if contents are not a valid Java number
      * @since 2.14
      */
-<<<<<<< HEAD
     public float contentsAsFloat(final boolean useFastParser) throws NumberFormatException {
         final String numStr = contentsAsString();
         validateFPLength(numStr.length());
-=======
-    public float contentsAsFloat(boolean useFastParser) throws NumberFormatException {
-        final String numStr = contentsAsString();
->>>>>>> 15acf536
         return NumberInput.parseFloat(numStr, useFastParser);
     }
 
