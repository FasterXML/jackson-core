name: Build and Deploy Snapshot
on:
  push:
    branches:
    - 3.x
<<<<<<< HEAD
=======
    - 2.x
>>>>>>> ace79d26
    paths-ignore:
    - "README.md"
    - "release-notes/*"
  pull_request:
    branches:
    - 3.x
<<<<<<< HEAD
=======
    - 2.x
>>>>>>> ace79d26
    paths-ignore:
    - "README.md"
    - "release-notes/*"
permissions:
  contents: read

jobs:
  build:
    runs-on: ${{ matrix.os }}
    strategy:
      fail-fast: false
      matrix:
        java_version: ['17', '21', '23']
        # We will actually need "os" as Matrix to have Windows build
        os: ['ubuntu-24.04']
        include:
          - java_version: '17'
            os: 'ubuntu-24.04'
            release_build: 'R'
          - java_version: '17'
            os: 'windows-latest'
            is_windows: 'W'
    env:
      JAVA_OPTS: "-XX:+TieredCompilation -XX:TieredStopAtLevel=1"
    steps:
    - uses: actions/checkout@11bd71901bbe5b1630ceea73d27597364c9af683 # v4.2.2
    - name: Set up JDK
      uses: actions/setup-java@3a4f6e1af504cf6a31855fa899c6aa5355ba6c12 # v4.7.0
      with:
        distribution: 'temurin'
        java-version: ${{ matrix.java_version }}
        cache: 'maven'
        server-id: sonatype-nexus-snapshots-new
        server-username: CI_DEPLOY_USERNAME
        server-password: CI_DEPLOY_PASSWORD
        # See https://github.com/actions/setup-java/blob/v2/docs/advanced-usage.md#Publishing-using-Apache-Maven
        # gpg-private-key: ${{ secrets.MAVEN_GPG_PRIVATE_KEY }} # Value of the GPG private key to import
        # gpg-passphrase: MAVEN_GPG_PASSPHRASE # env variable for GPG private key passphrase
    - name: Build
      run: ./mvnw -B -q -ff -ntp verify
    - name: Extract project Maven version
      id: projectVersion
      # for some reason fails on Windows; we don't need it so skip:
      if: ${{ !matrix.is_windows }}
      run: echo "version=$(./mvnw org.apache.maven.plugins:maven-help-plugin:3.5.1:evaluate -DforceStdout -Dexpression=project.version -q)" >>$GITHUB_OUTPUT
    - name: Verify Android SDK Compatibility
      if: ${{ matrix.release_build }}
      run: ./mvnw -B -q -ff -ntp -DskipTests animal-sniffer:check
    - name: Deploy snapshot
      if: ${{ matrix.release_build && github.event_name != 'pull_request' && endsWith(steps.projectVersion.outputs.version, '-SNAPSHOT') }}
      env:
        CI_DEPLOY_USERNAME: ${{ secrets.CI_DEPLOY_USERNAME3 }}
        CI_DEPLOY_PASSWORD: ${{ secrets.CI_DEPLOY_PASSWORD3 }}
        # MAVEN_GPG_PASSPHRASE: ${{ secrets.MAVEN_GPG_PASSPHRASE }}
      run: ./mvnw -B -q -ff -DskipTests -ntp source:jar deploy
    - name: Generate code coverage
      if: ${{ matrix.release_build && github.event_name != 'pull_request' }}
      run: ./mvnw -B -q -ff -ntp test
    - name: Publish code coverage
      if: ${{ matrix.release_build && github.event_name != 'pull_request' }}
      uses: codecov/codecov-action@0565863a31f2c772f9f0395002a31e3f06189574 # v5.4.0
      with:
        token: ${{ secrets.CODECOV_TOKEN }}
        files: ./target/site/jacoco/jacoco.xml
        flags: unittests

  trigger-dep-builds-v2:
    name: Trigger downstream builds for v2
    needs: [build]
    # Only for pushes to default branch
    if: ${{ github.event_name == 'push' && github.ref_name == '2.x' }}
    uses: ./.github/workflows/trigger_dep_builds_v2.yml
    secrets:
      token: ${{ secrets.REPO_DISPATCH }}

  trigger-dep-builds-v3:
    name: Trigger downstream builds for v3
    needs: [build]
    # Only for pushes to 3.x branch
    if: ${{ github.event_name == 'push' && github.ref_name == '3.x' }}
    uses: ./.github/workflows/trigger_dep_builds_v3.yml
    secrets:
      token: ${{ secrets.REPO_DISPATCH }}
      <|MERGE_RESOLUTION|>--- conflicted
+++ resolved
@@ -3,20 +3,12 @@
   push:
     branches:
     - 3.x
-<<<<<<< HEAD
-=======
-    - 2.x
->>>>>>> ace79d26
     paths-ignore:
     - "README.md"
     - "release-notes/*"
   pull_request:
     branches:
     - 3.x
-<<<<<<< HEAD
-=======
-    - 2.x
->>>>>>> ace79d26
     paths-ignore:
     - "README.md"
     - "release-notes/*"
