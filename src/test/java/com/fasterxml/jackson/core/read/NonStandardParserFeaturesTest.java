package com.fasterxml.jackson.core.read;

import com.fasterxml.jackson.core.*;
import com.fasterxml.jackson.core.json.JsonFactory;
import com.fasterxml.jackson.core.json.JsonReadFeature;

public class NonStandardParserFeaturesTest
    extends com.fasterxml.jackson.core.BaseTest
{
    @SuppressWarnings("deprecation")
    public void testDefaults() {
        JsonFactory f = new JsonFactory();
        assertFalse(f.isEnabled(JsonParser.Feature.ALLOW_NUMERIC_LEADING_ZEROS));
        assertFalse(f.isEnabled(JsonParser.Feature.ALLOW_NON_NUMERIC_NUMBERS));
    }

    public void testSimpleUnquotedBytes() throws Exception {
        _testSimpleUnquoted(MODE_INPUT_STREAM);
        _testSimpleUnquoted(MODE_INPUT_STREAM_THROTTLED);
        _testSimpleUnquoted(MODE_DATA_INPUT);
    }

    public void testSimpleUnquotedChars() throws Exception {
        _testSimpleUnquoted(MODE_READER);
    }
    
    public void testLargeUnquoted() throws Exception
    {
        _testLargeUnquoted(MODE_INPUT_STREAM);
        _testLargeUnquoted(MODE_INPUT_STREAM_THROTTLED);
        _testLargeUnquoted(MODE_DATA_INPUT);
        _testLargeUnquoted(MODE_READER);
    }

    public void testSingleQuotesDefault() throws Exception
    {
        _testSingleQuotesDefault(MODE_INPUT_STREAM);
        _testSingleQuotesDefault(MODE_INPUT_STREAM_THROTTLED);
        _testSingleQuotesDefault(MODE_DATA_INPUT);
        _testSingleQuotesDefault(MODE_READER);
    }

    public void testSingleQuotesEnabled() throws Exception
    {
        _testSingleQuotesEnabled(MODE_INPUT_STREAM);
        _testSingleQuotesEnabled(MODE_INPUT_STREAM_THROTTLED);
        _testSingleQuotesEnabled(MODE_DATA_INPUT);
        _testSingleQuotesEnabled(MODE_READER);

        _testSingleQuotesEscaped(MODE_INPUT_STREAM);
        _testSingleQuotesEscaped(MODE_INPUT_STREAM_THROTTLED);
        _testSingleQuotesEscaped(MODE_DATA_INPUT);
        _testSingleQuotesEscaped(MODE_READER);
    }

    public void testNonStandardNameChars() throws Exception
    {
        _testNonStandardNameChars(MODE_INPUT_STREAM);
        _testNonStandardNameChars(MODE_INPUT_STREAM_THROTTLED);
        _testNonStandardNameChars(MODE_DATA_INPUT);
        _testNonStandardNameChars(MODE_READER);
    }

    public void testNonStandardAnyCharQuoting() throws Exception
    {
        _testNonStandarBackslashQuoting(MODE_INPUT_STREAM);
        _testNonStandarBackslashQuoting(MODE_INPUT_STREAM_THROTTLED);
        _testNonStandarBackslashQuoting(MODE_DATA_INPUT);
        _testNonStandarBackslashQuoting(MODE_READER);
    }

    public void testLeadingZeroesUTF8() throws Exception {
        _testLeadingZeroes(MODE_INPUT_STREAM, false);
        _testLeadingZeroes(MODE_INPUT_STREAM, true);
        _testLeadingZeroes(MODE_INPUT_STREAM_THROTTLED, false);
        _testLeadingZeroes(MODE_INPUT_STREAM_THROTTLED, true);

        // 17-May-2016, tatu: With DataInput, must have trailing space
        //   since there's no way to detect end of input
        _testLeadingZeroes(MODE_DATA_INPUT, true);
    }

    public void testLeadingZeroesReader() throws Exception {
        _testLeadingZeroes(MODE_READER, false);
        _testLeadingZeroes(MODE_READER, true);
    }

    // allow NaN
    public void testAllowNaN() throws Exception {
        _testAllowNaN(MODE_INPUT_STREAM);
        _testAllowNaN(MODE_INPUT_STREAM_THROTTLED);
        _testAllowNaN(MODE_DATA_INPUT);
        _testAllowNaN(MODE_READER);
    }

    // allow +Inf/-Inf
    public void testAllowInfinity() throws Exception {
        _testAllowInf(MODE_INPUT_STREAM);
        _testAllowInf(MODE_INPUT_STREAM_THROTTLED);
        _testAllowInf(MODE_DATA_INPUT);
        _testAllowInf(MODE_READER);
    }

    /*
    /****************************************************************
    /* Secondary test methods
    /****************************************************************
     */

    private void _testLargeUnquoted(int mode) throws Exception
    {
        StringBuilder sb = new StringBuilder(5000);
        sb.append("[\n");
        //final int REPS = 2000;
        final int REPS = 1050;
        for (int i = 0; i < REPS; ++i) {
            if (i > 0) {
                sb.append(',');
                if ((i & 7) == 0) {
                    sb.append('\n');
                }
            }
            sb.append("{");
            sb.append("abc").append(i&127).append(':');
            sb.append((i & 1) != 0);
            sb.append("}\n");
        }
        sb.append("]");
        String JSON = sb.toString();
<<<<<<< HEAD
        JsonFactory f = JsonFactory.builder()
                .enable(JsonParser.Feature.ALLOW_UNQUOTED_FIELD_NAMES).build();
=======
        final JsonFactory f = JsonFactory.builder()
                .enable(JsonReadFeature.ALLOW_UNQUOTED_FIELD_NAMES)
                .build();
>>>>>>> a2e846e5
        JsonParser p = createParser(f, mode, JSON);
        assertToken(JsonToken.START_ARRAY, p.nextToken());
        for (int i = 0; i < REPS; ++i) {
            assertToken(JsonToken.START_OBJECT, p.nextToken());
            assertToken(JsonToken.FIELD_NAME, p.nextToken());
            assertEquals("abc"+(i&127), p.currentName());
            assertToken(((i&1) != 0) ? JsonToken.VALUE_TRUE : JsonToken.VALUE_FALSE, p.nextToken());
            assertToken(JsonToken.END_OBJECT, p.nextToken());
        }
        assertToken(JsonToken.END_ARRAY, p.nextToken());
        p.close();
    }

    
    private void _testSimpleUnquoted(int mode) throws Exception
    {
<<<<<<< HEAD
        JsonFactory f = JsonFactory.builder()
                .enable(JsonParser.Feature.ALLOW_UNQUOTED_FIELD_NAMES).build();

=======
        final JsonFactory f = JsonFactory.builder()
                .enable(JsonReadFeature.ALLOW_UNQUOTED_FIELD_NAMES)
                .build();
>>>>>>> a2e846e5
        String JSON = "{ a : 1, _foo:true, $:\"money!\", \" \":null }";
        JsonParser p = createParser(f, mode, JSON);

        assertToken(JsonToken.START_OBJECT, p.nextToken());
        assertToken(JsonToken.FIELD_NAME, p.nextToken());
        assertEquals("a", p.currentName());
        assertToken(JsonToken.VALUE_NUMBER_INT, p.nextToken());
        assertToken(JsonToken.FIELD_NAME, p.nextToken());
        assertEquals("_foo", p.currentName());
        assertToken(JsonToken.VALUE_TRUE, p.nextToken());
        assertToken(JsonToken.FIELD_NAME, p.nextToken());
        assertEquals("$", p.currentName());
        assertToken(JsonToken.VALUE_STRING, p.nextToken());
        assertEquals("money!", p.getText());

        // and then regular quoted one should still work too:
        assertToken(JsonToken.FIELD_NAME, p.nextToken());
        assertEquals(" ", p.currentName());

        assertToken(JsonToken.VALUE_NULL, p.nextToken());

        assertToken(JsonToken.END_OBJECT, p.nextToken());
        p.close();

        // Another thing, as per [Issue#102]: numbers

        JSON = "{ 123:true,4:false }";
        p = createParser(f, mode, JSON);

        assertToken(JsonToken.START_OBJECT, p.nextToken());
        assertToken(JsonToken.FIELD_NAME, p.nextToken());
        assertEquals("123", p.currentName());
        assertToken(JsonToken.VALUE_TRUE, p.nextToken());

        assertToken(JsonToken.FIELD_NAME, p.nextToken());
        assertEquals("4", p.currentName());
        assertToken(JsonToken.VALUE_FALSE, p.nextToken());

        assertToken(JsonToken.END_OBJECT, p.nextToken());
        p.close();
    }

    /**
     * Test to verify that the default parser settings do not
     * accept single-quotes for String values (field names,
     * textual values)
     */
    private void _testSingleQuotesDefault(int mode) throws Exception
    {
        JsonFactory f = new JsonFactory();
        // First, let's see that by default they are not allowed
        String JSON = "[ 'text' ]";
        JsonParser p = createParser(f, mode, JSON);
        assertToken(JsonToken.START_ARRAY, p.nextToken());
        try {
            p.nextToken();
            fail("Expected exception");
        } catch (JsonParseException e) {
            verifyException(e, "Unexpected character ('''");
        } finally {
            p.close();
        }

        JSON = "{ 'a':1 }";
        p = createParser(f, mode, JSON);
        assertToken(JsonToken.START_OBJECT, p.nextToken());
        try {
            p.nextToken();
            fail("Expected exception");
        } catch (JsonParseException e) {
            verifyException(e, "Unexpected character ('''");
        } finally {
            p.close();
        }
    }

    /**
     * Test to verify optional handling of
     * single quotes, to allow handling invalid (but, alas, common)
     * JSON.
     */
    private void _testSingleQuotesEnabled(int mode) throws Exception
    {
        JsonFactory f = JsonFactory.builder()
<<<<<<< HEAD
                .enable(JsonParser.Feature.ALLOW_SINGLE_QUOTES).build();

=======
                .enable(JsonReadFeature.ALLOW_SINGLE_QUOTES)
                .build();
>>>>>>> a2e846e5
        String JSON = "{ 'a' : 1, \"foobar\": 'b', '_abcde1234':'d', '\"' : '\"\"', '':'' }";
        JsonParser p = createParser(f, mode, JSON);

        assertToken(JsonToken.START_OBJECT, p.nextToken());

        assertToken(JsonToken.FIELD_NAME, p.nextToken());
        assertEquals("a", p.getText());
        assertToken(JsonToken.VALUE_NUMBER_INT, p.nextToken());
        assertEquals("1", p.getText());
        assertToken(JsonToken.FIELD_NAME, p.nextToken());
        assertEquals("foobar", p.getText());
        assertToken(JsonToken.VALUE_STRING, p.nextToken());
        assertEquals("b", p.getText());
        assertToken(JsonToken.FIELD_NAME, p.nextToken());
        assertEquals("_abcde1234", p.getText());
        assertToken(JsonToken.VALUE_STRING, p.nextToken());
        assertEquals("d", p.getText());
        assertToken(JsonToken.FIELD_NAME, p.nextToken());
        assertEquals("\"", p.getText());
        assertToken(JsonToken.VALUE_STRING, p.nextToken());
        //assertEquals("\"\"", p.getText());

        assertToken(JsonToken.FIELD_NAME, p.nextToken());
        assertEquals("", p.getText());
        assertToken(JsonToken.VALUE_STRING, p.nextToken());
        assertEquals("", p.getText());

        assertToken(JsonToken.END_OBJECT, p.nextToken());
        p.close();


        JSON = "{'b':1,'array':[{'b':3}],'ob':{'b':4,'x':0,'y':3,'a':false }}";
        p = createParser(f, mode, JSON);
        assertToken(JsonToken.START_OBJECT, p.nextToken());
        assertToken(JsonToken.FIELD_NAME, p.nextToken());
        assertEquals("b", p.currentName());
        assertToken(JsonToken.VALUE_NUMBER_INT, p.nextToken());
        assertToken(JsonToken.FIELD_NAME, p.nextToken());
        assertToken(JsonToken.START_ARRAY, p.nextToken());
        assertToken(JsonToken.START_OBJECT, p.nextToken());
        assertToken(JsonToken.FIELD_NAME, p.nextToken());
        assertEquals("b", p.currentName());
        assertToken(JsonToken.VALUE_NUMBER_INT, p.nextToken());
        assertEquals(3, p.getIntValue());
        assertToken(JsonToken.END_OBJECT, p.nextToken());
        assertToken(JsonToken.END_ARRAY, p.nextToken());

        assertToken(JsonToken.FIELD_NAME, p.nextToken());
        assertToken(JsonToken.START_OBJECT, p.nextToken());

        assertToken(JsonToken.FIELD_NAME, p.nextToken());
        assertEquals("b", p.currentName());
        assertToken(JsonToken.VALUE_NUMBER_INT, p.nextToken());
        assertEquals(4, p.getIntValue());
        assertToken(JsonToken.FIELD_NAME, p.nextToken());
        assertEquals("x", p.currentName());
        assertToken(JsonToken.VALUE_NUMBER_INT, p.nextToken());
        assertEquals(0, p.getIntValue());
        assertToken(JsonToken.FIELD_NAME, p.nextToken());
        assertEquals("y", p.currentName());
        assertToken(JsonToken.VALUE_NUMBER_INT, p.nextToken());
        assertEquals(3, p.getIntValue());
        assertToken(JsonToken.FIELD_NAME, p.nextToken());
        assertEquals("a", p.currentName());
        assertToken(JsonToken.VALUE_FALSE, p.nextToken());

        assertToken(JsonToken.END_OBJECT, p.nextToken());
        assertToken(JsonToken.END_OBJECT, p.nextToken());
        p.close();
    }

    // test to verify that we implicitly allow escaping of apostrophe
    private void _testSingleQuotesEscaped(int mode) throws Exception
    {
        JsonFactory f = JsonFactory.builder()
<<<<<<< HEAD
                .enable(JsonParser.Feature.ALLOW_SINGLE_QUOTES).build();
=======
                .enable(JsonReadFeature.ALLOW_SINGLE_QUOTES)
                .build();
>>>>>>> a2e846e5
        String JSON = "[ '16\\'' ]";
        JsonParser p = createParser(f, mode, JSON);

        assertToken(JsonToken.START_ARRAY, p.nextToken());
        assertToken(JsonToken.VALUE_STRING, p.nextToken());
        assertEquals("16'", p.getText());
        assertToken(JsonToken.END_ARRAY, p.nextToken());
        p.close();
    }
    
    private void _testNonStandardNameChars(int mode) throws Exception
    {
<<<<<<< HEAD
        JsonFactory f = JsonFactory.builder()
                .enable(JsonParser.Feature.ALLOW_UNQUOTED_FIELD_NAMES).build();
=======
        final JsonFactory f = JsonFactory.builder()
                .enable(JsonReadFeature.ALLOW_UNQUOTED_FIELD_NAMES)
                .build();
>>>>>>> a2e846e5
        String JSON = "{ @type : \"mytype\", #color : 123, *error* : true, "
            +" hyphen-ated : \"yes\", me+my : null"
            +"}";
        JsonParser p = createParser(f, mode, JSON);

        assertToken(JsonToken.START_OBJECT, p.nextToken());

        assertToken(JsonToken.FIELD_NAME, p.nextToken());
        assertEquals("@type", p.getText());
        assertToken(JsonToken.VALUE_STRING, p.nextToken());
        assertEquals("mytype", p.getText());

        assertToken(JsonToken.FIELD_NAME, p.nextToken());
        assertEquals("#color", p.getText());
        assertToken(JsonToken.VALUE_NUMBER_INT, p.nextToken());
        assertEquals(123, p.getIntValue());

        assertToken(JsonToken.FIELD_NAME, p.nextToken());
        assertEquals("*error*", p.getText());
        assertToken(JsonToken.VALUE_TRUE, p.nextToken());

        assertToken(JsonToken.FIELD_NAME, p.nextToken());
        assertEquals("hyphen-ated", p.getText());
        assertToken(JsonToken.VALUE_STRING, p.nextToken());
        assertEquals("yes", p.getText());

        assertToken(JsonToken.FIELD_NAME, p.nextToken());
        assertEquals("me+my", p.getText());
        assertToken(JsonToken.VALUE_NULL, p.nextToken());
    
        assertToken(JsonToken.END_OBJECT, p.nextToken());
        p.close();
    }

    private void _testNonStandarBackslashQuoting(int mode) throws Exception
    {
        // first: verify that we get an exception
        JsonFactory f = new JsonFactory();
        final String JSON = quote("\\'");
        JsonParser p = createParser(f, mode, JSON);
        try {      
            p.nextToken();
            p.getText();
            fail("Should have thrown an exception for doc <"+JSON+">");
        } catch (JsonParseException e) {
            verifyException(e, "unrecognized character escape");
        } finally {
            p.close();
        }
        // and then verify it's ok...
        f = f.rebuild()
                .configure(JsonReadFeature.ALLOW_BACKSLASH_ESCAPING_ANY_CHARACTER, true)
                .build();
        p = createParser(f, mode, JSON);
        assertToken(JsonToken.VALUE_STRING, p.nextToken());
        assertEquals("'", p.getText());
        p.close();
    }

    private void _testLeadingZeroes(int mode, boolean appendSpace) throws Exception
    {
        // first: verify that we get an exception
        JsonFactory f = new JsonFactory();
        String JSON = "00003";
        if (appendSpace) {
            JSON += " ";
        }
        JsonParser p = createParser(f, mode, JSON);
        try {      
            p.nextToken();
            p.getText();
            fail("Should have thrown an exception for doc <"+JSON+">");
        } catch (JsonParseException e) {
            verifyException(e, "invalid numeric value");
        } finally {
            p.close();
        }

        // and then verify it's ok when enabled
        f = f.rebuild().enable(JsonReadFeature.ALLOW_LEADING_ZEROS_FOR_NUMBERS).build();
        p = createParser(f, mode, JSON);
        assertToken(JsonToken.VALUE_NUMBER_INT, p.nextToken());
        assertEquals(3, p.getIntValue());
        assertEquals("3", p.getText());
        p.close();
    
        // Plus, also: verify that leading zero magnitude is ok:
        JSON = "0"+Integer.MAX_VALUE;
        if (appendSpace) {
            JSON += " ";
        }
        p = createParser(f, mode, JSON);
        assertToken(JsonToken.VALUE_NUMBER_INT, p.nextToken());
        assertEquals(String.valueOf(Integer.MAX_VALUE), p.getText());
        assertEquals(Integer.MAX_VALUE, p.getIntValue());
        Number nr = p.getNumberValue();
        assertSame(Integer.class, nr.getClass());
        p.close();
    }

    private void _testAllowNaN(int mode) throws Exception
    {
        final String JSON = "[ NaN]";
        JsonFactory f = new JsonFactory();

        // without enabling, should get an exception
        JsonParser p = createParser(f, mode, JSON);
        assertToken(JsonToken.START_ARRAY, p.nextToken());
        try {
            p.nextToken();
            fail("Expected exception");
        } catch (Exception e) {
            verifyException(e, "non-standard");
        } finally {
            p.close();
        }

        // we can enable it dynamically (impl detail)
        f = f.rebuild().enable(JsonReadFeature.ALLOW_NON_NUMERIC_NUMBERS).build();
        p = createParser(f, mode, JSON);
        assertToken(JsonToken.START_ARRAY, p.nextToken());
        assertToken(JsonToken.VALUE_NUMBER_FLOAT, p.nextToken());
        
        double d = p.getDoubleValue();
        assertTrue(Double.isNaN(d));
        assertEquals("NaN", p.getText());

        // [Issue#98]
        try {
            /*BigDecimal dec =*/ p.getDecimalValue();
            fail("Should fail when trying to access NaN as BigDecimal");
        } catch (NumberFormatException e) {
            verifyException(e, "can not be represented as BigDecimal");
        }
       
        assertToken(JsonToken.END_ARRAY, p.nextToken());
        p.close();

        // finally, should also work with skipping
        f = f.rebuild().enable(JsonReadFeature.ALLOW_NON_NUMERIC_NUMBERS).build();
        p = createParser(f, mode, JSON);
        assertToken(JsonToken.START_ARRAY, p.nextToken());
        assertToken(JsonToken.VALUE_NUMBER_FLOAT, p.nextToken());
        assertToken(JsonToken.END_ARRAY, p.nextToken());
        p.close();
    }

    private void _testAllowInf(int mode) throws Exception
    {
        final String JSON = "[ -INF, +INF, +Infinity, Infinity, -Infinity ]";
        JsonFactory f = new JsonFactory();

        // without enabling, should get an exception
        JsonParser p = createParser(f, mode, JSON);
        assertToken(JsonToken.START_ARRAY, p.nextToken());
        try {
            p.nextToken();
            fail("Expected exception");
        } catch (Exception e) {
            verifyException(e, "Non-standard token '-INF'");
        } finally {
            p.close();
        }
        f = f.rebuild().enable(JsonReadFeature.ALLOW_NON_NUMERIC_NUMBERS).build();
        p = createParser(f, mode, JSON);
        assertToken(JsonToken.START_ARRAY, p.nextToken());

        assertToken(JsonToken.VALUE_NUMBER_FLOAT, p.nextToken());
        double d = p.getDoubleValue();
        assertEquals("-INF", p.getText());
        assertTrue(Double.isInfinite(d));
        assertTrue(d == Double.NEGATIVE_INFINITY);

        assertToken(JsonToken.VALUE_NUMBER_FLOAT, p.nextToken());
        d = p.getDoubleValue();
        assertEquals("+INF", p.getText());
        assertTrue(Double.isInfinite(d));
        assertTrue(d == Double.POSITIVE_INFINITY);

        assertToken(JsonToken.VALUE_NUMBER_FLOAT, p.nextToken());
        d = p.getDoubleValue();
        assertEquals("+Infinity", p.getText());
        assertTrue(Double.isInfinite(d));
        assertTrue(d == Double.POSITIVE_INFINITY);

        assertToken(JsonToken.VALUE_NUMBER_FLOAT, p.nextToken());
        d = p.getDoubleValue();
        assertEquals("Infinity", p.getText());
        assertTrue(Double.isInfinite(d));
        assertTrue(d == Double.POSITIVE_INFINITY);

        assertToken(JsonToken.VALUE_NUMBER_FLOAT, p.nextToken());
        d = p.getDoubleValue();
        assertEquals("-Infinity", p.getText());
        assertTrue(Double.isInfinite(d));
        assertTrue(d == Double.NEGATIVE_INFINITY);

        assertToken(JsonToken.END_ARRAY, p.nextToken());
        p.close();

        // finally, should also work with skipping
        f = f.rebuild().enable(JsonReadFeature.ALLOW_NON_NUMERIC_NUMBERS).build();
        p = createParser(f, mode, JSON);

        assertToken(JsonToken.START_ARRAY, p.nextToken());
        assertToken(JsonToken.VALUE_NUMBER_FLOAT, p.nextToken());
        assertToken(JsonToken.VALUE_NUMBER_FLOAT, p.nextToken());
        assertToken(JsonToken.VALUE_NUMBER_FLOAT, p.nextToken());
        assertToken(JsonToken.VALUE_NUMBER_FLOAT, p.nextToken());
        assertToken(JsonToken.VALUE_NUMBER_FLOAT, p.nextToken());
        assertToken(JsonToken.END_ARRAY, p.nextToken());
        
        p.close();
    }
}<|MERGE_RESOLUTION|>--- conflicted
+++ resolved
@@ -127,14 +127,9 @@
         }
         sb.append("]");
         String JSON = sb.toString();
-<<<<<<< HEAD
-        JsonFactory f = JsonFactory.builder()
-                .enable(JsonParser.Feature.ALLOW_UNQUOTED_FIELD_NAMES).build();
-=======
         final JsonFactory f = JsonFactory.builder()
                 .enable(JsonReadFeature.ALLOW_UNQUOTED_FIELD_NAMES)
                 .build();
->>>>>>> a2e846e5
         JsonParser p = createParser(f, mode, JSON);
         assertToken(JsonToken.START_ARRAY, p.nextToken());
         for (int i = 0; i < REPS; ++i) {
@@ -151,15 +146,9 @@
     
     private void _testSimpleUnquoted(int mode) throws Exception
     {
-<<<<<<< HEAD
-        JsonFactory f = JsonFactory.builder()
-                .enable(JsonParser.Feature.ALLOW_UNQUOTED_FIELD_NAMES).build();
-
-=======
         final JsonFactory f = JsonFactory.builder()
                 .enable(JsonReadFeature.ALLOW_UNQUOTED_FIELD_NAMES)
                 .build();
->>>>>>> a2e846e5
         String JSON = "{ a : 1, _foo:true, $:\"money!\", \" \":null }";
         JsonParser p = createParser(f, mode, JSON);
 
@@ -244,13 +233,8 @@
     private void _testSingleQuotesEnabled(int mode) throws Exception
     {
         JsonFactory f = JsonFactory.builder()
-<<<<<<< HEAD
-                .enable(JsonParser.Feature.ALLOW_SINGLE_QUOTES).build();
-
-=======
                 .enable(JsonReadFeature.ALLOW_SINGLE_QUOTES)
                 .build();
->>>>>>> a2e846e5
         String JSON = "{ 'a' : 1, \"foobar\": 'b', '_abcde1234':'d', '\"' : '\"\"', '':'' }";
         JsonParser p = createParser(f, mode, JSON);
 
@@ -326,12 +310,8 @@
     private void _testSingleQuotesEscaped(int mode) throws Exception
     {
         JsonFactory f = JsonFactory.builder()
-<<<<<<< HEAD
-                .enable(JsonParser.Feature.ALLOW_SINGLE_QUOTES).build();
-=======
                 .enable(JsonReadFeature.ALLOW_SINGLE_QUOTES)
                 .build();
->>>>>>> a2e846e5
         String JSON = "[ '16\\'' ]";
         JsonParser p = createParser(f, mode, JSON);
 
@@ -344,14 +324,9 @@
     
     private void _testNonStandardNameChars(int mode) throws Exception
     {
-<<<<<<< HEAD
-        JsonFactory f = JsonFactory.builder()
-                .enable(JsonParser.Feature.ALLOW_UNQUOTED_FIELD_NAMES).build();
-=======
         final JsonFactory f = JsonFactory.builder()
                 .enable(JsonReadFeature.ALLOW_UNQUOTED_FIELD_NAMES)
                 .build();
->>>>>>> a2e846e5
         String JSON = "{ @type : \"mytype\", #color : 123, *error* : true, "
             +" hyphen-ated : \"yes\", me+my : null"
             +"}";
