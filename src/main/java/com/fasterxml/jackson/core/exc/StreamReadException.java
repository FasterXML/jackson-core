package com.fasterxml.jackson.core.exc;

import com.fasterxml.jackson.core.*;
import com.fasterxml.jackson.core.util.RequestPayload;

/**
 * Intermediate base class for all read-side streaming processing problems, including
 * parsing and input value coercion problems.
<<<<<<< HEAD
=======
 *<p>
 * Added in 2.10 to eventually replace {@link com.fasterxml.jackson.core.JsonParseException}.
 *
 * @since 2.10
>>>>>>> 99bf0cfb
 */
public abstract class StreamReadException
    extends JsonProcessingException
{
<<<<<<< HEAD
    private final static long serialVersionUID = 1L;
=======
    final static long serialVersionUID = 2L;
>>>>>>> 99bf0cfb

    protected transient JsonParser _processor;

    /**
     * Optional payload that can be assigned to pass along for error reporting
     * or handling purposes. Core streaming parser implementations DO NOT
     * initialize this; it is up to using applications and frameworks to
     * populate it.
     */
    protected RequestPayload _requestPayload;

    protected StreamReadException(JsonParser p, String msg) {
        super(msg, (p == null) ? null : p.getCurrentLocation());
        _processor = p;
    }

    protected StreamReadException(JsonParser p, String msg, Throwable root) {
        super(msg, (p == null) ? null : p.getCurrentLocation(), root);
        _processor = p;
    }

    protected StreamReadException(JsonParser p, String msg, JsonLocation loc) {
        super(msg, loc, null);
        _processor = p;
    }

    protected StreamReadException(String msg, JsonLocation loc, Throwable rootCause) {
        super(msg);
        if (rootCause != null) {
            initCause(rootCause);
        }
        _location = loc;
    }

    /**
     * Fluent method that may be used to assign originating {@link JsonParser},
     * to be accessed using {@link #getProcessor()}.
     *<p>
     * NOTE: `this` instance is modified and no new instance is constructed.
     *
     * @param p Parser instance to assign to this exception
     *
     * @return This exception instance to allow call chaining
     */
    public abstract StreamReadException withParser(JsonParser p);

    /**
     * Fluent method that may be used to assign payload to this exception,
     * to let recipient access it for diagnostics purposes.
     *<p>
     * NOTE: `this` instance is modified and no new instance is constructed.
     *
     * @param payload Payload to assign to this exception
     *
     * @return This exception instance to allow call chaining
     */
    public abstract StreamReadException withRequestPayload(RequestPayload payload);
    
    @Override
    public JsonParser getProcessor() {
        return _processor;
    }

    /**
     * Method that may be called to find payload that was being parsed, if
     * one was specified for parser that threw this Exception.
     *
     * @return request body, if payload was specified; `null` otherwise
     */
    public RequestPayload getRequestPayload() {
        return _requestPayload;
    }

    /**
     * The method returns the String representation of the request payload if
     * one was specified for parser that threw this Exception.
     * 
     * @return request body as String, if payload was specified; `null` otherwise
     */
    public String getRequestPayloadAsString() {
        return (_requestPayload != null) ? _requestPayload.toString() : null;
    }

    /**
     * Overriding the getMessage() to include the request body
     */
    @Override 
    public String getMessage() {
        String msg = super.getMessage();
        if (_requestPayload != null) {
            msg += "\nRequest payload: " + _requestPayload.toString();
        }
        return msg;
    }
}<|MERGE_RESOLUTION|>--- conflicted
+++ resolved
@@ -6,22 +6,11 @@
 /**
  * Intermediate base class for all read-side streaming processing problems, including
  * parsing and input value coercion problems.
-<<<<<<< HEAD
-=======
- *<p>
- * Added in 2.10 to eventually replace {@link com.fasterxml.jackson.core.JsonParseException}.
- *
- * @since 2.10
->>>>>>> 99bf0cfb
  */
-public abstract class StreamReadException
+public class StreamReadException
     extends JsonProcessingException
 {
-<<<<<<< HEAD
-    private final static long serialVersionUID = 1L;
-=======
-    final static long serialVersionUID = 2L;
->>>>>>> 99bf0cfb
+    private final static long serialVersionUID = 3L;
 
     protected transient JsonParser _processor;
 
@@ -33,22 +22,22 @@
      */
     protected RequestPayload _requestPayload;
 
-    protected StreamReadException(JsonParser p, String msg) {
+    public StreamReadException(JsonParser p, String msg) {
         super(msg, (p == null) ? null : p.getCurrentLocation());
         _processor = p;
     }
 
-    protected StreamReadException(JsonParser p, String msg, Throwable root) {
+    public StreamReadException(JsonParser p, String msg, Throwable root) {
         super(msg, (p == null) ? null : p.getCurrentLocation(), root);
         _processor = p;
     }
 
-    protected StreamReadException(JsonParser p, String msg, JsonLocation loc) {
+    public StreamReadException(JsonParser p, String msg, JsonLocation loc) {
         super(msg, loc, null);
         _processor = p;
     }
 
-    protected StreamReadException(String msg, JsonLocation loc, Throwable rootCause) {
+    public StreamReadException(String msg, JsonLocation loc, Throwable rootCause) {
         super(msg);
         if (rootCause != null) {
             initCause(rootCause);
@@ -66,7 +55,10 @@
      *
      * @return This exception instance to allow call chaining
      */
-    public abstract StreamReadException withParser(JsonParser p);
+    public StreamReadException withParser(JsonParser p) {
+        _processor = p;
+        return this;
+    }
 
     /**
      * Fluent method that may be used to assign payload to this exception,
@@ -78,8 +70,11 @@
      *
      * @return This exception instance to allow call chaining
      */
-    public abstract StreamReadException withRequestPayload(RequestPayload payload);
-    
+    public StreamReadException withRequestPayload(RequestPayload payload) {
+        _requestPayload = payload;
+        return this;
+    }
+
     @Override
     public JsonParser getProcessor() {
         return _processor;
