# This workflow uses actions that are not certified by GitHub. They are provided
# by a third-party and are governed by separate terms of service, privacy
# policy, and support documentation.

name: Scorecard supply-chain security
on:
  # For Branch-Protection check. Only the default branch is supported. See
  # https://github.com/ossf/scorecard/blob/main/docs/checks.md#branch-protection
  branch_protection_rule:
  # To guarantee Maintained check is occasionally updated. See
  # https://github.com/ossf/scorecard/blob/main/docs/checks.md#maintained
  schedule:
    - cron: '27 7 * * 0'
  push:
    branches: [ "2.17" ]

# Declare default permissions as read only.
permissions: read-all

jobs:
  analysis:
    name: Scorecard analysis
    runs-on: ubuntu-latest
    permissions:
      # Needed to upload the results to code-scanning dashboard.
      security-events: write
      # Needed to publish results and get a badge (see publish_results below).
      id-token: write

    steps:
      - name: "Checkout code"
        uses: actions/checkout@b4ffde65f46336ab88eb53be808477a3936bae11 # v4.1.1
        with:
          persist-credentials: false

      - name: "Run analysis"
        uses: ossf/scorecard-action@0864cf19026789058feabb7e87baa5f140aac736 # v2.3.1
        with:
          results_file: results.sarif
          results_format: sarif
          # (Optional) "write" PAT token. Uncomment the `repo_token` line below if:
          # you want to enable the Branch-Protection check on a *public* repository
          # To create the PAT, follow the steps in
          # https://github.com/ossf/scorecard-action#authentication-with-fine-grained-pat-optional
          # repo_token: ${{ secrets.SCORECARD_TOKEN }}

          # - Publish results to OpenSSF REST API for easy access by consumers
          # - Allows the repository to include the Scorecard badge.
          # - See https://github.com/ossf/scorecard-action#publishing-results.
          publish_results: true

      # Upload the results as artifacts (optional). Commenting out will disable uploads of run results in SARIF
      # format to the repository Actions tab.
      - name: "Upload artifact"
        uses: actions/upload-artifact@5d5d22a31266ced268874388b861e4b58bb5c2f3 # v4.3.1
        with:
          name: SARIF file
          path: results.sarif
          retention-days: 5

      # Upload the results to GitHub's code scanning dashboard.
      - name: "Upload to code-scanning"
<<<<<<< HEAD
        uses: github/codeql-action/upload-sarif@47b3d888fe66b639e431abf22ebca059152f1eea # v3.24.5
=======
        uses: github/codeql-action/upload-sarif@8a470fddafa5cbb6266ee11b37ef4d8aae19c571 # v3.24.6
>>>>>>> a6a10748
        with:
          sarif_file: results.sarif<|MERGE_RESOLUTION|>--- conflicted
+++ resolved
@@ -60,10 +60,6 @@
 
       # Upload the results to GitHub's code scanning dashboard.
       - name: "Upload to code-scanning"
-<<<<<<< HEAD
-        uses: github/codeql-action/upload-sarif@47b3d888fe66b639e431abf22ebca059152f1eea # v3.24.5
-=======
         uses: github/codeql-action/upload-sarif@8a470fddafa5cbb6266ee11b37ef4d8aae19c571 # v3.24.6
->>>>>>> a6a10748
         with:
           sarif_file: results.sarif