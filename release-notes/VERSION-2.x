Project: jackson-core

Contains core streaming reader (`JsonParser`) and writer (`JsonGenerator`) abstractions,
factory for constructing readers/writers (JsonFactory), as well as a minimal set
of interfaces needed for streaming level to make callbacks and call-throughs,
via `ObjectCodec` and `TreeNode`.

Also includes implementation of this API for JSON.
Forms the base for other data formats as well, despite naming that suggests
JSON-specificity: naming is due to history, as Jackson started out as pure
JSON library.

------------------------------------------------------------------------
=== Releases ===
------------------------------------------------------------------------

<<<<<<< HEAD
2.14.0 (not yet released)

No changes since 2.13
=======
2.13.1 (not yet released)

#713: Incorrect parsing of single-quoted surrounded String values containing double quotes
 (reported by wcarmon@github)
>>>>>>> 0fbb5296

2.13.0 (30-Sep-2021)

#652: Misleading exception for input source when processing byte buffer
  with start offset
 (reported by Greg W)
#658: Escape contents of source document snippet for `JsonLocation._appendSourceDesc()`
#664: Add `StreamWriteException` type to eventually replace `JsonGenerationException`
#671: Replace `getCurrentLocation()`/`getTokenLocation()` with
  `currentLocation()`/`currentTokenLocation()` in `JsonParser`
#673: Replace `JsonGenerator.writeObject()` (and related) with `writePOJO()`
#674: Replace `getCurrentValue()`/`setCurrentValue()` with
  `currentValue()`/`assignCurrentValue()` in `JsonParser`/`JsonGenerator
#677: Introduce O(n^1.5) BigDecimal parser implementation
 (contributed by Ferenc C)
#687:  ByteQuadsCanonicalizer.addName(String, int, int) has incorrect handling
  for case of q2 == null
#692: UTF32Reader ArrayIndexOutOfBoundsException
 (reported by Fabian M)
#694: Improve exception/JsonLocation handling for binary content: don't
  show content, include byte offset
#700: Unable to ignore properties when deserializing. TokenFilter seems broken
 (reported by xiazuojie@github)
#712: Optimize array allocation by `JsonStringEncoder`
- Add `mvnw` wrapper

2.12.5 (27-Aug-2021)

#712: (partial) Optimize array allocation by `JsonStringEncoder`
#713: Add back accidentally removed `JsonStringEncoder` related methods in
  `BufferRecyclers` (like `getJsonStringEncoder()`)

2.12.4 (06-Jul-2021)

#702: `ArrayOutOfBoundException` at `WriterBasedJsonGenerator.writeString(Reader, int)`
 (reported by Jeffrey Y)

2.12.3 (12-Apr-2021)
2.12.2 (03-Mar-2021)
2.12.1 (08-Jan-2021)

No changes since 2.12.0

2.12.0 (29-Nov-2020)

#500: Allow "optional-padding" for `Base64Variant`
 (contributed by Pavan K)
#573: More customizable TokenFilter inclusion (using `Tokenfilter.Inclusion`)
 (contributed by Jonathan H)
#618: Publish Gradle Module Metadata
 (contributed by Jendrik J)
#619: Add `StreamReadCapability` for further format-based/format-agnostic
  handling improvements
#627: Add `JsonParser.isExpectedNumberIntToken()` convenience method
#630: Add `StreamWriteCapability` for further format-based/format-agnostic
  handling improvements
#631: Add `JsonParser.getNumberValueExact()` to allow precision-retaining buffering
#639: Limit initial allocated block size by `ByteArrayBuilder` to max block size
#640: Add `JacksonException` as parent class of `JsonProcessingException`
#653: Make `JsonWriteContext.reset()` and `JsonReadContext.reset()` methods public
- Deprecate `JsonParser.getCurrentTokenId()` (use `#currentTokenId()` instead)
- Full "LICENSE" included in jar for easier access by compliancy tools

2.11.4 (12-Dec-2020)

#647: Fix NPE in `writeNumber(String)` method of `UTF8JsonGenerator`,
  `WriterBasedJsonGenerator`
 (contributed by Pavel K)

2.11.3 (02-Oct-2020)
2.11.2 (02-Aug-2020)
2.11.1 (25-Jun-2020)

No changes since 2.11.0

2.11.0 (26-Apr-2020)

#504: Add a String Array write method in the Streaming API
 (requested by Michel F, impl contributed by Oleksandr P)
#565: Synchronize variants of `JsonGenerator#writeNumberField` with `JsonGenerator#writeNumber`
 (contributed by valery1707@github)
#587: Add JsonGenerator#writeNumber(char[], int, int) method
 (contributed by Volkan Y)
#606: Do not clear aggregated contents of `TextBuffer` when `releaseBuffers()` called
#609: `FilteringGeneratorDelegate` does not handle `writeString(Reader, int)`
 (reported by Volkan Y)
#611: Optionally allow leading decimal in float tokens
 (contributed by James A)

2.10.5 (21-Jul-2020)

#616: Parsing JSON with `ALLOW_MISSING_VALUE` enabled results in endless stream
  of `VALUE_NULL` tokens
 (reported by Justin L)

2.10.4 (03-May-2020)

#605: Handle case when system property access is restricted
 (reported by rhernandez35@github)

2.10.3 (03-Mar-2020)

#592: DataFormatMatcher#getMatchedFormatName throws NPE when no match exists
 (reported by Scott L)
#603: 'JsonParser.getCurrentLocation()` byte/char offset update incorrectly for big payloads
 (reported, fix contributed by Fabien R)

2.10.2 (05-Jan-2020)

#580: FilteringGeneratorDelegate writeRawValue delegate to `writeRaw()`
  instead of `writeRawValue()`
 (reported by Arnaud R)
#582: `FilteringGeneratorDelegate` bug when filtering arrays (in 2.10.1)
 (reported by alarribeau@github)

2.10.1 (09-Nov-2019)

#455: Jackson reports wrong locations for JsonEOFException
 (reported by wastevenson@github, fix contributed by Todd O'B
#567: Add `uses` for `ObjectCodec` in module-info
 (reported by Marc M)
#578: Array index out of bounds in hex lookup
 (reported by Emily S)

2.10.0 (26-Sep-2019)

#433: Add Builder pattern for creating configured Stream factories
#464: Add "maximum unescaped char" configuration option for `JsonFactory` via builder
#467: Create `JsonReadFeature` to move JSON-specific `JsonParser.Feature`s to
#479: Improve thread-safety of buffer recycling
#480: `SerializableString` value can not directly render to Writer
 (requested by Philippe M)
#481: Create `JsonWriteFeature` to move JSON-specific `JsonGenerator.Feature`s to
#484: Implement `UTF8JsonGenerator.writeRawValue(SerializableString)` (and
  `writeRaw(..)`) more efficiently
#495: Create `StreamReadFeature` to move non-json specific `JsonParser.Feature`s to
#496: Create `StreamWriteFeature` to take over non-json-specific `JsonGenerator.Feature`s
#502: Make `DefaultPrettyPrinter.createInstance()` to fail for sub-classes
#506: Add missing type parameter for `TypeReference` in `ObjectCodec`
#508: Add new exception type `InputCoercionException` to be used for failed coercions
  like overflow for `int`
#517: Add `JsonGenerator.writeStartObject(Object, int)` (needed by CBOR, maybe Avro)
#527: Add simple module-info for JDK9+, using Moditect
#533: UTF-8 BOM not accounted for in JsonLocation.getByteOffset()
 (contributed by Fabien R)
#539: Reduce max size of recycled byte[]/char[] blocks by `TextBuffer`, `ByteArrayBuilder`
#547: `CharsToNameCanonicalizer`: Internal error on `SymbolTable.rehash()` with high
  number of hash collisions
 (reported by Alex R)
#548: ByteQuadsCanonicalizer: ArrayIndexOutOfBoundsException in addName
 (reported by Alex R)
#549: Add configurability of "quote character" for JSON factory
#561: Misleading exception for unquoted String parsing
#563: Async parser does not keep track of Array context properly
 (reported by Doug R)
- Rewrite `JsonGenerator.copyCurrentStructure()` to remove recursion)
- Add `missingNode()`, `nullNode()` in `TreeCodec`
- Add `JsonParserDelegate.delegate()` methods

2.9.10 (21-Sep-2019)

#540: UTF8StreamJsonParser: fix byte to int conversion for malformed escapes
 (reported by Alex R and Sam S)
#556: 'IndexOutOfBoundsException' in UTF8JsonGenerator.writeString(Reader, len)
  when using a negative length
 (reported by jacob-alan-ward@github)

2.9.9 (16-May-2019)

#516: _inputPtr off-by-one in UTF8StreamJsonParser._parseNumber2()
 (reported by Henrik G)
#531: Non-blocking parser reports incorrect locations when fed with non-zero offset
 (reported by David N)

2.9.8 (15-Dec-2018)

#488: Fail earlier on coercions from "too big" `BigInteger` into
  fixed-size types (`int`, `long`, `short`)
#510: Fix ArrayIndexOutofBoundsException found by LGTM.com
 (reported by Alexander E-T)
- Improve exception message for missing Base64 padding (see databind#2183)

2.9.7 (19-Sep-2018)

#476: Problem with `BufferRecycler` via async parser (or when sharing parser
 across threads)
#477: Exception while decoding Base64 value with escaped `=` character
#488: Fail earlier on coercions from "too big" `BigInteger` into
  fixed-size types (`int`, `long`, `short`)

2.9.6 (12-Jun-2018)

#400: Add mechanism for forcing `BufferRecycler` released (to call on shutdown)
 (contributed by Jeroen B)
#460: Failing to link `ObjectCodec` with `JsonFactory` copy constructor
#463: Ensure that `skipChildren()` of non-blocking `JsonParser` will throw
   exception if not enough input
  (requested by Doug R)

2.9.5 (26-Mar-2018)

No changes since 2.9.4

2.9.4 (24-Jan-2018)

#414: Base64 MIME variant does not ignore white space chars as per RFC2045
 (reported by tmoschou@github)
#437: `ArrayIndexOutOfBoundsException` in `UTF8StreamJsonParser`
 (reported by Igor A)

2.9.3 (09-Dec-2017)

#419: `ArrayIndexOutOfBoundsException` from `UTF32Reader.read()` on invalid input

2.9.2 (13-Oct-2017)

- New parent pom (`jackson-base`)

2.9.1 (07-Sep-2017)

#397: Add `Automatic-Module-Name` ("com.fasterxml.jackson.core") for JDK 9 module system

2.9.0 (30-Jul-2017))

#17: Add 'JsonGenerator.writeString(Reader r, int charLength)'
 (constributed by Logan W)
#57: Add support for non-blocking ("async") JSON parsing
#208: Make use of `_matchCount` in `FilteringParserDelegate`
 (contributed by Rafal F)
#242: Add new write methods in `JsonGenerator` for writing type id containers
#304: Optimize `NumberOutput.outputLong()` method
#306: Add new method in `JsonStreamContext` to construct `JsonPointer`
#312: Add `JsonProcessingException.clearLocation()` to allow clearing
  possibly security-sensitive information
 (contributed by Alex Y)
#314: Add a method in `JsonParser` to allow checking for "NaN" values
#323: Add `JsonParser.ALLOW_TRAILING_COMMA` to work for Arrays and Objects
 (contributed by Brad H)
#325: `DataInput` backed parser should handle `EOFException` at end of doc
 (reported by Brad H)
#330: `FilteringParserDelegate` seems to miss last closing `END_OBJECT`
 (contributed by Rafal F)
#340: Making `WriterBasedJsonGenerator` non-final
 (requested by rfoltyns@github)
#356: Improve indication of "source reference" in `JsonLocation` wrt `byte[]`,`char[]`
#372: JsonParserSequence#skipChildren() throws exception when current delegate is
  TokenBuffer.Parser with "incomplete" JSON
 (contributed by Michael S)
#374: Minimal and DefaultPrettyPrinter with configurable separators 
 (contributed by Rafal F)

2.8.11 (23-Dec-2017)

#418: ArrayIndexOutOfBoundsException from UTF32Reader.read on invalid input
 (reported, contributed fix for by pfitzsimons-r7@github)

2.8.10 (24-Aug-2017)

No changes since 2.8.9

2.8.9 (12-Jun-2017)

#382: ArrayIndexOutOfBoundsException from UTF32Reader.read on invalid input
 (reported by Wil S)

2.8.8 (05-Apr-2017)

#359: FilteringGeneratorDelegate does not override writeStartObject(Object forValue)
 (contributed by Arnaud R)
#362: Use correct length variable for UTF-8 surrogate writing

2.8.7 (21-Feb-2017)

#349: CharsToNameCanonicalizer performance bottleneck 
 (reported by Nuno D, nmldiegues@github)
#351: `java.lang.NegativeArraySizeException` at `ByteArrayBuilder.toByteArray()`
#354: Buffer size dependency in UTF8JsonGenerator writeRaw
 (reported by Chistopher C)

2.8.6 (12-Jan-2017)

#322: Trim tokens in error messages to 256 byte to prevent attacks
 (contributed by Alessio S)
#335: Missing exception for invalid last character of base64 string to decode
 using `Base64Variant.decode()`

2.8.5 (14-Nov-2016)
2.8.4 (14-Oct-2016)

No changes since 2.8.3

2.8.3 (17-Sep-2016)

#318: Add support for writing `byte[]` via `JsonGenerator.writeEmbeddedObject()`

2.8.2 (30-Aug-2016)
2.8.1 (20-Jul-2016)

No changes since 2.8.0

2.8.0 (04-Jul-2016)

#86: Allow inclusion of request body for `JsonParseException`
 (contributed by LokeshN)
#117: Add `JsonParser.Feature.ALLOW_MISSING_VALUES` to support for missing values
 (contributed by LokeshN)
#136: Add `JsonpCharacterEscapes` for easier handling of potential problems
 with JSONP and rare but technically allowed \u2028 and \u2029 linefeed characters
#253: Add `JsonGenerator. writeEmbeddedObject()` to allow writes of opaque native types
 (suggested by Gregoire C)
#255: Relax ownership checks for buffers not to require increase in size
#257: Add `writeStartObject(Object pojo)` to streamline assignment of current value
#265: `JsonStringEncoder` should allow passing `CharSequence`
 (contributed by Mikael S)
#276: Add support for serializing using `java.io.DataOutput`
#277: Add new scalar-array write methods for `int`/`long`/`double` cases
#279: Support `DataInput` for parsing
#280: Add `JsonParser.finishToken()` to force full, non-lazy reading of current token
#281: Add `JsonEOFException` as sub-class of `JsonParseException`
#282: Fail to report error for trying to write field name outside Object (root level)
#285: Add `JsonParser.getText(Writer)`
 (contributed by LokesN)
#290: Add `JsonGenerator.canWriteFormattedNumbers()` for introspection
#294: Add `JsonGenerator.writeFieldId(long)` method to support binary formats
 with non-String keys
#296: `JsonParserSequence` skips a token on a switched Parser
 (reported by Kevin G)
- Add `JsonParser.currentToken()` and `JsonParser.currentTokenId()` as replacements
  for `getCurrentToken()` and `getCurrentTokenId()`, respectively. Existing methods
  will likely be deprecated in 2.9.

2.7.9.3:

#1872: NullPointerException in SubTypeValidator.validateSubType when
  validating Spring interface
#1931: Two more c3p0 gadgets to exploit default typing issue

2.7.9.2 (20-Dec-2017)

#1607: `@JsonIdentityReference` not used when setup on class only
#1628: Don't print to error stream about failure to load JDK 7 types
#1680: Blacklist couple more types for deserialization
#1737: Block more JDK types from polymorphic deserialization
#1855: Blacklist for more serialization gadgets (dbcp/tomcat, spring)

2.7.9.1 (18-Apr-2017)

#1599: Jackson Deserializer security vulnerability

2.7.9 (04-Feb-2017)

No changes since 2.7.8

2.7.8 (26-Sep-2016)

#317: ArrayIndexOutOfBoundsException: 200 on floating point number with exactly
  200-length decimal part
 (reported by Allar H)

2.7.7 (27-Aug-2016)

#307: JsonGenerationException: Split surrogate on writeRaw() input thrown for
  input of a certain size
 (reported by Mike N)
#315: `OutOfMemoryError` when writing BigDecimal
 (reported by gmethwin@github)

2.7.6 (23-Jul-2016)

- Clean up of FindBugs reported possible issues.

2.7.5 (11-Jun-2016)
 
#280: FilteringGeneratorDelegate.writeUTF8String() should delegate to writeUTF8String()
 (reported by Tanguy L)

2.7.4 (29-Apr-2016)

#209: Make use of `_allowMultipleMatches` in `FilteringParserDelegate`
 (contributed by Lokesh N)
- Make `processor` transient in `JsonParseException`, `JsonGenerationException`
  to keep both Serializable

2.7.3 (16-Mar-2016)

No changes since 2.7.2.

2.7.2 (26-Feb-2016)

#246: Fix UTF8JsonGenerator to allow QUOTE_FIELD_NAMES to be toggled
 (suggested by philipa@github)

2.7.1 (02-Feb-2016)

No changes since 2.7.0.

2.7.0 (10-Jun-2016)

#37: JsonParser.getTokenLocation() doesn't update after field names
 (reported by Michael L)
#198: Add back-references to `JsonParser` / `JsonGenerator` for low-level parsing issues
 (via `JsonParseException`, `JsonGenerationException`)
#211: Typo of function name com.fasterxml.jackson.core.Version.isUknownVersion()
 (reported by timray@github)
#229: Array element and field token spans include previous comma.
- Implemented `ReaderBasedJsonParser.nextFieldName(SerializableString)`
  (to improved Afterburner performance over String/char[] sources)

2.6.6 (05-Apr-2016)

#248: VersionUtil.versionFor() unexpectedly return null instead of Version.unknownVersion()
 (reported by sammyhk@github)

2.6.5 (19-Jan-2016)
2.6.4 (07-Dec-2015)

No changes since 2.6.3.

2.6.3 (12-Oct-2015)

#220: Problem with `JsonParser.nextFieldName(SerializableString)` for byte-backed parser

2.6.2 (14-Sep-2015)

#213: Parser is sometimes wrong when using CANONICALIZE_FIELD_NAMES
 (reported by ichernev@github)
#216: ArrayIndexOutOfBoundsException: 128 when repeatedly serializing to a byte array
 (reported by geekbeast@github)

2.6.1 (09-Aug-2015)

#207: `ArrayIndexOutOfBoundsException` in `ByteQuadsCanonicalizer`
 (reported by Florian S, fschopp@github)

2.6.0 (17-Jul-2015)

#137: Allow filtering content read via `JsonParser` by specifying `JsonPointer`;
  uses new class `com.fasterxml.jackson.core.filter.FilteringParserDelegate`
  (and related, `TokenFilter`)
#177: Add a check so `JsonGenerator.writeString()` won't work if `writeFieldName()` expected.
#182: Inconsistent TextBuffer#getTextBuffer behavior
 (contributed by Masaru H)
#185: Allow filtering content written via `JsonGenerator` by specifying `JsonPointer`;
  uses new class `com.fasterxml.jackson.core.filter.FilteringGeneratorDelegate`
  (and related, `TokenFilter`)
#188: `JsonParser.getValueAsString()` should return field name for `JsonToken.FIELD_NAME`, not `null`
#189: Add `JsonFactory.Feature.USE_THREAD_LOCAL_FOR_BUFFER_RECYCLING` (default: true), which may
  be disabled to prevent use of ThreadLocal-based buffer recyling.
 (suggested by soldierkam@github)
#195: Add `JsonGenerator.getOutputBuffered()` to find out amount of content buffered,
  not yet flushed.
 (requested by Ruediger M)
#196: Add support for `FormatFeature` extension, for format-specifc Enum-backed
  parser/generator options
- Minor improvement to construction of "default PrettyPrinter": now overridable by data format
  modules
- Implement a new yet more optimized symbol table for byte-backed parsers
- Add `JsonParser.Feature.IGNORE_UNDEFINED`, useful for data formats like protobuf
- Optimize writing of String names (remove intermediate copy; with JDK7 no speed benefit)

2.5.5 (07-Dec-2015)

#220: Problem with `JsonParser.nextFieldName(SerializableString)` for byte-backed parser
#221: Fixed ArrayIndexOutOfBounds exception for character-based `JsonGenerator`
 (reported by a-lerion@github)

2.5.4 (09-Jun-2015)

No changes.

2.5.3 (24-Apr-2015)

#191: Longest collision chain in symbol table now exceeds maximum -- suspect a DoS attack
 (reported by Paul D)

2.5.2 (29-Mar-2015)

#181: Failure parsing -Infinity on buffer boundary
 (reported by brharrington@github)
#187: Longest collision chain in symbol table exceeds maximum length routinely
  in non-malicious code
 (reported by mazzaferri@github)

2.5.1 (06-Feb-2015)

#178: Add `Lf2SpacesIndenter.withLinefeed` back to keep binary-compatibility with 2.4.x
 (reported by ansell@github)
- Minor fix to alignment of null bytes in the last 4 bytes of name, in case where name
  may cross the input boundary

2.5.0 (01-Jan-2015)

#148: BytesToNameCanonicalizer can mishandle leading null byte(s).
 (reported by rjmac@github)
#164: Add `JsonGenerator.Feature.IGNORE_UNKNOWN` (but support via individual
  data format modules)
#166: Allow to configure line endings and indentation
 (contributed by Aaron D)
#167: `JsonGenerator` not catching problem of writing field name twice in a row
#168: Add methods in `JsonStreamContext` for keeping track of "current value"
#169: Add `JsonPointer.head()`
 (contributed by Alex S, lordofthejars@github)
- Added `ResolvedType.getParameterSource()` to support better resolution
 of generic types.
- Added `JsonGenerator.writeRawValue(SerializableString)`
- Added `JsonParser.hasExpectedStartObjectToken()` convenience method
- Added `JsonParser.hasTokenId(id)` convenience method
- Added `JsonParser.nextFieldName()` (no args)

2.4.6 (23-Apr-2015)

#184: WRITE_NUMBERS_AS_STRINGS disables WRITE_BIGDECIMAL_AS_PLAIN
 (reported by Derek C)

2.4.5 (13-Jan-2015)

No changes since 2.4.4.

2.4.4 (24-Nov-2014)

#157: ArrayIndexOutOfBoundsException: 200 on numbers with more than 200 digits.
 (reported by Lars P, larsp@github)
#173: An exception is thrown for a valid JsonPointer expression
 (reported by Alex S)
#176: `JsonPointer` should not consider "00" to be valid index
 (reported by fge@gitub)
- Fix `JsonGenerator.setFeatureMask()` to better handle dynamic changes.

2.4.3 (02-Oct-2014)

#152: Exception for property names longer than 256k
 (reported by CrendKing@github)

2.4.2 (13-Aug-2014)

#145: NPE at BytesToNameCanonicalizer
 (reported by Shay B)
#146: Error while parsing negative floats at the end of the input buffer
 (reported by rjmac@github)

2.4.1 (16-Jun-2014)

#143: Flaw in `BufferRecycler.allocByteBuffer(int,int)` that results in
 performance regression

2.4.0 (29-May-2014)

#121: Increase size of low-level byte[]/char[] input/output buffers
 (from 4k->8k for bytes, 2k->4k for chars)
#127: Add `JsonGenerator.writeStartArray(int size)` for binary formats
#138: Add support for using `char[]` as input source; optimize handling
  of `String` input as well.
- Refactor `BufferRecycler` to eliminate helper enums

2.3.5 (13-Jan-2015)

#152: Exception for property names longer than 256k
#173: An exception is thrown for a valid JsonPointer expression
#176: `JsonPointer` should not consider "00" to be valid index

2.3.4 (17-Jul-2014)
2.3.3 (10-Apr-2014)

No changes since 2.3.2.

2.3.2 (01-Mar-2014)

#126: Revert some 1.6 back to make core lib work with Android 2.2 (FroYo)
 (contributed by Goncalo S)
#129: Missing delegation method, `JsonParserDelegate.isExpectedStartArrayToken()`
 (Pascal G)
#133: Prevent error on JsonPointer expressions for properties that have numeric
  ids above 32-bit range
 (reported by mrstlee@github)

2.3.1 (28-Dec-2013)

No functional changes.

2.3.0 (13-Nov-2013)

#8: Add methods in `JsonParser`/`JsonGenerator` for reading/writing Object Ids
#47: Support YAML-style comments with `JsonParser.Feature.ALLOW_YAML_COMMENTS`
#60: Add a feature (`JsonParser.Feature.STRICT_DUPLICATE_DETECTION`) to verify
  that input does not contain duplicate filed names
#77: Improve error reporting for unrecognized tokens
 (requested by cowwoc@github)
#85: Add `JsonGenerator.Feature.WRITE_BIGDECIMAL_AS_PLAIN`
#91: Add methods in `JsonGenerator` for writing native Type Ids
#92: Add methods in `JsonParser` for reading native Type Ids
#93: Add `getFeatureMask()`, `setFeatureMask()` in `JsonGenerator`/`JsonParser`
#94: Allow coercion of String value "null" (similar to handling of null token)
#96: Add `JsonFactory.requiresPropertyOrdering()` introspection method
#97: JsonGenerator's `JsonWriteContext` not maintained properly, loses
  current field name
 (reported by Sam R)
#98: Improve handling of failures for `BigDecimal`, for "NaN" (and infinity)
#102: Unquoted field names can not start with a digit
#103: Add `JsonFactory.canHandleBinaryNatively`, `JsonGenerator.canWriteBinaryNatively`
 to let databind module detect level of support for binary data.
#105: Parser parsers numbers eagerly; does not report error with missing space
#106: Add `JsonGenerator.Feature.STRICT_DUPLICATE_DETECTION` for preventing dup names
#110: Improve overridability of `JsonGeneratorDelegate`
 (suggested by qpliu@github)
#111: _currInputRowStart isn't initialized in UTF8StreamJsonParser() constructor
 (reported by dreamershl@github)
#115: JsonGenerator writeRawValue problem with surrogate UTF-8 characters
 (reported by Marcin Z)
#116: WriterBasedJsonGenerator produces truncated Unicode escape sequences
 (reported by Steve L-S)
- Improve `DefaultPrettyPrinter`, `Lf2SpacesIndenter` (from databind #276)
- Add `JsonGenerator.canOmitFields()` method to support discovery of
  positional formats, needed for handling of filtering for CSV
- Rewrite `InternCache` to use `ConcurrentHashMap`, to work more efficiently both
  for common case of few misses (no block on access), and slowest cases (lots of
  misses).
- Add `JsonPointer` implementation, to be used by tree model, streaming
- Make `UTF8StreamJsonParser` non-final, for potential sub-classing

2.2.3 (23-Aug-2013)

#78: ArrayIndexOutOfBoundsException for very long numbers (>500 digits)
 (reported by boothen@github)
#81: CharTypes.appendQuoted misencodes first 32 Unicode values as '\0000'
 (reported by githubaff0@github)
#84: Support for parsing 'Infinity' when feature ALLOW_NON_NUMERIC_NUMBERS is on
 (contributed by ebrevdo@github)
- Add `Base64Variant.decode()` convenience methods

2.2.2 (26-May-2013)

No changes since previous version.

2.2.1 (03-May-2013)

#72: JsonFactory.copy() was not copying settings properly
 (reported by Christian S (squiddle@github))
- Moved VERSION/LICENSE contained in jars under META-INF/, to resolve
  Android packaging (APK) issues

2.2.0 (22-Apr-2013)

Fixes:

#51: JsonLocation had non-serializable field, mark as transient

Improvements

#46, #49: Improve VersionUtil to generate PackageVersion, instead of
  reading VERSION.txt from jar -- improves startup perf on Android significantly
 (contributed by Ben G)
#59: Add more functionality in `TreeNode` interface, to allow some
 level of traversal over any and all Tree Model implementations
#69: Add support for writing `short` values in JsonGenerator

2.1.3 (19-Jan-2013)

* [JACKSON-884]: JsonStringEncoder.quoteAsStringValue() fails to encode 
  ctrl chars correctly.
* [Issue#48] Problems with spaces in URLs
 (reported by KlausBrunner)

2.1.2 (04-Dec-2012)

* [Issue#42] Problems with UTF32Reader
 (reported by James R [jroper@github])
* Added missing methods (like 'setPrettyPrinter()' in JsonGeneratorDelegate

2.1.1 (11-Nov-2012)

* [Issue#34] `JsonParser.nextFieldName()` fails on buffer boundary
 (reported by gsson@github)
* [Issue#38] `JsonParser.nextFieldName()` problems when handling
 names with trailing spaces
 (reported by matjazs@github)

2.1.0 (08-Oct-2012)

A new minor version for 2.x.

New features:

* [Issue#14]: add 'readBinaryValue(...)' method in JsonParser
* [Issue#16]: add 'writeBinary(InputStream, int)' method in JsonGenerator
  (and implement for JSON backend)
* [Issue#26]: Allow overriding "root value separator"
 (suggested by Henning S)

Improvements:

* [JACKSON-837]: Made JsonGenerator implement Flushable.
 (suggested by Matt G)
* [Issue#10]: add 'JsonProcessingException.getOriginalMessage()' for accessing
  message without location info
* [Issue#31]: make `JsonFactory` java.io.Serializable (via JDK)

Other:

* [Issue-25]: Add 'createParser' and 'createGenerator' (as eventual replacements
  for 'createJsonParser'/'createJsonGenerator') in 'JsonFactory'
* Try to improve locking aspects of symbol tables, by reducing scope of
  synchronized sections when creating, merging table contents.
* Added 'JsonFactory.copy()' method to support databinding's 'ObjectMapper.copy()'
* Added method 'requiresCustomCodec()' for JsonFactory and JsonParser
* Added 'JsonParser.getValueAsString()' method (to support flexible conversions)
* Added META-INF/services/com.fasterxml.jackson.core.JsonFactory SPI to register
  `JsonFactory` for even more automatic format discovery in future.

2.0.4 (26-Jun-2012)

Fixes:

* [Issue-6] PrettyPrinter, count wrong for end-object case
* 1.9.x fixes up to 1.9.8

2.0.3: skipped;	 only some modules use this version

2.0.2 (14-May-2012)

* 1.9.x fixes up to 1.9.7

2.0.1 (22-Apr-2012)

Fixes:

* [JACKSON-827] Fix incompatibilities with JDK 1.5 (2.0.0 accidentally
  required 1.6)
 (reported Pascal G)

2.0.0 (25-Mar-2012)

Fixes:

(all fixes up until 1.9.6)

Improvements

* [JACKSON-730]: Add checks to ensure that Features are applicable for
  instances (parsers, generators), or if not, throw IllegalArgumentException
* [JACKSON-742]: Add append-methods in SerializableString

New features:

* [JACKSON-782]: Add 'JsonParser.overrideCurrentName()', needed as a workaround
  for some exotic data binding cases (and/or formats)

[entries for versions 1.x and earlier not retained; refer to earlier releases)<|MERGE_RESOLUTION|>--- conflicted
+++ resolved
@@ -14,16 +14,14 @@
 === Releases ===
 ------------------------------------------------------------------------
 
-<<<<<<< HEAD
 2.14.0 (not yet released)
 
 No changes since 2.13
-=======
+
 2.13.1 (not yet released)
 
 #713: Incorrect parsing of single-quoted surrounded String values containing double quotes
  (reported by wcarmon@github)
->>>>>>> 0fbb5296
 
 2.13.0 (30-Sep-2021)
 
