--- conflicted
+++ resolved
@@ -14,17 +14,15 @@
 === Releases ===
 ------------------------------------------------------------------------
 
-<<<<<<< HEAD
 2.16.0 (not yet released)
 
 No changes since 2.15
-=======
+
 2.15.1 (not yet released)
 
 #999: Gradle metadata for `jackson-core` `2.15.0` adds dependency on
    `ch.randelshofer:fastdoubleparser`
   (reported by Chris R)
->>>>>>> 2e0c0cb7
 
 2.15.0 (23-Apr-2023)
 
