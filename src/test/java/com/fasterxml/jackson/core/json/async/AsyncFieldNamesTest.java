--- conflicted
+++ resolved
@@ -4,11 +4,8 @@
 
 import com.fasterxml.jackson.core.*;
 import com.fasterxml.jackson.core.async.AsyncTestBase;
-<<<<<<< HEAD
 import com.fasterxml.jackson.core.json.JsonFactory;
-=======
 import com.fasterxml.jackson.core.json.JsonReadFeature;
->>>>>>> a2e846e5
 import com.fasterxml.jackson.core.testsupport.AsyncReaderWrapper;
 
 public class AsyncFieldNamesTest extends AsyncTestBase
@@ -16,11 +13,7 @@
     private final JsonFactory JSON_F = new JsonFactory();
 
     private final JsonFactory JSON_APOS_F = JsonFactory.builder()
-<<<<<<< HEAD
-            .enable(JsonParser.Feature.ALLOW_SINGLE_QUOTES)
-=======
             .enable(JsonReadFeature.ALLOW_SINGLE_QUOTES)
->>>>>>> a2e846e5
             .build();
 
     // Mainly to test "fast" parse for shortish names
