--- conflicted
+++ resolved
@@ -1,12 +1,10 @@
 package com.fasterxml.jackson.core.main;
 
+
 import com.fasterxml.jackson.core.*;
-<<<<<<< HEAD
 import com.fasterxml.jackson.core.json.JsonFactory;
-=======
 import com.fasterxml.jackson.core.testsupport.ByteOutputStreamForTesting;
 import com.fasterxml.jackson.core.testsupport.StringWriterForTesting;
->>>>>>> 768e458d
 
 import java.io.*;
 
@@ -24,12 +22,6 @@
  */
 public class TestGeneratorClosing extends BaseTest
 {
-    /*
-    /**********************************************************
-    /* Unit tests
-    /**********************************************************
-     */
-    
     /**
      * This unit test checks the default behaviour; with no auto-close, no
      * automatic closing should occur, nor explicit one unless specific
@@ -45,13 +37,8 @@
         f = f.rebuild().disable(StreamWriteFeature.AUTO_CLOSE_TARGET).build();
         assertFalse(f.isEnabled(StreamWriteFeature.AUTO_CLOSE_TARGET));
         @SuppressWarnings("resource")
-<<<<<<< HEAD
-        MyWriter output = new MyWriter();
+        StringWriterForTesting output = new StringWriterForTesting();
         JsonGenerator g = f.createGenerator(ObjectWriteContext.empty(), output);
-=======
-        ByteOutputStreamForTesting output = new ByteOutputStreamForTesting();
-        JsonGenerator jg = f.createGenerator(output);
->>>>>>> 768e458d
 
         // shouldn't be closed to begin with...
         assertFalse(output.isClosed());
@@ -66,13 +53,8 @@
         JsonFactory f = JsonFactory.builder()
                 .enable(StreamWriteFeature.AUTO_CLOSE_TARGET).build();
         @SuppressWarnings("resource")
-<<<<<<< HEAD
-        MyWriter output = new MyWriter();
+        StringWriterForTesting output = new StringWriterForTesting();
         JsonGenerator g = f.createGenerator(ObjectWriteContext.empty(), output);
-=======
-        ByteOutputStreamForTesting output = new ByteOutputStreamForTesting();
-        JsonGenerator jg = f.createGenerator(output);
->>>>>>> 768e458d
 
         // shouldn't be closed to begin with...
         assertFalse(output.isClosed());
@@ -87,13 +69,8 @@
         JsonFactory f = JsonFactory.builder()
                 .disable(StreamWriteFeature.AUTO_CLOSE_TARGET).build();
         @SuppressWarnings("resource")
-<<<<<<< HEAD
-        MyStream output = new MyStream();
+        ByteOutputStreamForTesting output = new ByteOutputStreamForTesting();
         JsonGenerator g = f.createGenerator(ObjectWriteContext.empty(), output, JsonEncoding.UTF8);
-=======
-        ByteOutputStreamForTesting output = new ByteOutputStreamForTesting();
-        JsonGenerator jg = f.createGenerator(output, JsonEncoding.UTF8);
->>>>>>> 768e458d
 
         assertFalse(output.isClosed());
         g.writeNumber(39);
@@ -149,43 +126,23 @@
     {
         JsonFactory f = new JsonFactory();
         assertTrue(f.isEnabled(StreamWriteFeature.FLUSH_PASSED_TO_STREAM));
-<<<<<<< HEAD
-        MyChars sw = new MyChars();
+        StringWriterForTesting sw = new StringWriterForTesting();
         JsonGenerator g = f.createGenerator(ObjectWriteContext.empty(), sw);
         g.writeStartArray();
         g.writeEndArray();
-        assertEquals(0, sw.flushed);
+        assertEquals(0, sw.flushCount);
         g.flush();
-        assertEquals(1, sw.flushed);
+        assertEquals(1, sw.flushCount);
         g.close();
         
         // ditto with stream
-        MyBytes bytes = new MyBytes();
+        ByteOutputStreamForTesting bytes = new ByteOutputStreamForTesting();
         g = f.createGenerator(ObjectWriteContext.empty(), bytes, JsonEncoding.UTF8);
         g.writeStartArray();
         g.writeEndArray();
-        assertEquals(0, bytes.flushed);
+        assertEquals(0, bytes.flushCount);
         g.flush();
-        assertEquals(1, bytes.flushed);
-=======
-        StringWriterForTesting sw = new StringWriterForTesting();
-        JsonGenerator jg = f.createGenerator(sw);
-        jg.writeStartArray();
-        jg.writeEndArray();
-        assertEquals(0, sw.flushCount);
-        jg.flush();
-        assertEquals(1, sw.flushCount);
-        jg.close();
-        
-        // ditto with stream
-        ByteOutputStreamForTesting bytes = new ByteOutputStreamForTesting();
-        jg = f.createGenerator(bytes, JsonEncoding.UTF8);
-        jg.writeStartArray();
-        jg.writeEndArray();
-        assertEquals(0, bytes.flushCount);
-        jg.flush();
         assertEquals(1, bytes.flushCount);
->>>>>>> 768e458d
         assertEquals(2, bytes.toByteArray().length);
         g.close();
 
@@ -194,47 +151,25 @@
             .disable(StreamWriteFeature.FLUSH_PASSED_TO_STREAM)
             .build();
         // first with a Writer
-<<<<<<< HEAD
-        sw = new MyChars();
+        sw = new StringWriterForTesting();
         g = f.createGenerator(ObjectWriteContext.empty(), sw);
         g.writeStartArray();
         g.writeEndArray();
-        assertEquals(0, sw.flushed);
+        assertEquals(0, sw.flushCount);
         g.flush();
-        assertEquals(0, sw.flushed);
+        assertEquals(0, sw.flushCount);
         g.close();
         assertEquals("[]", sw.toString());
 
         // and then with OutputStream
-        bytes = new MyBytes();
+        bytes = new ByteOutputStreamForTesting();
         g = f.createGenerator(ObjectWriteContext.empty(), bytes, JsonEncoding.UTF8);
         g.writeStartArray();
         g.writeEndArray();
-        assertEquals(0, bytes.flushed);
+        assertEquals(0, bytes.flushCount);
         g.flush();
-        assertEquals(0, bytes.flushed);
+        assertEquals(0, bytes.flushCount);
         g.close();
-=======
-        sw = new StringWriterForTesting();
-        jg = f.createGenerator(sw);
-        jg.writeStartArray();
-        jg.writeEndArray();
-        assertEquals(0, sw.flushCount);
-        jg.flush();
-        assertEquals(0, sw.flushCount);
-        jg.close();
-        assertEquals("[]", sw.toString());
-
-        // and then with OutputStream
-        bytes = new ByteOutputStreamForTesting();
-        jg = f.createGenerator(bytes, JsonEncoding.UTF8);
-        jg.writeStartArray();
-        jg.writeEndArray();
-        assertEquals(0, bytes.flushCount);
-        jg.flush();
-        assertEquals(0, bytes.flushCount);
-        jg.close();
->>>>>>> 768e458d
         assertEquals(2, bytes.toByteArray().length);
     }
 }