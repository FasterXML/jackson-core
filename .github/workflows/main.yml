--- conflicted
+++ resolved
@@ -4,10 +4,7 @@
     branches:
     - master
     - "3.0"
-<<<<<<< HEAD
-=======
     - "2.15"
->>>>>>> 390472bb
     paths-ignore:
     - "README.md"
     - "release-notes/*"
@@ -15,10 +12,7 @@
     branches:
     - master
     - "3.0"
-<<<<<<< HEAD
-=======
     - "2.15"
->>>>>>> 390472bb
     paths-ignore:
     - "README.md"
     - "release-notes/*"
