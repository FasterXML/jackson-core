--- conflicted
+++ resolved
@@ -736,16 +736,9 @@
             }
         }
 
-<<<<<<< HEAD
-        /* And should we now have a name? Always true for Object contexts
-         * since the intermediate 'expect-value' state is never retained.
-         */
-        if (!_streamReadContext.inObject()) {
-=======
         // And should we now have a name? Always true for Object contexts
         // since the intermediate 'expect-value' state is never retained.
-        if (!_parsingContext.inObject()) {
->>>>>>> f0bd1487
+        if (!_streamReadContext.inObject()) {
             _updateLocation();
             return _nextTokenNotInObject(i);
         }
@@ -1749,23 +1742,9 @@
     /**********************************************************************
      */
 
-<<<<<<< HEAD
-    protected final JsonToken _parseFloatThatStartsWithPeriod() throws JacksonException
-    {
-        return _parseFloatThatStartsWithPeriod(false);
-    }
-
-    protected final JsonToken _parseFloatThatStartsWithPeriod(final boolean neg) throws JacksonException
-=======
-    @Deprecated // since 2.14
-    protected final JsonToken _parseFloatThatStartsWithPeriod() throws IOException {
-        return _parseFloatThatStartsWithPeriod(false, false);
-    }
-
     protected final JsonToken _parseFloatThatStartsWithPeriod(final boolean neg,
             final boolean prependSign)
-        throws IOException
->>>>>>> f0bd1487
+        throws JacksonException
     {
         // [core#611]: allow optionally leading decimal point
         if (!isEnabled(JsonReadFeature.ALLOW_LEADING_DECIMAL_POINT_FOR_NUMBERS)) {
