package com.fasterxml.jackson.core.base;

import java.io.*;
import java.math.BigDecimal;
import java.math.BigInteger;
import java.util.Arrays;

import com.fasterxml.jackson.core.*;
import com.fasterxml.jackson.core.io.IOContext;
import com.fasterxml.jackson.core.io.ContentReference;
import com.fasterxml.jackson.core.io.NumberInput;
import com.fasterxml.jackson.core.json.DupDetector;
import com.fasterxml.jackson.core.json.JsonReadContext;
import com.fasterxml.jackson.core.json.PackageVersion;
import com.fasterxml.jackson.core.util.ByteArrayBuilder;
import com.fasterxml.jackson.core.util.JacksonFeatureSet;
import com.fasterxml.jackson.core.util.TextBuffer;

/**
 * Intermediate base class used by all Jackson {@link JsonParser}
 * implementations. Contains most common things that are independent
 * of actual underlying input source.
 */
public abstract class ParserBase extends ParserMinimalBase
{
    // JSON capabilities are the same as defaults
    // @since 2.12
    protected final static JacksonFeatureSet<StreamReadCapability> JSON_READ_CAPABILITIES
        = DEFAULT_READ_CAPABILITIES;

    /*
    /**********************************************************
    /* Generic I/O state
    /**********************************************************
     */

    /**
     * I/O context for this reader. It handles buffer allocation
     * for the reader.
     */
    protected final IOContext _ioContext;

    /**
     * @since 2.15
     */
    protected final StreamReadConstraints _streamReadConstraints;

    /**
     * Flag that indicates whether parser is closed or not. Gets
     * set when parser is either closed by explicit call
     * ({@link #close}) or when end-of-input is reached.
     */
    protected boolean _closed;

    /*
    /**********************************************************
    /* Current input data
    /**********************************************************
     */

    // Note: type of actual buffer depends on sub-class, can't include

    /**
     * Pointer to next available character in buffer
     */
    protected int _inputPtr;

    /**
     * Index of character after last available one in the buffer.
     */
    protected int _inputEnd;

    /*
    /**********************************************************
    /* Current input location information
    /**********************************************************
     */

    /**
     * Number of characters/bytes that were contained in previous blocks
     * (blocks that were already processed prior to the current buffer).
     */
    protected long _currInputProcessed;

    /**
     * Current row location of current point in input buffer, starting
     * from 1, if available.
     */
    protected int _currInputRow = 1;

    /**
     * Current index of the first character of the current row in input
     * buffer. Needed to calculate column position, if necessary; benefit
     * of not having column itself is that this only has to be updated
     * once per line.
     */
    protected int _currInputRowStart;

    /*
    /**********************************************************
    /* Information about starting location of event
    /* Reader is pointing to; updated on-demand
    /**********************************************************
     */

    // // // Location info at point when current token was started

    /**
     * Total number of bytes/characters read before start of current token.
     * For big (gigabyte-sized) sizes are possible, needs to be long,
     * unlike pointers and sizes related to in-memory buffers.
     */
    protected long _tokenInputTotal;

    /**
     * Input row on which current token starts, 1-based
     */
    protected int _tokenInputRow = 1;

    /**
     * Column on input row that current token starts; 0-based (although
     * in the end it'll be converted to 1-based)
     */
    protected int _tokenInputCol;

    /*
    /**********************************************************
    /* Parsing state
    /**********************************************************
     */

    /**
     * Information about parser context, context in which
     * the next token is to be parsed (root, array, object).
     */
    protected JsonReadContext _parsingContext;
    
    /**
     * Secondary token related to the next token after current one;
     * used if its type is known. This may be value token that
     * follows FIELD_NAME, for example.
     */
    protected JsonToken _nextToken;

    /*
    /**********************************************************
    /* Buffer(s) for local name(s) and text content
    /**********************************************************
     */

    /**
     * Buffer that contains contents of String values, including
     * field names if necessary (name split across boundary,
     * contains escape sequence, or access needed to char array)
     */
    protected final TextBuffer _textBuffer;

    /**
     * Temporary buffer that is needed if field name is accessed
     * using {@link #getTextCharacters} method (instead of String
     * returning alternatives)
     */
    protected char[] _nameCopyBuffer;

    /**
     * Flag set to indicate whether the field name is available
     * from the name copy buffer or not (in addition to its String
     * representation  being available via read context)
     */
    protected boolean _nameCopied;

    /**
     * ByteArrayBuilder is needed if 'getBinaryValue' is called. If so,
     * we better reuse it for remainder of content.
     */
    protected ByteArrayBuilder _byteArrayBuilder;

    /**
     * We will hold on to decoded binary data, for duration of
     * current event, so that multiple calls to
     * {@link #getBinaryValue} will not need to decode data more
     * than once.
     */
    protected byte[] _binaryValue;

    // Numeric value holders: multiple fields used for
    // for efficiency

    /**
     * Bitfield that indicates which numeric representations
     * have been calculated for the current type
     */
    protected int _numTypesValid = NR_UNKNOWN;

    // First primitives

    protected int _numberInt;

    protected long _numberLong;

    protected float _numberFloat;

    protected double _numberDouble;

    // And then object types

    protected BigInteger _numberBigInt;

    protected BigDecimal _numberBigDecimal;

    /**
     * Textual number representation captured from input in cases lazy-parsing
     * is desired.
     *<p>
     * As of 2.14, this only applies to {@link BigInteger} and {@link BigDecimal}.
     *
     * @since 2.14
     */
    protected String _numberString;

    // And then other information about value itself

    /**
     * Flag that indicates whether numeric value has a negative
     * value. That is, whether its textual representation starts
     * with minus character.
     */
    protected boolean _numberNegative;

    /**
     * Length of integer part of the number, in characters
     */
    protected int _intLength;

    /**
     * Length of the fractional part (not including decimal
     * point or exponent), in characters.
     * Not used for  pure integer values.
     */
    protected int _fractLength;

    /**
     * Length of the exponent part of the number, if any, not
     * including 'e' marker or sign, just digits. 
     * Not used for  pure integer values.
     */
    protected int _expLength;

    /*
    /**********************************************************
    /* Life-cycle
    /**********************************************************
     */

    protected ParserBase(IOContext ctxt, int features) {
        super(features);
        _ioContext = ctxt;
        _streamReadConstraints = ctxt.streamReadConstraints();
        _textBuffer = ctxt.constructReadConstrainedTextBuffer();
        DupDetector dups = Feature.STRICT_DUPLICATE_DETECTION.enabledIn(features)
                ? DupDetector.rootDetector(this) : null;
        _parsingContext = JsonReadContext.createRootContext(dups);
    }

    @Override public Version version() { return PackageVersion.VERSION; }

    @Override
    public Object getCurrentValue() {
        return _parsingContext.getCurrentValue();
    }

    @Override
    public void setCurrentValue(Object v) {
        _parsingContext.setCurrentValue(v);
    }
    
    /*
    /**********************************************************
    /* Overrides for Feature handling
    /**********************************************************
     */

    @Override
    public JsonParser enable(Feature f) {
        _features |= f.getMask();
        if (f == Feature.STRICT_DUPLICATE_DETECTION) { // enabling dup detection?
            if (_parsingContext.getDupDetector() == null) { // but only if disabled currently
                _parsingContext = _parsingContext.withDupDetector(DupDetector.rootDetector(this));
            }
        }
        return this;
    }

    @Override
    public JsonParser disable(Feature f) {
        _features &= ~f.getMask();
        if (f == Feature.STRICT_DUPLICATE_DETECTION) {
            _parsingContext = _parsingContext.withDupDetector(null);
        }
        return this;
    }

    @Override
    @Deprecated
    public JsonParser setFeatureMask(int newMask) {
        int changes = (_features ^ newMask);
        if (changes != 0) {
            _features = newMask;
            _checkStdFeatureChanges(newMask, changes);
        }
        return this;
    }

    @Override // since 2.7
    public JsonParser overrideStdFeatures(int values, int mask) {
        int oldState = _features;
        int newState = (oldState & ~mask) | (values & mask);
        int changed = oldState ^ newState;
        if (changed != 0) {
            _features = newState;
            _checkStdFeatureChanges(newState, changed);
        }
        return this;
    }

    /**
     * Helper method called to verify changes to standard features.
     *
     * @param newFeatureFlags Bitflag of standard features after they were changed
     * @param changedFeatures Bitflag of standard features for which setting
     *    did change
     *
     * @since 2.7
     */
    protected void _checkStdFeatureChanges(int newFeatureFlags, int changedFeatures)
    {
        int f = Feature.STRICT_DUPLICATE_DETECTION.getMask();
        
        if ((changedFeatures & f) != 0) {
            if ((newFeatureFlags & f) != 0) {
                if (_parsingContext.getDupDetector() == null) {
                    _parsingContext = _parsingContext.withDupDetector(DupDetector.rootDetector(this));
                } else { // disabling
                    _parsingContext = _parsingContext.withDupDetector(null);
                }
            }
        }
    }

    /*
    /**********************************************************
    /* JsonParser impl
    /**********************************************************
     */
    
    /**
     * Method that can be called to get the name associated with
     * the current event.
     */
    @Override public String getCurrentName() throws IOException {
        // [JACKSON-395]: start markers require information from parent
        if (_currToken == JsonToken.START_OBJECT || _currToken == JsonToken.START_ARRAY) {
            JsonReadContext parent = _parsingContext.getParent();
            if (parent != null) {
                return parent.getCurrentName();
            }
        }
        return _parsingContext.getCurrentName();
    }

    @Override public void overrideCurrentName(String name) {
        // Simple, but need to look for START_OBJECT/ARRAY's "off-by-one" thing:
        JsonReadContext ctxt = _parsingContext;
        if (_currToken == JsonToken.START_OBJECT || _currToken == JsonToken.START_ARRAY) {
            ctxt = ctxt.getParent();
        }
        // 24-Sep-2013, tatu: Unfortunate, but since we did not expose exceptions,
        //   need to wrap this here
        try {
            ctxt.setCurrentName(name);
        } catch (IOException e) {
            throw new IllegalStateException(e);
        }
    }

    @Override public void close() throws IOException {
        if (!_closed) {
            // 19-Jan-2018, tatu: as per [core#440] need to ensure no more data assumed available
            _inputPtr = Math.max(_inputPtr, _inputEnd);
            _closed = true;
            try {
                _closeInput();
            } finally {
                // as per [JACKSON-324], do in finally block
                // Also, internal buffer(s) can now be released as well
                _releaseBuffers();
            }
        }
    }

    @Override public boolean isClosed() { return _closed; }
    @Override public JsonReadContext getParsingContext() { return _parsingContext; }

    /**
     * Method that return the <b>starting</b> location of the current
     * token; that is, position of the first character from input
     * that starts the current token.
     */
    @Override
    public JsonLocation getTokenLocation() {
        return new JsonLocation(_contentReference(),
                -1L, getTokenCharacterOffset(), // bytes, chars
                getTokenLineNr(),
                getTokenColumnNr());
    }

    /**
     * Method that returns location of the last processed character;
     * usually for error reporting purposes
     */
    @Override
    public JsonLocation getCurrentLocation() {
        int col = _inputPtr - _currInputRowStart + 1; // 1-based
        return new JsonLocation(_contentReference(),
                -1L, _currInputProcessed + _inputPtr, // bytes, chars
                _currInputRow, col);
    }

    /*
    /**********************************************************
    /* Public API, access to token information, text and similar
    /**********************************************************
     */

    @Override
    public boolean hasTextCharacters() {
        if (_currToken == JsonToken.VALUE_STRING) { return true; } // usually true        
        if (_currToken == JsonToken.FIELD_NAME) { return _nameCopied; }
        return false;
    }

    @SuppressWarnings("resource")
    @Override // since 2.7
    public byte[] getBinaryValue(Base64Variant variant) throws IOException
    {
        if (_binaryValue == null) {
            if (_currToken != JsonToken.VALUE_STRING) {
                _reportError("Current token ("+_currToken+") not VALUE_STRING, can not access as binary");
            }
            ByteArrayBuilder builder = _getByteArrayBuilder();
            _decodeBase64(getText(), builder, variant);
            _binaryValue = builder.toByteArray();
        }
        return _binaryValue;
    }

    /*
    /**********************************************************
    /* Public low-level accessors
    /**********************************************************
     */

    public long getTokenCharacterOffset() { return _tokenInputTotal; }
    public int getTokenLineNr() { return _tokenInputRow; }
    public int getTokenColumnNr() {
        // note: value of -1 means "not available"; otherwise convert from 0-based to 1-based
        int col = _tokenInputCol;
        return (col < 0) ? col : (col + 1);
    }

    /*
    /**********************************************************
    /* Abstract methods for sub-classes to implement
    /**********************************************************
     */

    protected abstract void _closeInput() throws IOException;
    
    /*
    /**********************************************************
    /* Low-level reading, other
    /**********************************************************
     */

    /**
     * Method called to release internal buffers owned by the base
     * reader. This may be called along with {@link #_closeInput} (for
     * example, when explicitly closing this reader instance), or
     * separately (if need be).
     *
     * @throws IOException Not thrown by base implementation but could be thrown
     *   by sub-classes
     */
    protected void _releaseBuffers() throws IOException {
        _textBuffer.releaseBuffers();
        char[] buf = _nameCopyBuffer;
        if (buf != null) {
            _nameCopyBuffer = null;
            _ioContext.releaseNameCopyBuffer(buf);
        }
    }
    
    /**
     * Method called when an EOF is encountered between tokens.
     * If so, it may be a legitimate EOF, but only iff there
     * is no open non-root context.
     */
    @Override
    protected void _handleEOF() throws JsonParseException {
        if (!_parsingContext.inRoot()) {
            String marker = _parsingContext.inArray() ? "Array" : "Object";
            _reportInvalidEOF(String.format(
                    ": expected close marker for %s (start marker at %s)",
                    marker,
                    _parsingContext.startLocation(_contentReference())),
                    null);
        }
    }

    /**
     * @return If no exception is thrown, {@code -1} which is used as marked for "end-of-input"
     *
     * @throws JsonParseException If check on {@code _handleEOF()} fails; usually because
     *    the current context is not root context (missing end markers in content)
     *
     * @since 2.4
     */
    protected final int _eofAsNextChar() throws JsonParseException {
        _handleEOF();
        return -1;
    }

    /*
    /**********************************************************
    /* Internal/package methods: shared/reusable builders
    /**********************************************************
     */
    
    public ByteArrayBuilder _getByteArrayBuilder()
    {
        if (_byteArrayBuilder == null) {
            _byteArrayBuilder = new ByteArrayBuilder();
        } else {
            _byteArrayBuilder.reset();
        }
        return _byteArrayBuilder;
    }

    /*
    /**********************************************************
    /* Methods from former JsonNumericParserBase
    /**********************************************************
     */

    // // // Life-cycle of number-parsing
    
    protected final JsonToken reset(boolean negative, int intLen, int fractLen, int expLen)
        throws JsonParseException
    {
        if (fractLen < 1 && expLen < 1) { // integer
            return resetInt(negative, intLen);
        }
        return resetFloat(negative, intLen, fractLen, expLen);
    }

    protected final JsonToken resetInt(boolean negative, int intLen)
        throws JsonParseException
    {
        // Inelegant but we know how to create StreamReadExceptions,
        // constraints object doesn't. May refactor in near future.
        try {
            _streamReadConstraints.validateIntegerLength(intLen);
        } catch (NumberFormatException e) {
            reportInvalidNumber(e.getMessage());
        }
        _numberNegative = negative;
        _intLength = intLen;
        _fractLength = 0;
        _expLength = 0;
        _numTypesValid = NR_UNKNOWN; // to force decoding
        return JsonToken.VALUE_NUMBER_INT;
    }
    
    protected final JsonToken resetFloat(boolean negative, int intLen, int fractLen, int expLen)
        throws JsonParseException
    {
        // Inelegant but we know how to create StreamReadExceptions,
        // constraints object doesn't. May refactor in near future.
        // Length is approximate, good enough for validation
        try {
            _streamReadConstraints.validateFPLength(intLen + fractLen + expLen);
        } catch (NumberFormatException e) {
            reportInvalidNumber(e.getMessage());
        }
        _numberNegative = negative;
        _intLength = intLen;
        _fractLength = fractLen;
        _expLength = expLen;
        _numTypesValid = NR_UNKNOWN; // to force decoding
        return JsonToken.VALUE_NUMBER_FLOAT;
    }
    
    protected final JsonToken resetAsNaN(String valueStr, double value)
        throws JsonParseException
    {
        _textBuffer.resetWithString(valueStr);
        _numberDouble = value;
        _numTypesValid = NR_DOUBLE;
        return JsonToken.VALUE_NUMBER_FLOAT;
    }

    @Override
    public boolean isNaN() {
        if (_currToken == JsonToken.VALUE_NUMBER_FLOAT) {
            if ((_numTypesValid & NR_DOUBLE) != 0) {
                // 10-Mar-2017, tatu: Alas, `Double.isFinite(d)` only added in JDK 8
                double d = _numberDouble;
                return Double.isNaN(d) || Double.isInfinite(d);              
            }
        }
        return false;
    }

    /*
    /**********************************************************
    /* Numeric accessors of public API
    /**********************************************************
     */

    @Override
    public Number getNumberValue() throws IOException
    {
        if (_numTypesValid == NR_UNKNOWN) {
            _parseNumericValue(NR_UNKNOWN); // will also check event type
        }
        // Separate types for int types
        if (_currToken == JsonToken.VALUE_NUMBER_INT) {
            if ((_numTypesValid & NR_INT) != 0) {
                return _numberInt;
            }
            if ((_numTypesValid & NR_LONG) != 0) {
                return _numberLong;
            }
            if ((_numTypesValid & NR_BIGINT) != 0) {
                return _getBigInteger();
            }
            _throwInternal();
        }

        // And then floating point types. But here optimal type
        // needs to be big decimal, to avoid losing any data?
        if ((_numTypesValid & NR_BIGDECIMAL) != 0) {
            return _getBigDecimal();
        }
        if ((_numTypesValid & NR_FLOAT) != 0) {
            return _numberFloat;
        }
        if ((_numTypesValid & NR_DOUBLE) == 0) { // sanity check
            _throwInternal();
        }
        return _numberDouble;
    }

    // NOTE: mostly copied from above
    @Override
    public Number getNumberValueExact() throws IOException
    {
        if (_currToken == JsonToken.VALUE_NUMBER_INT) {
            if (_numTypesValid == NR_UNKNOWN) {
                _parseNumericValue(NR_UNKNOWN);
            }
            if ((_numTypesValid & NR_INT) != 0) {
                return _numberInt;
            }
            if ((_numTypesValid & NR_LONG) != 0) {
                return _numberLong;
            }
            if ((_numTypesValid & NR_BIGINT) != 0) {
                return _getBigInteger();
            }
            _throwInternal();
        }
        // 09-Jul-2020, tatu: [databind#2644] requires we will retain accuracy, so:
        if (_numTypesValid == NR_UNKNOWN) {
            _parseNumericValue(NR_BIGDECIMAL);
        }
        if ((_numTypesValid & NR_BIGDECIMAL) != 0) {
            return _getBigDecimal();
        }
        if ((_numTypesValid & NR_FLOAT) != 0) {
            return _numberFloat;
        }
        if ((_numTypesValid & NR_DOUBLE) == 0) { // sanity check
            _throwInternal();
        }
        return _numberDouble;
    }

    @Override
    public NumberType getNumberType() throws IOException
    {
        if (_numTypesValid == NR_UNKNOWN) {
            _parseNumericValue(NR_UNKNOWN); // will also check event type
        }
        if (_currToken == JsonToken.VALUE_NUMBER_INT) {
            if ((_numTypesValid & NR_INT) != 0) {
                return NumberType.INT;
            }
            if ((_numTypesValid & NR_LONG) != 0) {
                return NumberType.LONG;
            }
            return NumberType.BIG_INTEGER;
        }
    
        /* And then floating point types. Here optimal type
         * needs to be big decimal, to avoid losing any data?
         * However... using BD is slow, so let's allow returning
         * double as type if no explicit call has been made to access
         * data as BD?
         */
        if ((_numTypesValid & NR_BIGDECIMAL) != 0) {
            return NumberType.BIG_DECIMAL;
        }
        if ((_numTypesValid & NR_FLOAT) != 0) {
            return NumberType.FLOAT;
        }
        return NumberType.DOUBLE;
    }
    
    @Override
    public int getIntValue() throws IOException
    {
        if ((_numTypesValid & NR_INT) == 0) {
            if (_numTypesValid == NR_UNKNOWN) { // not parsed at all
                return _parseIntValue();
            }
            if ((_numTypesValid & NR_INT) == 0) { // wasn't an int natively?
                convertNumberToInt(); // let's make it so, if possible
            }
        }
        return _numberInt;
    }
    
    @Override
    public long getLongValue() throws IOException
    {
        if ((_numTypesValid & NR_LONG) == 0) {
            if (_numTypesValid == NR_UNKNOWN) {
                _parseNumericValue(NR_LONG);
            }
            if ((_numTypesValid & NR_LONG) == 0) {
                convertNumberToLong();
            }
        }
        return _numberLong;
    }
    
    @Override
    public BigInteger getBigIntegerValue() throws IOException
    {
        if ((_numTypesValid & NR_BIGINT) == 0) {
            if (_numTypesValid == NR_UNKNOWN) {
                _parseNumericValue(NR_BIGINT);
            }
            if ((_numTypesValid & NR_BIGINT) == 0) {
                convertNumberToBigInteger();
            }
        }
        return _getBigInteger();
    }
    
    @Override
    public float getFloatValue() throws IOException
    {
        /* 22-Jan-2009, tatu: Bounds/range checks would be tricky
         *   here, so let's not bother even trying...
         */
        /*
        if (value < -Float.MAX_VALUE || value > MAX_FLOAT_D) {
            _reportError("Numeric value ("+getText()+") out of range of Java float");
        }
        */
        if ((_numTypesValid & NR_FLOAT) == 0) {
            if (_numTypesValid == NR_UNKNOWN) {
                _parseNumericValue(NR_FLOAT);
            }
            if ((_numTypesValid & NR_FLOAT) == 0) {
                convertNumberToFloat();
            }
        }
        return _numberFloat;
    }
    
    @Override
    public double getDoubleValue() throws IOException
    {
        if ((_numTypesValid & NR_DOUBLE) == 0) {
            if (_numTypesValid == NR_UNKNOWN) {
                _parseNumericValue(NR_DOUBLE);
            }
            if ((_numTypesValid & NR_DOUBLE) == 0) {
                convertNumberToDouble();
            }
        }
        return _numberDouble;
    }
    
    @Override
    public BigDecimal getDecimalValue() throws IOException
    {
        if ((_numTypesValid & NR_BIGDECIMAL) == 0) {
            if (_numTypesValid == NR_UNKNOWN) {
                _parseNumericValue(NR_BIGDECIMAL);
            }
            if ((_numTypesValid & NR_BIGDECIMAL) == 0) {
                convertNumberToBigDecimal();
            }
        }
        return _getBigDecimal();
    }

    @Override // @since 2.15
    public StreamReadConstraints streamReadConstraints() {
        return _streamReadConstraints;
    }

    /*
    /**********************************************************
    /* Conversion from textual to numeric representation
    /**********************************************************
     */

    /**
     * Method that will parse actual numeric value out of a syntactically
     * valid number value. Type it will parse into depends on whether
     * it is a floating point number, as well as its magnitude: smallest
     * legal type (of ones available) is used for efficiency.
     *
     * @param expType Numeric type that we will immediately need, if any;
     *   mostly necessary to optimize handling of floating point numbers
     *
     * @throws IOException If there are problems reading content
     * @throws JsonParseException If there are problems decoding number value
     */
    protected void _parseNumericValue(int expType) throws IOException
    {
        // 12-Jun-2020, tatu: Sanity check to prevent more cryptic error for this case.
        //    (note: could alternatively see if TextBuffer has aggregated contents, avoid
        //    exception -- but that might be more confusing)
        if (_closed) {
            _reportError("Internal error: _parseNumericValue called when parser instance closed");
        }

        // Int or float?
        if (_currToken == JsonToken.VALUE_NUMBER_INT) {
            final int len = _intLength;
            // First: optimization for simple int
            if (len <= 9) {
                _numberInt = _textBuffer.contentsAsInt(_numberNegative);
                _numTypesValid = NR_INT;
                return;
            }
            if (len <= 18) { // definitely fits AND is easy to parse using 2 int parse calls
                long l = _textBuffer.contentsAsLong(_numberNegative);
                // Might still fit in int, need to check
                if (len == 10) {
                    if (_numberNegative) {
                        if (l >= MIN_INT_L) {
                            _numberInt = (int) l;
                            _numTypesValid = NR_INT;
                            return;
                        }
                    } else {
                        if (l <= MAX_INT_L) {
                            _numberInt = (int) l;
                            _numTypesValid = NR_INT;
                            return;
                        }
                    }
                }
                _numberLong = l;
                _numTypesValid = NR_LONG;
                return;
            }
            _parseSlowInt(expType);
            return;
        }
        if (_currToken == JsonToken.VALUE_NUMBER_FLOAT) {
            _parseSlowFloat(expType);
            return;
        }
        _reportError("Current token (%s) not numeric, can not use numeric value accessors", _currToken);
    }

    // @since 2.6
    protected int _parseIntValue() throws IOException
    {
        // 12-Jun-2020, tatu: Sanity check to prevent more cryptic error for this case.
        //    (note: could alternatively see if TextBuffer has aggregated contents, avoid
        //    exception -- but that might be more confusing)
        if (_closed) {
            _reportError("Internal error: _parseNumericValue called when parser instance closed");
        }
        // Inlined variant of: _parseNumericValue(NR_INT)
        if (_currToken == JsonToken.VALUE_NUMBER_INT) {
            if (_intLength <= 9) {
                int i = _textBuffer.contentsAsInt(_numberNegative);
                _numberInt = i;
                _numTypesValid = NR_INT;
                return i;
            }
        }
        // if not optimizable, use more generic
        _parseNumericValue(NR_INT);
        if ((_numTypesValid & NR_INT) == 0) {
            convertNumberToInt();
        }
        return _numberInt;
    }

    private void _parseSlowFloat(int expType) throws IOException
    {
        /* Nope: floating point. Here we need to be careful to get
         * optimal parsing strategy: choice is between accurate but
         * slow (BigDecimal) and lossy but fast (Double). For now
         * let's only use BD when explicitly requested -- it can
         * still be constructed correctly at any point since we do
         * retain textual representation
         */
        try {
            if (expType == NR_BIGDECIMAL) {
                // 04-Dec-2022, tatu: Let's defer actual decoding until it is certain
                //    value is actually needed.
                _numberBigDecimal = null;
                _numberString = _textBuffer.contentsAsString();
                _numTypesValid = NR_BIGDECIMAL;
            } else if (expType == NR_FLOAT) {
<<<<<<< HEAD
                _numberFloat = _textBuffer.contentsAsFloat(isEnabled(Feature.USE_FAST_DOUBLE_PARSER));
=======
                _numberFloat = _textBuffer.contentsAsFloat(
                        isEnabled(Feature.USE_FAST_DOUBLE_PARSER));
>>>>>>> 15acf536
                _numTypesValid = NR_FLOAT;
            } else {
                // Otherwise double has to do
                // 04-Dec-2022, tatu: We can get all kinds of values here, NR_DOUBLE
                //    but also NR_INT or even NR_UNKNOWN. Shouldn't we try further
                //    deferring some typing?
<<<<<<< HEAD
                _numberDouble = _textBuffer.contentsAsDouble(isEnabled(Feature.USE_FAST_DOUBLE_PARSER));
=======
                _numberDouble = _textBuffer.contentsAsDouble(
                        isEnabled(Feature.USE_FAST_DOUBLE_PARSER));
>>>>>>> 15acf536
                _numTypesValid = NR_DOUBLE;
            }
        } catch (NumberFormatException nex) {
            // Can this ever occur? Due to overflow, maybe?
            _wrapError("Malformed numeric value ("+_longNumberDesc(_textBuffer.contentsAsString())+")", nex);
        }
    }

    private void _parseSlowInt(int expType) throws IOException
    {
        final String numStr = _textBuffer.contentsAsString();
        try {
            int len = _intLength;
            char[] buf = _textBuffer.getTextBuffer();
            int offset = _textBuffer.getTextOffset();
            if (_numberNegative) {
                ++offset;
            }
            // Some long cases still...
            if (NumberInput.inLongRange(buf, offset, len, _numberNegative)) {
                // Probably faster to construct a String, call parse, than to use BigInteger
                _numberLong = NumberInput.parseLong(numStr);
                _numTypesValid = NR_LONG;
            } else {
                // 16-Oct-2018, tatu: Need to catch "too big" early due to [jackson-core#488]
                if ((expType == NR_INT) || (expType == NR_LONG)) {
                    _reportTooLongIntegral(expType, numStr);
                }
                if ((expType == NR_DOUBLE) || (expType == NR_FLOAT)) {
                    _numberDouble = NumberInput.parseDouble(numStr, isEnabled(Feature.USE_FAST_DOUBLE_PARSER));
                    _numTypesValid = NR_DOUBLE;
                } else {
                    // nope, need the heavy guns... (rare case) - since Jackson v2.14, BigInteger parsing is lazy
                    _numberBigInt = null;
                    _numberString = numStr;
                    _numTypesValid = NR_BIGINT;
                }
            }
        } catch (NumberFormatException nex) {
            // Can this ever occur? Due to overflow, maybe?
            _wrapError("Malformed numeric value ("+_longNumberDesc(numStr)+")", nex);
        }
    }

    // @since 2.9.8
    protected void _reportTooLongIntegral(int expType, String rawNum) throws IOException
    {
        if (expType == NR_INT) {
            reportOverflowInt(rawNum);
        } else {
            reportOverflowLong(rawNum);
        }
    }

    /*
    /**********************************************************
    /* Numeric conversions
    /**********************************************************
     */    
    
    protected void convertNumberToInt() throws IOException
    {
        // First, converting from long ought to be easy
        if ((_numTypesValid & NR_LONG) != 0) {
            // Let's verify its lossless conversion by simple roundtrip
            int result = (int) _numberLong;
            if (((long) result) != _numberLong) {
                reportOverflowInt(getText(), currentToken());
            }
            _numberInt = result;
        } else if ((_numTypesValid & NR_BIGINT) != 0) {
            final BigInteger bigInteger = _getBigInteger();
            if (BI_MIN_INT.compareTo(bigInteger) > 0
                    || BI_MAX_INT.compareTo(bigInteger) < 0) {
                reportOverflowInt();
            }
            _numberInt = bigInteger.intValue();
        } else if ((_numTypesValid & NR_DOUBLE) != 0) {
            // Need to check boundaries
            if (_numberDouble < MIN_INT_D || _numberDouble > MAX_INT_D) {
                reportOverflowInt();
            }
            _numberInt = (int) _numberDouble;
        } else if ((_numTypesValid & NR_BIGDECIMAL) != 0) {
            final BigDecimal bigDecimal = _getBigDecimal();
            if (BD_MIN_INT.compareTo(bigDecimal) > 0
                || BD_MAX_INT.compareTo(bigDecimal) < 0) {
                reportOverflowInt();
            }
            _numberInt = bigDecimal.intValue();
        } else {
            _throwInternal();
        }
        _numTypesValid |= NR_INT;
    }
    
    protected void convertNumberToLong() throws IOException
    {
        if ((_numTypesValid & NR_INT) != 0) {
            _numberLong = (long) _numberInt;
        } else if ((_numTypesValid & NR_BIGINT) != 0) {
            final BigInteger bigInteger = _getBigInteger();
            if (BI_MIN_LONG.compareTo(bigInteger) > 0
                    || BI_MAX_LONG.compareTo(bigInteger) < 0) {
                reportOverflowLong();
            }
            _numberLong = bigInteger.longValue();
        } else if ((_numTypesValid & NR_DOUBLE) != 0) {
            // Need to check boundaries
            if (_numberDouble < MIN_LONG_D || _numberDouble > MAX_LONG_D) {
                reportOverflowLong();
            }
            _numberLong = (long) _numberDouble;
        } else if ((_numTypesValid & NR_BIGDECIMAL) != 0) {
            final BigDecimal bigDecimal = _getBigDecimal();
            if (BD_MIN_LONG.compareTo(bigDecimal) > 0
                || BD_MAX_LONG.compareTo(bigDecimal) < 0) {
                reportOverflowLong();
            }
            _numberLong = bigDecimal.longValue();
        } else {
            _throwInternal();
        }
        _numTypesValid |= NR_LONG;
    }
    
    protected void convertNumberToBigInteger() throws IOException
    {
        if ((_numTypesValid & NR_BIGDECIMAL) != 0) {
            // here it'll just get truncated, no exceptions thrown
            _numberBigInt = _getBigDecimal().toBigInteger();
        } else if ((_numTypesValid & NR_LONG) != 0) {
            _numberBigInt = BigInteger.valueOf(_numberLong);
        } else if ((_numTypesValid & NR_INT) != 0) {
            _numberBigInt = BigInteger.valueOf(_numberInt);
        } else if ((_numTypesValid & NR_DOUBLE) != 0) {
            _numberBigInt = BigDecimal.valueOf(_numberDouble).toBigInteger();
        } else {
            _throwInternal();
        }
        _numTypesValid |= NR_BIGINT;
    }
    
    protected void convertNumberToDouble() throws IOException
    {
        /* 05-Aug-2008, tatus: Important note: this MUST start with
         *   more accurate representations, since we don't know which
         *   value is the original one (others get generated when
         *   requested)
         */
    
        if ((_numTypesValid & NR_BIGDECIMAL) != 0) {
            _numberDouble = _getBigDecimal().doubleValue();
        } else if ((_numTypesValid & NR_BIGINT) != 0) {
            _numberDouble = _getBigInteger().doubleValue();
        } else if ((_numTypesValid & NR_LONG) != 0) {
            _numberDouble = (double) _numberLong;
        } else if ((_numTypesValid & NR_INT) != 0) {
            _numberDouble = (double) _numberInt;
        } else if ((_numTypesValid & NR_FLOAT) != 0) {
            _numberDouble = (double) _numberFloat;
        } else {
            _throwInternal();
        }
        _numTypesValid |= NR_DOUBLE;
    }

    protected void convertNumberToFloat() throws IOException
    {
        /* 05-Aug-2008, tatus: Important note: this MUST start with
         *   more accurate representations, since we don't know which
         *   value is the original one (others get generated when
         *   requested)
         */

        if ((_numTypesValid & NR_BIGDECIMAL) != 0) {
            _numberFloat = _getBigDecimal().floatValue();
        } else if ((_numTypesValid & NR_BIGINT) != 0) {
            _numberFloat = _getBigInteger().floatValue();
        } else if ((_numTypesValid & NR_LONG) != 0) {
            _numberFloat = (float) _numberLong;
        } else if ((_numTypesValid & NR_INT) != 0) {
            _numberFloat = (float) _numberInt;
        } else if ((_numTypesValid & NR_DOUBLE) != 0) {
            _numberFloat = (float) _numberDouble;
        } else {
            _throwInternal();
        }
        _numTypesValid |= NR_FLOAT;
    }
    
    protected void convertNumberToBigDecimal() throws IOException
    {
        /* 05-Aug-2008, tatus: Important note: this MUST start with
         *   more accurate representations, since we don't know which
         *   value is the original one (others get generated when
         *   requested)
         */
    
        if ((_numTypesValid & NR_DOUBLE) != 0) {
            // Let's actually parse from String representation, to avoid
            // rounding errors that non-decimal floating operations could incur
            final String numStr = getText();
            _numberBigDecimal = NumberInput.parseBigDecimal(numStr);
        } else if ((_numTypesValid & NR_BIGINT) != 0) {
            _numberBigDecimal = new BigDecimal(_getBigInteger());
        } else if ((_numTypesValid & NR_LONG) != 0) {
            _numberBigDecimal = BigDecimal.valueOf(_numberLong);
        } else if ((_numTypesValid & NR_INT) != 0) {
            _numberBigDecimal = BigDecimal.valueOf(_numberInt);
        } else {
            _throwInternal();
        }
        _numTypesValid |= NR_BIGDECIMAL;
    }

    /**
     * Internal accessor that needs to be used for accessing number value of type
     * {@link BigInteger} which -- as of 2.14 -- is typically lazily parsed.
     *
     * @since 2.14
     */
    protected BigInteger _getBigInteger() {
        if (_numberBigInt != null) {
            return _numberBigInt;
        } else if (_numberString == null) {
            throw new IllegalStateException("cannot get BigInteger from current parser state");
        }
        // NOTE! Length of number string has been validated earlier
        _numberBigInt = NumberInput.parseBigInteger(
                _numberString,
                isEnabled(StreamReadFeature.USE_FAST_BIG_NUMBER_PARSER));
        _numberString = null;
        return _numberBigInt;
    }

    /**
     * Internal accessor that needs to be used for accessing number value of type
     * {@link BigDecimal} which -- as of 2.14 -- is typically lazily parsed.
     *
     * @since 2.14
     */
    protected BigDecimal _getBigDecimal() {
        if (_numberBigDecimal != null) {
            return _numberBigDecimal;
        } else if (_numberString == null) {
            throw new IllegalStateException("cannot get BigDecimal from current parser state");
        }
        // NOTE! Length of number string has been validated earlier
        _numberBigDecimal = NumberInput.parseBigDecimal(
                _numberString,
                isEnabled(StreamReadFeature.USE_FAST_BIG_NUMBER_PARSER));
        _numberString = null;
        return _numberBigDecimal;
    }

    /*
    /**********************************************************
    /* Internal/package methods: Error reporting
    /**********************************************************
     */

    protected void _reportMismatchedEndMarker(int actCh, char expCh) throws JsonParseException {
        JsonReadContext ctxt = getParsingContext();
        _reportError(String.format(
                "Unexpected close marker '%s': expected '%c' (for %s starting at %s)",
                (char) actCh, expCh, ctxt.typeDesc(),
                ctxt.startLocation(_contentReference())));
    }

    @SuppressWarnings("deprecation")
    protected char _handleUnrecognizedCharacterEscape(char ch) throws JsonProcessingException {
        // as per [JACKSON-300]
        if (isEnabled(Feature.ALLOW_BACKSLASH_ESCAPING_ANY_CHARACTER)) {
            return ch;
        }
        // and [JACKSON-548]
        if (ch == '\'' && isEnabled(Feature.ALLOW_SINGLE_QUOTES)) {
            return ch;
        }
        _reportError("Unrecognized character escape "+_getCharDesc(ch));
        return ch;
    }

    /**
     * Method called to report a problem with unquoted control character.
     * Note: it is possible to suppress some instances of
     * exception by enabling
     * {@link com.fasterxml.jackson.core.json.JsonReadFeature#ALLOW_UNESCAPED_CONTROL_CHARS}.
     *
     * @param i Invalid control character
     * @param ctxtDesc Addition description of context to use in exception message
     *
     * @throws JsonParseException explaining the problem
     */
    @SuppressWarnings("deprecation")
    protected void _throwUnquotedSpace(int i, String ctxtDesc) throws JsonParseException {
        // JACKSON-208; possible to allow unquoted control chars:
        if (!isEnabled(Feature.ALLOW_UNQUOTED_CONTROL_CHARS) || i > INT_SPACE) {
            char c = (char) i;
            String msg = "Illegal unquoted character ("+_getCharDesc(c)+"): has to be escaped using backslash to be included in "+ctxtDesc;
            _reportError(msg);
        }
    }

    /**
     * @return Description to use as "valid tokens" in an exception message about
     *    invalid (unrecognized) JSON token: called when parser finds something that
     *    looks like unquoted textual token
     *
     * @throws IOException Not thrown by base implementation but allowed by sub-classes
     *
     * @since 2.10
     */
    protected String _validJsonTokenList() throws IOException {
        return _validJsonValueList();
    }

    /**
     * @return Description to use as "valid JSON values" in an exception message about
     *    invalid (unrecognized) JSON value: called when parser finds something that
     *    does not look like a value or separator.
     *
     * @throws IOException Not thrown by base implementation but allowed by sub-classes
     *
     * @since 2.10
     */
    @SuppressWarnings("deprecation")
    protected String _validJsonValueList() throws IOException {
        if (isEnabled(Feature.ALLOW_NON_NUMERIC_NUMBERS)) {
            return "(JSON String, Number (or 'NaN'/'INF'/'+INF'), Array, Object or token 'null', 'true' or 'false')";
        }
        return "(JSON String, Number, Array, Object or token 'null', 'true' or 'false')";
    }

    /*
    /**********************************************************
    /* Base64 handling support
    /**********************************************************
     */

    /**
     * Method that sub-classes must implement to support escaped sequences
     * in base64-encoded sections.
     * Sub-classes that do not need base64 support can leave this as is
     *
     * @return Character decoded, if any
     *
     * @throws IOException If escape decoding fails
     */
    protected char _decodeEscaped() throws IOException {
        throw new UnsupportedOperationException();
    }
    
    protected final int _decodeBase64Escape(Base64Variant b64variant, int ch, int index) throws IOException
    {
        // 17-May-2011, tatu: As per [JACKSON-xxx], need to handle escaped chars
        if (ch != '\\') {
            throw reportInvalidBase64Char(b64variant, ch, index);
        }
        int unescaped = _decodeEscaped();
        // if white space, skip if first triplet; otherwise errors
        if (unescaped <= INT_SPACE) {
            if (index == 0) { // whitespace only allowed to be skipped between triplets
                return -1;
            }
        }
        // otherwise try to find actual triplet value
        int bits = b64variant.decodeBase64Char(unescaped);
        if (bits < 0) {
            if (bits != Base64Variant.BASE64_VALUE_PADDING) {
                throw reportInvalidBase64Char(b64variant, unescaped, index);
            }
        }
        return bits;
    }
    
    protected final int _decodeBase64Escape(Base64Variant b64variant, char ch, int index) throws IOException
    {
        if (ch != '\\') {
            throw reportInvalidBase64Char(b64variant, ch, index);
        }
        char unescaped = _decodeEscaped();
        // if white space, skip if first triplet; otherwise errors
        if (unescaped <= INT_SPACE) {
            if (index == 0) { // whitespace only allowed to be skipped between triplets
                return -1;
            }
        }
        // otherwise try to find actual triplet value
        int bits = b64variant.decodeBase64Char(unescaped);
        if (bits < 0) {
            // second check since padding can only be 3rd or 4th byte (index #2 or #3)
            if ((bits != Base64Variant.BASE64_VALUE_PADDING) || (index < 2)) {
                throw reportInvalidBase64Char(b64variant, unescaped, index);
            }
        }
        return bits;
    }
    
    protected IllegalArgumentException reportInvalidBase64Char(Base64Variant b64variant, int ch, int bindex) throws IllegalArgumentException {
        return reportInvalidBase64Char(b64variant, ch, bindex, null);
    }

    /*
     * @param bindex Relative index within base64 character unit; between 0
     *  and 3 (as unit has exactly 4 characters)
     */
    protected IllegalArgumentException reportInvalidBase64Char(Base64Variant b64variant, int ch, int bindex, String msg) throws IllegalArgumentException {
        String base;
        if (ch <= INT_SPACE) {
            base = String.format("Illegal white space character (code 0x%s) as character #%d of 4-char base64 unit: can only used between units",
                    Integer.toHexString(ch), (bindex+1));
        } else if (b64variant.usesPaddingChar(ch)) {
            base = "Unexpected padding character ('"+b64variant.getPaddingChar()+"') as character #"+(bindex+1)+" of 4-char base64 unit: padding only legal as 3rd or 4th character";
        } else if (!Character.isDefined(ch) || Character.isISOControl(ch)) {
            // Not sure if we can really get here... ? (most illegal xml chars are caught at lower level)
            base = "Illegal character (code 0x"+Integer.toHexString(ch)+") in base64 content";
        } else {
            base = "Illegal character '"+((char)ch)+"' (code 0x"+Integer.toHexString(ch)+") in base64 content";
        }
        if (msg != null) {
            base = base + ": " + msg;
        }
        return new IllegalArgumentException(base);
    }

    // since 2.9.8
    protected void _handleBase64MissingPadding(Base64Variant b64variant) throws IOException
    {
        _reportError(b64variant.missingPaddingMessage());
    }

    /*
    /**********************************************************
    /* Internal/package methods: other
    /**********************************************************
     */

    /**
     * @return Source reference
     * @since 2.9
     * @deprecated Since 2.13, use {@link #_contentReference()} instead.
     */
    @Deprecated
    protected Object _getSourceReference() {
        if (JsonParser.Feature.INCLUDE_SOURCE_IN_LOCATION.enabledIn(_features)) {
            return _ioContext.contentReference().getRawContent();
        }
        return null;
    }

    /**
     * Helper method used to encapsulate logic of including (or not) of
     * "content reference" when constructing {@link JsonLocation} instances.
     *
     * @return Source reference object, if any; {@code null} if none
     *
     * @since 2.13
     */
    protected ContentReference _contentReference() {
        if (JsonParser.Feature.INCLUDE_SOURCE_IN_LOCATION.enabledIn(_features)) {
            return _ioContext.contentReference();
        }
        return ContentReference.unknown();
    }

    protected static int[] growArrayBy(int[] arr, int more)
    {
        if (arr == null) {
            return new int[more];
        }
        return Arrays.copyOf(arr, arr.length + more);
    }

    /*
    /**********************************************************
    /* Stuff that was abstract and required before 2.8, but that
    /* is not mandatory in 2.8 or above.
    /**********************************************************
     */

    @Deprecated // since 2.8
    protected void loadMoreGuaranteed() throws IOException {
        if (!loadMore()) { _reportInvalidEOF(); }
    }

    @Deprecated // since 2.8
    protected boolean loadMore() throws IOException { return false; }

    // Can't declare as deprecated, for now, but shouldn't be needed
    protected void _finishString() throws IOException { }
}<|MERGE_RESOLUTION|>--- conflicted
+++ resolved
@@ -935,24 +935,14 @@
                 _numberString = _textBuffer.contentsAsString();
                 _numTypesValid = NR_BIGDECIMAL;
             } else if (expType == NR_FLOAT) {
-<<<<<<< HEAD
                 _numberFloat = _textBuffer.contentsAsFloat(isEnabled(Feature.USE_FAST_DOUBLE_PARSER));
-=======
-                _numberFloat = _textBuffer.contentsAsFloat(
-                        isEnabled(Feature.USE_FAST_DOUBLE_PARSER));
->>>>>>> 15acf536
                 _numTypesValid = NR_FLOAT;
             } else {
                 // Otherwise double has to do
                 // 04-Dec-2022, tatu: We can get all kinds of values here, NR_DOUBLE
                 //    but also NR_INT or even NR_UNKNOWN. Shouldn't we try further
                 //    deferring some typing?
-<<<<<<< HEAD
                 _numberDouble = _textBuffer.contentsAsDouble(isEnabled(Feature.USE_FAST_DOUBLE_PARSER));
-=======
-                _numberDouble = _textBuffer.contentsAsDouble(
-                        isEnabled(Feature.USE_FAST_DOUBLE_PARSER));
->>>>>>> 15acf536
                 _numTypesValid = NR_DOUBLE;
             }
         } catch (NumberFormatException nex) {
