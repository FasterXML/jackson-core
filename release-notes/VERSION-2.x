Project: jackson-core

Contains core streaming reader (`JsonParser`) and writer (`JsonGenerator`) abstractions,
factory for constructing readers/writers (JsonFactory), as well as a minimal set
of interfaces needed for streaming level to make callbacks and call-throughs,
via `ObjectCodec` and `TreeNode`.

Also includes implementation of this API for JSON.
Forms the base for other data formats as well despite naming suggesting
JSON-specificity: naming is due to history, as Jackson started out as
a pure JSON library.

------------------------------------------------------------------------
=== Releases ===
------------------------------------------------------------------------

<<<<<<< HEAD
2.17.0 (not yet released)

-

2.16.0-rc1 (15-Nov-2023)
=======
2.16.0 (15-Nov-2023)
>>>>>>> f1dc3c51

#991: Change `StreamReadFeature.INCLUDE_SOURCE_IN_LOCATION` default to `false`
  in Jackson 2.16
 (suggested by @quinlam)
#1007: Improve error message for `StreamReadConstraints` violations
#1015: `JsonFactory` implementations should respect `CANONICALIZE_FIELD_NAMES`
 (contributed by Carter K)
#1035: Root cause for failing test for `testMangledIntsBytes()` in `ParserErrorHandlingTest`
 (reported by @harsha-99)
#1036: Allow all array elements in `JsonPointerBasedFilter`
 (contributed by Markus S)
#1039: Indicate explicitly blocked sources as "REDACTED" instead of
  "UNKNOWN" in `JsonLocation`
#1041: Start using AssertJ in unit tests
#1042: Allow configuring spaces before and/or after the colon in `DefaultPrettyPrinter`
 (contributed by @digulla)
#1046: Add configurable limit for the maximum number of bytes/chars
  of content to parse before failing
#1047: Add configurable limit for the maximum length of Object property names
  to parse before failing (default max: 50,000 chars)
 (contributed by @pjfanning)
#1048: Add configurable processing limits for JSON generator (`StreamWriteConstraints`)
 (contributed by @pjfanning)
#1050: Compare `_snapshotInfo` in `Version`
 (contributed by @artoonie)
#1051: Add `JsonGeneratorDecorator` to allow decorating `JsonGenerator`s
 (contributed by @digulla)
#1064: Add full set of `BufferRecyclerPool` implementations
 (contributed by Mario F)
#1066: Add configurable error report behavior via `ErrorReportConfiguration`
 (contributed by Joo-Hyuk K)
#1081: Make `ByteSourceJsonBootstrapper` use `StringReader` for < 8KiB byte[] inputs
 (contributed by @schlosna)
#1089: Allow pluggable buffer recycling via new `BufferRecyclerPool` extension point
#1136: Change parsing error message to mention `-INF`
- Make `JacksonFeatureSet` serializable

2.15.3 (12-Oct-2023)

#1111: Call the right `filterFinishArray()`/`filterFinishObject()`
  from `FilteringParserDelegate`
 (fix contributed by Dai M)

2.15.2 (30-May-2023)

#1019: Allow override of `StreamReadContraints` default with
  `overrideDefaultStreamReadConstraints()`
#1027: Extra module-info.class in 2.15.1
 (reported by @tbnguyen1407)
#1028: Wrong checksums in `module.json` (2.15.0, 2.15.1)
 (reported by @hboutemy)
#1032: `LICENSE` missing from 2.15.1 jar

2.15.1 (16-May-2023))

#999: Gradle metadata for `jackson-core` `2.15.0` adds dependency on
   `ch.randelshofer:fastdoubleparser`
  (reported by Chris R)
#1003: Add FastDoubleParser section to `NOTICE`
#1014: Increase default max allowed String value length from 5 megs to 20 megs
#1023: Problem with `FilteringGeneratorDelegate` wrt `TokenFilter.Inclusion.INCLUDE_NON_NULL`
  (reported by @honhimW)

2.15.0 (23-Apr-2023)

#815: Add maximum numeric value length limits via `StreamReadConstraints` (fixes
  `sonatype-2022-6438`)
 (contributed by @pjfanning)
#844: Add SLSA provenance via build script
 (contributed by Pedro N)
#851: Add `StreamReadFeature.USE_FAST_BIG_DECIMAL_PARSER` to enable
  faster `BigDecimal`, `BigInteger` parsing
 (contributed by @pjfanning)
#863: Add `StreamReadConstraints` limit for longest textual value to
  allow (default: 5M)
 (contributed by @pjfanning)
#865: Optimize parsing 19 digit longs
 (contributed by Phillipe M)
#897: Note that jackson-core 2.15 is now a multi-release jar
  (for more optimized number parsing for JDKs beyond 8)
#898: Possible flaw in `TokenFilterContext#skipParentChecks()`
 (reported by @robotmrv)
#902: Add `Object JsonParser.getNumberValueDeferred()` method to
  allow for deferred decoding in some cases
#921: Add `JsonFactory.Feature.CHARSET_DETECTION` to disable charset detection
 (contributed by @yawkat) 
#943: Add `StreamReadConstraints.maxNestingDepth()` to constraint max nesting
  depth (default: 1000)
#948: Use `StreamConstraintsException` in name canonicalizers
 (contributed by @pjfanning)
#962: Offer a way to directly set `StreamReadConstraints` via `JsonFactory` (not just Builder)
#968: Prevent inefficient internal conversion from `BigDecimal` to `BigInteger`
  wrt ultra-large scale
#984: Add `JsonGenerator.copyCurrentEventExact` as alternative to `copyCurrentEvent()`
- Build uses package type "jar" but still produces valid OSGi bundle
 (changed needed to keep class timestamps with Reproducible Build)

2.14.3 (05-May-2023)

#909: Revert schubfach changes in #854
 (contributed by @pjfanning)
#912: Optional padding Base64Variant still throws exception on missing
  padding character
 (reported by @Vity01)
#967: Address performance issue with `BigDecimalParser`
#990: Backport removal of BigDecimal to BigInt conversion (#987)
 (contributed by @pjfanning)
#1004: FastDoubleParser license
#1012: Got `NegativeArraySizeException` when calling `writeValueAsString()`
 (reported by @klettier)
 (fix contributed by @pjfanning)

2.14.2 (28-Jan-2023)

#854: Backport schubfach changes from v2.15#8
 (contributed by @pjfanning)
#882: Allow TokenFIlter to skip last elements in arrays
 (contributed by Przemyslaw G)
#886: Avoid instance creations in fast parser code
 (contributed by @pjfanning)
#890: `FilteringGeneratorDelegate` does not create new `filterContext`
  if `tokenFilter` is null
 (contributed by @DemonicTutor)

2.14.1 (21-Nov-2022)

No changes since 2.14.0

2.14.0 (05-Nov-2022)

#478: Provide implementation of async JSON parser fed by `ByteBufferFeeder`
 (requested by Arjen P)
 (contributed by @pjfanning)
#577: Allow use of faster floating-point number parsing with
  `StreamReadFeature.USE_FAST_DOUBLE_PARSER`
 (contributed by @wrandelshofer and @pjfanning)
#684: Add "JsonPointer#appendProperty" and "JsonPointer#appendIndex"
 (contributed by Ilya G)
#715: Allow TokenFilters to keep empty arrays and objects
 (contributed by Nik E)
#717: Hex capitalization for JsonWriter should be configurable (add
  `JsonWriteFeature.WRITE_HEX_UPPER_CASE`)
 (contributed by Richard K)
#733: Add `StreamReadCapability.EXACT_FLOATS` to indicate whether parser reports exact
  floating-point values or not
 (contributed Doug R)
#736: `JsonPointer` quadratic memory use: OOME on deep inputs
 (reported by Doug R)
#745: Change minimum Java version to 8
#749: Allow use of faster floating-point number serialization
  (`StreamWriteFeature.USE_FAST_DOUBLE_WRITER`)
 (contributed by @rgiulietti and @pjfanning)
#751: Remove workaround for old issue with a particular double
 (contributed by @pjfanning)
#753: Add `NumberInput.parseFloat()`
 (contributed by @pjfanning)
#757: Update ParserBase to support floats directly
 (contributed by @pjfanning)
#759: JsonGenerator to provide current value to the context before starting objects
 (reported by Illia O)
#762: Make `JsonPointer` `java.io.Serializable`
 (contributed by Evan G)
#763: `JsonFactory.createParser()` with `File` may leak `InputStream`s
#764: `JsonFactory.createGenerator()` with `File` may leak `OutputStream`s
#773: Add option to accept non-standard trailing decimal point
  (`JsonReadFeature.ALLOW_TRAILING_DECIMAL_POINT_FOR_NUMBERS`)
 (contributed by @pjfanning)
#774: Add a feature to allow leading plus sign
  (`JsonReadFeature.ALLOW_LEADING_PLUS_SIGN_FOR_NUMBERS`)
 (contributed by @pjfanning)
#788: `JsonPointer.empty()` should NOT indicate match of a property
  with key of ""
#798: Avoid copy when parsing `BigDecimal`
 (contributed by Philippe M)
#811: Add explicit bounds checks for `JsonGenerator` methods that take
  `byte[]`/`char[]`/String-with-offsets input
#812: Add explicit bounds checks for `JsonFactory.createParser()` methods
  that take `byte[]`/`char[]`-with-offsets input
#814: Use `BigDecimalParser` for BigInteger parsing very long numbers
 (contributed by @pjfanning)
#818: Calling `JsonPointer.compile(...)` on very deeply nested expression
  throws `StackOverflowError`
#828: Make `BigInteger` parsing lazy
 (contributed by @pjfanning)
#830: Make `BigDecimal` parsing lazy
 (contributed by @pjfanning)
#834: ReaderBaseJsonParser._verifyRootSpace() can cause buffer boundary failure

2.13.5 (23-Jan-2023)
2.13.4 (03-Sep-2022)

No changes since 2.13.3

2.13.3 (14-May-2022)

#744: Limit size of exception message in BigDecimalParser
 (contributed by @pjfanning))

2.13.2 (06-Mar-2022)

0#732: Update Maven wrapper
 (contributed by Andrey S)
#739: `JsonLocation` in 2.13 only uses identity comparison for "content reference"
 (reported by Vlad T)

2.13.1 (19-Dec-2021)

#713: Incorrect parsing of single-quoted surrounded String values containing double quotes
 (reported by wcarmon@github)

2.13.0 (30-Sep-2021)

#652: Misleading exception for input source when processing byte buffer
  with start offset
 (reported by Greg W)
#658: Escape contents of source document snippet for `JsonLocation._appendSourceDesc()`
#664: Add `StreamWriteException` type to eventually replace `JsonGenerationException`
#671: Replace `getCurrentLocation()`/`getTokenLocation()` with
  `currentLocation()`/`currentTokenLocation()` in `JsonParser`
#673: Replace `JsonGenerator.writeObject()` (and related) with `writePOJO()`
#674: Replace `getCurrentValue()`/`setCurrentValue()` with
  `currentValue()`/`assignCurrentValue()` in `JsonParser`/`JsonGenerator
#677: Introduce O(n^1.5) BigDecimal parser implementation
 (contributed by Ferenc C)
#687:  ByteQuadsCanonicalizer.addName(String, int, int) has incorrect handling
  for case of q2 == null
#692: UTF32Reader ArrayIndexOutOfBoundsException
 (reported by Fabian M)
#694: Improve exception/JsonLocation handling for binary content: don't
  show content, include byte offset
#700: Unable to ignore properties when deserializing. TokenFilter seems broken
 (reported by xiazuojie@github)
#712: Optimize array allocation by `JsonStringEncoder`
- Add `mvnw` wrapper

2.12.7 (26-May-2022)
2.12.6 (15-Dec-2021)

No changes since 2.12.5

2.12.5 (27-Aug-2021)

#712: (partial) Optimize array allocation by `JsonStringEncoder`
#713: Add back accidentally removed `JsonStringEncoder` related methods in
  `BufferRecyclers` (like `getJsonStringEncoder()`)

2.12.4 (06-Jul-2021)

#702: `ArrayOutOfBoundException` at `WriterBasedJsonGenerator.writeString(Reader, int)`
 (reported by Jeffrey Y)

2.12.3 (12-Apr-2021)
2.12.2 (03-Mar-2021)
2.12.1 (08-Jan-2021)

No changes since 2.12.0

2.12.0 (29-Nov-2020)

#500: Allow "optional-padding" for `Base64Variant`
 (contributed by Pavan K)
#573: More customizable TokenFilter inclusion (using `Tokenfilter.Inclusion`)
 (contributed by Jonathan H)
#618: Publish Gradle Module Metadata
 (contributed by Jendrik J)
#619: Add `StreamReadCapability` for further format-based/format-agnostic
  handling improvements
#627: Add `JsonParser.isExpectedNumberIntToken()` convenience method
#630: Add `StreamWriteCapability` for further format-based/format-agnostic
  handling improvements
#631: Add `JsonParser.getNumberValueExact()` to allow precision-retaining buffering
#639: Limit initial allocated block size by `ByteArrayBuilder` to max block size
#640: Add `JacksonException` as parent class of `JsonProcessingException`
#653: Make `JsonWriteContext.reset()` and `JsonReadContext.reset()` methods public
- Deprecate `JsonParser.getCurrentTokenId()` (use `#currentTokenId()` instead)
- Full "LICENSE" included in jar for easier access by compliancy tools

2.11.4 (12-Dec-2020)

#647: Fix NPE in `writeNumber(String)` method of `UTF8JsonGenerator`,
  `WriterBasedJsonGenerator`
 (contributed by Pavel K)

2.11.3 (02-Oct-2020)
2.11.2 (02-Aug-2020)
2.11.1 (25-Jun-2020)

No changes since 2.11.0

2.11.0 (26-Apr-2020)

#504: Add a String Array write method in the Streaming API
 (requested by Michel F, impl contributed by Oleksandr P)
#565: Synchronize variants of `JsonGenerator#writeNumberField` with `JsonGenerator#writeNumber`
 (contributed by valery1707@github)
#587: Add JsonGenerator#writeNumber(char[], int, int) method
 (contributed by Volkan Y)
#606: Do not clear aggregated contents of `TextBuffer` when `releaseBuffers()` called
#609: `FilteringGeneratorDelegate` does not handle `writeString(Reader, int)`
 (reported by Volkan Y)
#611: Optionally allow leading decimal in float tokens
 (contributed by James A)

2.10.5 (21-Jul-2020)

#616: Parsing JSON with `ALLOW_MISSING_VALUE` enabled results in endless stream
  of `VALUE_NULL` tokens
 (reported by Justin L)

2.10.4 (03-May-2020)

#605: Handle case when system property access is restricted
 (reported by rhernandez35@github)

2.10.3 (03-Mar-2020)

#592: DataFormatMatcher#getMatchedFormatName throws NPE when no match exists
 (reported by Scott L)
#603: 'JsonParser.getCurrentLocation()` byte/char offset update incorrectly for big payloads
 (reported, fix contributed by Fabien R)

2.10.2 (05-Jan-2020)

#580: FilteringGeneratorDelegate writeRawValue delegate to `writeRaw()`
  instead of `writeRawValue()`
 (reported by Arnaud R)
#582: `FilteringGeneratorDelegate` bug when filtering arrays (in 2.10.1)
 (reported by alarribeau@github)

2.10.1 (09-Nov-2019)

#455: Jackson reports wrong locations for JsonEOFException
 (reported by wastevenson@github, fix contributed by Todd O'B
#567: Add `uses` for `ObjectCodec` in module-info
 (reported by Marc M)
#578: Array index out of bounds in hex lookup
 (reported by Emily S)

2.10.0 (26-Sep-2019)

#433: Add Builder pattern for creating configured Stream factories
#464: Add "maximum unescaped char" configuration option for `JsonFactory` via builder
#467: Create `JsonReadFeature` to move JSON-specific `JsonParser.Feature`s to
#479: Improve thread-safety of buffer recycling
#480: `SerializableString` value can not directly render to Writer
 (requested by Philippe M)
#481: Create `JsonWriteFeature` to move JSON-specific `JsonGenerator.Feature`s to
#484: Implement `UTF8JsonGenerator.writeRawValue(SerializableString)` (and
  `writeRaw(..)`) more efficiently
#495: Create `StreamReadFeature` to move non-json specific `JsonParser.Feature`s to
#496: Create `StreamWriteFeature` to take over non-json-specific `JsonGenerator.Feature`s
#502: Make `DefaultPrettyPrinter.createInstance()` to fail for sub-classes
#506: Add missing type parameter for `TypeReference` in `ObjectCodec`
#508: Add new exception type `InputCoercionException` to be used for failed coercions
  like overflow for `int`
#517: Add `JsonGenerator.writeStartObject(Object, int)` (needed by CBOR, maybe Avro)
#527: Add simple module-info for JDK9+, using Moditect
#533: UTF-8 BOM not accounted for in JsonLocation.getByteOffset()
 (contributed by Fabien R)
#539: Reduce max size of recycled byte[]/char[] blocks by `TextBuffer`, `ByteArrayBuilder`
#547: `CharsToNameCanonicalizer`: Internal error on `SymbolTable.rehash()` with high
  number of hash collisions
 (reported by Alex R)
#548: ByteQuadsCanonicalizer: ArrayIndexOutOfBoundsException in addName
 (reported by Alex R)
#549: Add configurability of "quote character" for JSON factory
#561: Misleading exception for unquoted String parsing
#563: Async parser does not keep track of Array context properly
 (reported by Doug R)
- Rewrite `JsonGenerator.copyCurrentStructure()` to remove recursion)
- Add `missingNode()`, `nullNode()` in `TreeCodec`
- Add `JsonParserDelegate.delegate()` methods

2.9.10 (21-Sep-2019)

#540: UTF8StreamJsonParser: fix byte to int conversion for malformed escapes
 (reported by Alex R and Sam S)
#556: 'IndexOutOfBoundsException' in UTF8JsonGenerator.writeString(Reader, len)
  when using a negative length
 (reported by jacob-alan-ward@github)

2.9.9 (16-May-2019)

#516: _inputPtr off-by-one in UTF8StreamJsonParser._parseNumber2()
 (reported by Henrik G)
#531: Non-blocking parser reports incorrect locations when fed with non-zero offset
 (reported by David N)

2.9.8 (15-Dec-2018)

#488: Fail earlier on coercions from "too big" `BigInteger` into
  fixed-size types (`int`, `long`, `short`)
#510: Fix ArrayIndexOutofBoundsException found by LGTM.com
 (reported by Alexander E-T)
- Improve exception message for missing Base64 padding (see databind#2183)

2.9.7 (19-Sep-2018)

#476: Problem with `BufferRecycler` via async parser (or when sharing parser
 across threads)
#477: Exception while decoding Base64 value with escaped `=` character
#488: Fail earlier on coercions from "too big" `BigInteger` into
  fixed-size types (`int`, `long`, `short`)

2.9.6 (12-Jun-2018)

#400: Add mechanism for forcing `BufferRecycler` released (to call on shutdown)
 (contributed by Jeroen B)
#460: Failing to link `ObjectCodec` with `JsonFactory` copy constructor
#463: Ensure that `skipChildren()` of non-blocking `JsonParser` will throw
   exception if not enough input
  (requested by Doug R)

2.9.5 (26-Mar-2018)

No changes since 2.9.4

2.9.4 (24-Jan-2018)

#414: Base64 MIME variant does not ignore white space chars as per RFC2045
 (reported by tmoschou@github)
#437: `ArrayIndexOutOfBoundsException` in `UTF8StreamJsonParser`
 (reported by Igor A)

2.9.3 (09-Dec-2017)

#419: `ArrayIndexOutOfBoundsException` from `UTF32Reader.read()` on invalid input

2.9.2 (13-Oct-2017)

- New parent pom (`jackson-base`)

2.9.1 (07-Sep-2017)

#397: Add `Automatic-Module-Name` ("com.fasterxml.jackson.core") for JDK 9 module system

2.9.0 (30-Jul-2017))

#17: Add 'JsonGenerator.writeString(Reader r, int charLength)'
 (constributed by Logan W)
#57: Add support for non-blocking ("async") JSON parsing
#208: Make use of `_matchCount` in `FilteringParserDelegate`
 (contributed by Rafal F)
#242: Add new write methods in `JsonGenerator` for writing type id containers
#304: Optimize `NumberOutput.outputLong()` method
#306: Add new method in `JsonStreamContext` to construct `JsonPointer`
#312: Add `JsonProcessingException.clearLocation()` to allow clearing
  possibly security-sensitive information
 (contributed by Alex Y)
#314: Add a method in `JsonParser` to allow checking for "NaN" values
#323: Add `JsonParser.ALLOW_TRAILING_COMMA` to work for Arrays and Objects
 (contributed by Brad H)
#325: `DataInput` backed parser should handle `EOFException` at end of doc
 (reported by Brad H)
#330: `FilteringParserDelegate` seems to miss last closing `END_OBJECT`
 (contributed by Rafal F)
#340: Making `WriterBasedJsonGenerator` non-final
 (requested by rfoltyns@github)
#356: Improve indication of "source reference" in `JsonLocation` wrt `byte[]`,`char[]`
#372: JsonParserSequence#skipChildren() throws exception when current delegate is
  TokenBuffer.Parser with "incomplete" JSON
 (contributed by Michael S)
#374: Minimal and DefaultPrettyPrinter with configurable separators 
 (contributed by Rafal F)

2.8.11 (23-Dec-2017)

#418: ArrayIndexOutOfBoundsException from UTF32Reader.read on invalid input
 (reported, contributed fix for by pfitzsimons-r7@github)

2.8.10 (24-Aug-2017)

No changes since 2.8.9

2.8.9 (12-Jun-2017)

#382: ArrayIndexOutOfBoundsException from UTF32Reader.read on invalid input
 (reported by Wil S)

2.8.8 (05-Apr-2017)

#359: FilteringGeneratorDelegate does not override writeStartObject(Object forValue)
 (contributed by Arnaud R)
#362: Use correct length variable for UTF-8 surrogate writing

2.8.7 (21-Feb-2017)

#349: CharsToNameCanonicalizer performance bottleneck 
 (reported by Nuno D, nmldiegues@github)
#351: `java.lang.NegativeArraySizeException` at `ByteArrayBuilder.toByteArray()`
#354: Buffer size dependency in UTF8JsonGenerator writeRaw
 (reported by Chistopher C)

2.8.6 (12-Jan-2017)

#322: Trim tokens in error messages to 256 byte to prevent attacks
 (contributed by Alessio S)
#335: Missing exception for invalid last character of base64 string to decode
 using `Base64Variant.decode()`

2.8.5 (14-Nov-2016)
2.8.4 (14-Oct-2016)

No changes since 2.8.3

2.8.3 (17-Sep-2016)

#318: Add support for writing `byte[]` via `JsonGenerator.writeEmbeddedObject()`

2.8.2 (30-Aug-2016)
2.8.1 (20-Jul-2016)

No changes since 2.8.0

2.8.0 (04-Jul-2016)

#86: Allow inclusion of request body for `JsonParseException`
 (contributed by LokeshN)
#117: Add `JsonParser.Feature.ALLOW_MISSING_VALUES` to support for missing values
 (contributed by LokeshN)
#136: Add `JsonpCharacterEscapes` for easier handling of potential problems
 with JSONP and rare but technically allowed \u2028 and \u2029 linefeed characters
#253: Add `JsonGenerator. writeEmbeddedObject()` to allow writes of opaque native types
 (suggested by Gregoire C)
#255: Relax ownership checks for buffers not to require increase in size
#257: Add `writeStartObject(Object pojo)` to streamline assignment of current value
#265: `JsonStringEncoder` should allow passing `CharSequence`
 (contributed by Mikael S)
#276: Add support for serializing using `java.io.DataOutput`
#277: Add new scalar-array write methods for `int`/`long`/`double` cases
#279: Support `DataInput` for parsing
#280: Add `JsonParser.finishToken()` to force full, non-lazy reading of current token
#281: Add `JsonEOFException` as sub-class of `JsonParseException`
#282: Fail to report error for trying to write field name outside Object (root level)
#285: Add `JsonParser.getText(Writer)`
 (contributed by LokesN)
#290: Add `JsonGenerator.canWriteFormattedNumbers()` for introspection
#294: Add `JsonGenerator.writeFieldId(long)` method to support binary formats
 with non-String keys
#296: `JsonParserSequence` skips a token on a switched Parser
 (reported by Kevin G)
- Add `JsonParser.currentToken()` and `JsonParser.currentTokenId()` as replacements
  for `getCurrentToken()` and `getCurrentTokenId()`, respectively. Existing methods
  will likely be deprecated in 2.9.

2.7.9.3:

#1872: NullPointerException in SubTypeValidator.validateSubType when
  validating Spring interface
#1931: Two more c3p0 gadgets to exploit default typing issue

2.7.9.2 (20-Dec-2017)

#1607: `@JsonIdentityReference` not used when setup on class only
#1628: Don't print to error stream about failure to load JDK 7 types
#1680: Blacklist couple more types for deserialization
#1737: Block more JDK types from polymorphic deserialization
#1855: Blacklist for more serialization gadgets (dbcp/tomcat, spring)

2.7.9.1 (18-Apr-2017)

#1599: Jackson Deserializer security vulnerability

2.7.9 (04-Feb-2017)

No changes since 2.7.8

2.7.8 (26-Sep-2016)

#317: ArrayIndexOutOfBoundsException: 200 on floating point number with exactly
  200-length decimal part
 (reported by Allar H)

2.7.7 (27-Aug-2016)

#307: JsonGenerationException: Split surrogate on writeRaw() input thrown for
  input of a certain size
 (reported by Mike N)
#315: `OutOfMemoryError` when writing BigDecimal
 (reported by gmethwin@github)

2.7.6 (23-Jul-2016)

- Clean up of FindBugs reported possible issues.

2.7.5 (11-Jun-2016)
 
#280: FilteringGeneratorDelegate.writeUTF8String() should delegate to writeUTF8String()
 (reported by Tanguy L)

2.7.4 (29-Apr-2016)

#209: Make use of `_allowMultipleMatches` in `FilteringParserDelegate`
 (contributed by Lokesh N)
- Make `processor` transient in `JsonParseException`, `JsonGenerationException`
  to keep both Serializable

2.7.3 (16-Mar-2016)

No changes since 2.7.2.

2.7.2 (26-Feb-2016)

#246: Fix UTF8JsonGenerator to allow QUOTE_FIELD_NAMES to be toggled
 (suggested by philipa@github)

2.7.1 (02-Feb-2016)

No changes since 2.7.0.

2.7.0 (10-Jun-2016)

#37: JsonParser.getTokenLocation() doesn't update after field names
 (reported by Michael L)
#198: Add back-references to `JsonParser` / `JsonGenerator` for low-level parsing issues
 (via `JsonParseException`, `JsonGenerationException`)
#211: Typo of function name com.fasterxml.jackson.core.Version.isUknownVersion()
 (reported by timray@github)
#229: Array element and field token spans include previous comma.
- Implemented `ReaderBasedJsonParser.nextFieldName(SerializableString)`
  (to improved Afterburner performance over String/char[] sources)

2.6.6 (05-Apr-2016)

#248: VersionUtil.versionFor() unexpectedly return null instead of Version.unknownVersion()
 (reported by sammyhk@github)

2.6.5 (19-Jan-2016)
2.6.4 (07-Dec-2015)

No changes since 2.6.3.

2.6.3 (12-Oct-2015)

#220: Problem with `JsonParser.nextFieldName(SerializableString)` for byte-backed parser

2.6.2 (14-Sep-2015)

#213: Parser is sometimes wrong when using CANONICALIZE_FIELD_NAMES
 (reported by ichernev@github)
#216: ArrayIndexOutOfBoundsException: 128 when repeatedly serializing to a byte array
 (reported by geekbeast@github)

2.6.1 (09-Aug-2015)

#207: `ArrayIndexOutOfBoundsException` in `ByteQuadsCanonicalizer`
 (reported by Florian S, fschopp@github)

2.6.0 (17-Jul-2015)

#137: Allow filtering content read via `JsonParser` by specifying `JsonPointer`;
  uses new class `com.fasterxml.jackson.core.filter.FilteringParserDelegate`
  (and related, `TokenFilter`)
#177: Add a check so `JsonGenerator.writeString()` won't work if `writeFieldName()` expected.
#182: Inconsistent TextBuffer#getTextBuffer behavior
 (contributed by Masaru H)
#185: Allow filtering content written via `JsonGenerator` by specifying `JsonPointer`;
  uses new class `com.fasterxml.jackson.core.filter.FilteringGeneratorDelegate`
  (and related, `TokenFilter`)
#188: `JsonParser.getValueAsString()` should return field name for `JsonToken.FIELD_NAME`, not `null`
#189: Add `JsonFactory.Feature.USE_THREAD_LOCAL_FOR_BUFFER_RECYCLING` (default: true), which may
  be disabled to prevent use of ThreadLocal-based buffer recycling.
 (suggested by soldierkam@github)
#195: Add `JsonGenerator.getOutputBuffered()` to find out amount of content buffered,
  not yet flushed.
 (requested by Ruediger M)
#196: Add support for `FormatFeature` extension, for format-specifc Enum-backed
  parser/generator options
- Minor improvement to construction of "default PrettyPrinter": now overridable by data format
  modules
- Implement a new yet more optimized symbol table for byte-backed parsers
- Add `JsonParser.Feature.IGNORE_UNDEFINED`, useful for data formats like protobuf
- Optimize writing of String names (remove intermediate copy; with JDK7 no speed benefit)

2.5.5 (07-Dec-2015)

#220: Problem with `JsonParser.nextFieldName(SerializableString)` for byte-backed parser
#221: Fixed ArrayIndexOutOfBounds exception for character-based `JsonGenerator`
 (reported by a-lerion@github)

2.5.4 (09-Jun-2015)

No changes.

2.5.3 (24-Apr-2015)

#191: Longest collision chain in symbol table now exceeds maximum -- suspect a DoS attack
 (reported by Paul D)

2.5.2 (29-Mar-2015)

#181: Failure parsing -Infinity on buffer boundary
 (reported by brharrington@github)
#187: Longest collision chain in symbol table exceeds maximum length routinely
  in non-malicious code
 (reported by mazzaferri@github)

2.5.1 (06-Feb-2015)

#178: Add `Lf2SpacesIndenter.withLinefeed` back to keep binary-compatibility with 2.4.x
 (reported by ansell@github)
- Minor fix to alignment of null bytes in the last 4 bytes of name, in case where name
  may cross the input boundary

2.5.0 (01-Jan-2015)

#148: BytesToNameCanonicalizer can mishandle leading null byte(s).
 (reported by rjmac@github)
#164: Add `JsonGenerator.Feature.IGNORE_UNKNOWN` (but support via individual
  data format modules)
#166: Allow to configure line endings and indentation
 (contributed by Aaron D)
#167: `JsonGenerator` not catching problem of writing field name twice in a row
#168: Add methods in `JsonStreamContext` for keeping track of "current value"
#169: Add `JsonPointer.head()`
 (contributed by Alex S, lordofthejars@github)
- Added `ResolvedType.getParameterSource()` to support better resolution
 of generic types.
- Added `JsonGenerator.writeRawValue(SerializableString)`
- Added `JsonParser.hasExpectedStartObjectToken()` convenience method
- Added `JsonParser.hasTokenId(id)` convenience method
- Added `JsonParser.nextFieldName()` (no args)

2.4.6 (23-Apr-2015)

#184: WRITE_NUMBERS_AS_STRINGS disables WRITE_BIGDECIMAL_AS_PLAIN
 (reported by Derek C)

2.4.5 (13-Jan-2015)

No changes since 2.4.4.

2.4.4 (24-Nov-2014)

#157: ArrayIndexOutOfBoundsException: 200 on numbers with more than 200 digits.
 (reported by Lars P, larsp@github)
#173: An exception is thrown for a valid JsonPointer expression
 (reported by Alex S)
#176: `JsonPointer` should not consider "00" to be valid index
 (reported by fge@gitub)
- Fix `JsonGenerator.setFeatureMask()` to better handle dynamic changes.

2.4.3 (02-Oct-2014)

#152: Exception for property names longer than 256k
 (reported by CrendKing@github)

2.4.2 (13-Aug-2014)

#145: NPE at BytesToNameCanonicalizer
 (reported by Shay B)
#146: Error while parsing negative floats at the end of the input buffer
 (reported by rjmac@github)

2.4.1 (16-Jun-2014)

#143: Flaw in `BufferRecycler.allocByteBuffer(int,int)` that results in
 performance regression

2.4.0 (29-May-2014)

#121: Increase size of low-level byte[]/char[] input/output buffers
 (from 4k->8k for bytes, 2k->4k for chars)
#127: Add `JsonGenerator.writeStartArray(int size)` for binary formats
#138: Add support for using `char[]` as input source; optimize handling
  of `String` input as well.
- Refactor `BufferRecycler` to eliminate helper enums

2.3.5 (13-Jan-2015)

#152: Exception for property names longer than 256k
#173: An exception is thrown for a valid JsonPointer expression
#176: `JsonPointer` should not consider "00" to be valid index

2.3.4 (17-Jul-2014)
2.3.3 (10-Apr-2014)

No changes since 2.3.2.

2.3.2 (01-Mar-2014)

#126: Revert some 1.6 back to make core lib work with Android 2.2 (FroYo)
 (contributed by Goncalo S)
#129: Missing delegation method, `JsonParserDelegate.isExpectedStartArrayToken()`
 (Pascal G)
#133: Prevent error on JsonPointer expressions for properties that have numeric
  ids above 32-bit range
 (reported by mrstlee@github)

2.3.1 (28-Dec-2013)

No functional changes.

2.3.0 (13-Nov-2013)

#8: Add methods in `JsonParser`/`JsonGenerator` for reading/writing Object Ids
#47: Support YAML-style comments with `JsonParser.Feature.ALLOW_YAML_COMMENTS`
#60: Add a feature (`JsonParser.Feature.STRICT_DUPLICATE_DETECTION`) to verify
  that input does not contain duplicate filed names
#77: Improve error reporting for unrecognized tokens
 (requested by cowwoc@github)
#85: Add `JsonGenerator.Feature.WRITE_BIGDECIMAL_AS_PLAIN`
#91: Add methods in `JsonGenerator` for writing native Type Ids
#92: Add methods in `JsonParser` for reading native Type Ids
#93: Add `getFeatureMask()`, `setFeatureMask()` in `JsonGenerator`/`JsonParser`
#94: Allow coercion of String value "null" (similar to handling of null token)
#96: Add `JsonFactory.requiresPropertyOrdering()` introspection method
#97: JsonGenerator's `JsonWriteContext` not maintained properly, loses
  current field name
 (reported by Sam R)
#98: Improve handling of failures for `BigDecimal`, for "NaN" (and infinity)
#102: Unquoted field names can not start with a digit
#103: Add `JsonFactory.canHandleBinaryNatively`, `JsonGenerator.canWriteBinaryNatively`
 to let databind module detect level of support for binary data.
#105: Parser parsers numbers eagerly; does not report error with missing space
#106: Add `JsonGenerator.Feature.STRICT_DUPLICATE_DETECTION` for preventing dup names
#110: Improve overridability of `JsonGeneratorDelegate`
 (suggested by qpliu@github)
#111: _currInputRowStart isn't initialized in UTF8StreamJsonParser() constructor
 (reported by dreamershl@github)
#115: JsonGenerator writeRawValue problem with surrogate UTF-8 characters
 (reported by Marcin Z)
#116: WriterBasedJsonGenerator produces truncated Unicode escape sequences
 (reported by Steve L-S)
- Improve `DefaultPrettyPrinter`, `Lf2SpacesIndenter` (from databind #276)
- Add `JsonGenerator.canOmitFields()` method to support discovery of
  positional formats, needed for handling of filtering for CSV
- Rewrite `InternCache` to use `ConcurrentHashMap`, to work more efficiently both
  for common case of few misses (no block on access), and slowest cases (lots of
  misses).
- Add `JsonPointer` implementation, to be used by tree model, streaming
- Make `UTF8StreamJsonParser` non-final, for potential sub-classing

2.2.3 (23-Aug-2013)

#78: ArrayIndexOutOfBoundsException for very long numbers (>500 digits)
 (reported by boothen@github)
#81: CharTypes.appendQuoted misencodes first 32 Unicode values as '\0000'
 (reported by githubaff0@github)
#84: Support for parsing 'Infinity' when feature ALLOW_NON_NUMERIC_NUMBERS is on
 (contributed by ebrevdo@github)
- Add `Base64Variant.decode()` convenience methods

2.2.2 (26-May-2013)

No changes since previous version.

2.2.1 (03-May-2013)

#72: JsonFactory.copy() was not copying settings properly
 (reported by Christian S (squiddle@github))
- Moved VERSION/LICENSE contained in jars under META-INF/, to resolve
  Android packaging (APK) issues

2.2.0 (22-Apr-2013)

Fixes:

#51: JsonLocation had non-serializable field, mark as transient

Improvements

#46, #49: Improve VersionUtil to generate PackageVersion, instead of
  reading VERSION.txt from jar -- improves startup perf on Android significantly
 (contributed by Ben G)
#59: Add more functionality in `TreeNode` interface, to allow some
 level of traversal over any and all Tree Model implementations
#69: Add support for writing `short` values in JsonGenerator

2.1.3 (19-Jan-2013)

* [JACKSON-884]: JsonStringEncoder.quoteAsStringValue() fails to encode 
  ctrl chars correctly.
* [Issue#48] Problems with spaces in URLs
 (reported by KlausBrunner)

2.1.2 (04-Dec-2012)

* [Issue#42] Problems with UTF32Reader
 (reported by James R [jroper@github])
* Added missing methods (like 'setPrettyPrinter()' in JsonGeneratorDelegate

2.1.1 (11-Nov-2012)

* [Issue#34] `JsonParser.nextFieldName()` fails on buffer boundary
 (reported by gsson@github)
* [Issue#38] `JsonParser.nextFieldName()` problems when handling
 names with trailing spaces
 (reported by matjazs@github)

2.1.0 (08-Oct-2012)

A new minor version for 2.x.

New features:

* [Issue#14]: add 'readBinaryValue(...)' method in JsonParser
* [Issue#16]: add 'writeBinary(InputStream, int)' method in JsonGenerator
  (and implement for JSON backend)
* [Issue#26]: Allow overriding "root value separator"
 (suggested by Henning S)

Improvements:

* [JACKSON-837]: Made JsonGenerator implement Flushable.
 (suggested by Matt G)
* [Issue#10]: add 'JsonProcessingException.getOriginalMessage()' for accessing
  message without location info
* [Issue#31]: make `JsonFactory` java.io.Serializable (via JDK)

Other:

* [Issue-25]: Add 'createParser' and 'createGenerator' (as eventual replacements
  for 'createJsonParser'/'createJsonGenerator') in 'JsonFactory'
* Try to improve locking aspects of symbol tables, by reducing scope of
  synchronized sections when creating, merging table contents.
* Added 'JsonFactory.copy()' method to support databinding's 'ObjectMapper.copy()'
* Added method 'requiresCustomCodec()' for JsonFactory and JsonParser
* Added 'JsonParser.getValueAsString()' method (to support flexible conversions)
* Added META-INF/services/com.fasterxml.jackson.core.JsonFactory SPI to register
  `JsonFactory` for even more automatic format discovery in future.

2.0.4 (26-Jun-2012)

Fixes:

* [Issue-6] PrettyPrinter, count wrong for end-object case
* 1.9.x fixes up to 1.9.8

2.0.3: skipped;	 only some modules use this version

2.0.2 (14-May-2012)

* 1.9.x fixes up to 1.9.7

2.0.1 (22-Apr-2012)

Fixes:

* [JACKSON-827] Fix incompatibilities with JDK 1.5 (2.0.0 accidentally
  required 1.6)
 (reported Pascal G)

2.0.0 (25-Mar-2012)

Fixes:

(all fixes up until 1.9.6)

Improvements

* [JACKSON-730]: Add checks to ensure that Features are applicable for
  instances (parsers, generators), or if not, throw IllegalArgumentException
* [JACKSON-742]: Add append-methods in SerializableString

New features:

* [JACKSON-782]: Add 'JsonParser.overrideCurrentName()', needed as a workaround
  for some exotic data binding cases (and/or formats)

[entries for versions 1.x and earlier not retained; refer to earlier releases)<|MERGE_RESOLUTION|>--- conflicted
+++ resolved
@@ -14,15 +14,11 @@
 === Releases ===
 ------------------------------------------------------------------------
 
-<<<<<<< HEAD
 2.17.0 (not yet released)
 
 -
 
-2.16.0-rc1 (15-Nov-2023)
-=======
 2.16.0 (15-Nov-2023)
->>>>>>> f1dc3c51
 
 #991: Change `StreamReadFeature.INCLUDE_SOURCE_IN_LOCATION` default to `false`
   in Jackson 2.16
