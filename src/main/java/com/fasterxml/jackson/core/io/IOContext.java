package com.fasterxml.jackson.core.io;

import com.fasterxml.jackson.core.ErrorReportConfiguration;
import com.fasterxml.jackson.core.JsonEncoding;
import com.fasterxml.jackson.core.StreamReadConstraints;
import com.fasterxml.jackson.core.StreamWriteConstraints;
import com.fasterxml.jackson.core.util.BufferRecycler;
import com.fasterxml.jackson.core.util.ReadConstrainedTextBuffer;
import com.fasterxml.jackson.core.util.TextBuffer;

/**
 * To limit number of configuration and state objects to pass, all
 * contextual objects that need to be passed by the factory to
 * readers and writers are combined under this object. One instance
 * is created for each reader and writer.
 *<p>
 * NOTE: non-final since 2.4, to allow sub-classing.
 */
public class IOContext
{
    /*
    /**********************************************************************
    /* Configuration
    /**********************************************************************
     */

    /**
     * Reference to the source object, which can be used for displaying
     * location information
     */
    protected final ContentReference _contentReference;

    /**
     * Old, deprecated "raw" reference to input source.
     *
     * @deprecated Since 2.13, use {@link #_contentReference} instead
     */
    @Deprecated
    protected final Object _sourceRef;

    /**
     * Encoding used by the underlying stream, if known.
     */
    protected JsonEncoding _encoding;

    /**
     * Flag that indicates whether underlying input/output source/target
     * object is fully managed by the owner of this context (parser or
     * generator). If true, it is, and is to be closed by parser/generator;
     * if false, calling application has to do closing (unless auto-closing
     * feature is enabled for the parser/generator in question; in which
     * case it acts like the owner).
     */
    protected final boolean _managedResource;

    /*
    /**********************************************************************
    /* Buffer handling, recycling
    /**********************************************************************
     */

    /**
     * Recycler used for actual allocation/deallocation/reuse
     */
    protected final BufferRecycler _bufferRecycler;

    /**
     * @since 2.15
     */
    protected final StreamReadConstraints _streamReadConstraints;

    /**
<<<<<<< HEAD
     * @see ErrorReportConfiguration
     * @since 2.16
     */
    protected final ErrorReportConfiguration _errorReportConfiguration;
=======
     * @since 2.16
     */
    protected final StreamWriteConstraints _streamWriteConstraints;
>>>>>>> 0b31574d

    /**
     * Reference to the allocated I/O buffer for low-level input reading,
     * if any allocated.
     */
    protected byte[] _readIOBuffer;

    /**
     * Reference to the allocated I/O buffer used for low-level
     * encoding-related buffering.
     */
    protected byte[] _writeEncodingBuffer;

    /**
     * Reference to the buffer allocated for temporary use with
     * base64 encoding or decoding.
     */
    protected byte[] _base64Buffer;

    /**
     * Reference to the buffer allocated for tokenization purposes,
     * in which character input is read, and from which it can be
     * further returned.
     */
    protected char[] _tokenCBuffer;

    /**
     * Reference to the buffer allocated for buffering it for
     * output, before being encoded: generally this means concatenating
     * output, then encoding when buffer fills up.
     */
    protected char[] _concatCBuffer;

    /**
     * Reference temporary buffer Parser instances need if calling
     * app decides it wants to access name via 'getTextCharacters' method.
     * Regular text buffer can not be used as it may contain textual
     * representation of the value token.
     */
    protected char[] _nameCopyBuffer;

    /*
    /**********************************************************************
    /* Life-cycle
    /**********************************************************************
     */

    /**
     * Main constructor to use.
     *
     * @param src constraints for streaming reads
     * @param swc constraints for streaming writes
     * @param br BufferRecycler to use, if any ({@code null} if none)
     * @param contentRef Input source reference for location reporting
     * @param managedResource Whether input source is managed (owned) by Jackson library
     *
     * @since 2.16
     */
    public IOContext(StreamReadConstraints src, StreamWriteConstraints swc, BufferRecycler br,
                     ContentReference contentRef, boolean managedResource)
    {
        _streamReadConstraints = (src == null) ?
                StreamReadConstraints.defaults() : src;
        _streamWriteConstraints = (swc == null) ?
                StreamWriteConstraints.defaults() : swc;
        _bufferRecycler = br;
        _contentReference = contentRef;
        _sourceRef = contentRef.getRawContent();
        _managedResource = managedResource;
    }

    /**
     * @param src constraints for streaming reads
     * @param br BufferRecycler to use, if any ({@code null} if none)
     * @param contentRef Input source reference for location reporting
     * @param managedResource Whether input source is managed (owned) by Jackson library
     *
     * @since 2.15
     * @deprecated use v2.16 constructor with additional <code>StreamWriteConstraints</code>
     */
    @Deprecated
    public IOContext(StreamReadConstraints src, BufferRecycler br,
                     ContentReference contentRef, boolean managedResource)
    {
        _streamReadConstraints = (src == null) ?
                StreamReadConstraints.defaults() : src;
        _streamWriteConstraints = StreamWriteConstraints.defaults();
        _bufferRecycler = br;
        _contentReference = contentRef;
        _sourceRef = contentRef.getRawContent();
        _managedResource = managedResource;
        _errorReportConfiguration = ErrorReportConfiguration.defaults();
    }

    /**
     * Main constructor to use.
     *
     * @param src                 constraints for streaming reads
     * @param br                  BufferRecycler to use, if any ({@code null} if none)
     * @param contentRef          Input source reference for location reporting
     * @param managedResource     Whether input source is managed (owned) by Jackson library
     * @param errorReportConfiguration Configuration values used when handling errorneous token inputs. 
     * @since 2.16
     */
    public IOContext(StreamReadConstraints src, BufferRecycler br,
                    ContentReference contentRef, boolean managedResource, ErrorReportConfiguration errorReportConfiguration)
    {
        _streamReadConstraints = (src == null) ?
                StreamReadConstraints.defaults() : src;
        _errorReportConfiguration = (errorReportConfiguration == null) ?
                ErrorReportConfiguration.defaults() : errorReportConfiguration;
        _bufferRecycler = br;
        _contentReference = contentRef;
        _sourceRef = contentRef.getRawContent();
        _managedResource = managedResource;
       
    }

    /**
     * @param br BufferRecycler to use, if any ({@code null} if none)
     * @param contentRef Input source reference for location reporting
     * @param managedResource Whether input source is managed (owned) by Jackson library
     *
     * @since 2.13
     */
    @Deprecated // since 2.15
    public IOContext(BufferRecycler br, ContentReference contentRef, boolean managedResource)
    {
<<<<<<< HEAD
        this(null, br, contentRef, managedResource, null);
=======
        this(null, null, br, contentRef, managedResource);
>>>>>>> 0b31574d
    }

    @Deprecated // since 2.13
    public IOContext(BufferRecycler br, Object rawContent, boolean managedResource) {
        this(br, ContentReference.rawReference(rawContent), managedResource);
    }

    /**
     * @return constraints for streaming reads
     * @since 2.15
     */
    public StreamReadConstraints streamReadConstraints() {
        return _streamReadConstraints;
    }
    
    /**
     * Returns : {@link ErrorReportConfiguration}, container for configuration values used when 
     * handling errorneous token inputs. 
     * For example, unquoted text segments.
     * @since 2.16
     */
    public ErrorReportConfiguration errorReportConfiguration() {
        return _errorReportConfiguration;
    }

    /**
     * @return constraints for streaming writes
     * @since 2.16
     */
    public StreamWriteConstraints streamWriteConstraints() {
        return _streamWriteConstraints;
    }

    public void setEncoding(JsonEncoding enc) {
        _encoding = enc;
    }

    public IOContext withEncoding(JsonEncoding enc) {
        _encoding = enc;
        return this;
    }

    /*
    /**********************************************************************
    /* Public API, accessors
    /**********************************************************************
     */

    public JsonEncoding getEncoding() { return _encoding; }
    public boolean isResourceManaged() { return _managedResource; }

    /**
     * Accessor for getting (some) information about input source, mostly
     * usable for error reporting purposes.
     * This MUST only be called if {@link com.fasterxml.jackson.core.StreamReadFeature#INCLUDE_SOURCE_IN_LOCATION} is enabled.
     *
     * @return Reference to input source
     *
     * @since 2.13
     */
    public ContentReference contentReference() {
        return _contentReference;
    }

    /**
     * @deprecated Since 2.13, use {@link #contentReference()} instead
     * @return "Raw" source reference
     */
    @Deprecated
    public Object getSourceReference() { return _sourceRef; }

    /*
    /**********************************************************************
    /* Public API, buffer management
    /**********************************************************************
     */

    public TextBuffer constructTextBuffer() {
        return new TextBuffer(_bufferRecycler);
    }

    public TextBuffer constructReadConstrainedTextBuffer() {
        return new ReadConstrainedTextBuffer(_streamReadConstraints, _bufferRecycler);
    }

    /**
     * Method for recycling or allocation byte buffer of "read I/O" type.
     *<p>
     * Note: the method can only be called once during its life cycle.
     * This is to protect against accidental sharing.
     *
     * @return Allocated or recycled byte buffer
     */
    public byte[] allocReadIOBuffer() {
        _verifyAlloc(_readIOBuffer);
        return (_readIOBuffer = _bufferRecycler.allocByteBuffer(BufferRecycler.BYTE_READ_IO_BUFFER));
    }

    /**
     * Variant of {@link #allocReadIOBuffer()} that specifies smallest acceptable
     * buffer size.
     *
     * @param minSize Minimum size of the buffer to recycle or allocate
     *
     * @return Allocated or recycled byte buffer
     *
     * @since 2.4
     */
    public byte[] allocReadIOBuffer(int minSize) {
        _verifyAlloc(_readIOBuffer);
        return (_readIOBuffer = _bufferRecycler.allocByteBuffer(BufferRecycler.BYTE_READ_IO_BUFFER, minSize));
    }

    /**
     * Method for recycling or allocation byte buffer of "write encoding" type.
     *<p>
     * Note: the method can only be called once during its life cycle.
     * This is to protect against accidental sharing.
     *
     * @return Allocated or recycled byte buffer
     */
    public byte[] allocWriteEncodingBuffer() {
        _verifyAlloc(_writeEncodingBuffer);
        return (_writeEncodingBuffer = _bufferRecycler.allocByteBuffer(BufferRecycler.BYTE_WRITE_ENCODING_BUFFER));
    }

    /**
     * Variant of {@link #allocWriteEncodingBuffer()} that specifies smallest acceptable
     * buffer size.
     *
     * @param minSize Minimum size of the buffer to recycle or allocate
     *
     * @return Allocated or recycled byte buffer
     *
     * @since 2.4
     */
    public byte[] allocWriteEncodingBuffer(int minSize) {
        _verifyAlloc(_writeEncodingBuffer);
        return (_writeEncodingBuffer = _bufferRecycler.allocByteBuffer(BufferRecycler.BYTE_WRITE_ENCODING_BUFFER, minSize));
    }

    /**
     * Method for recycling or allocation byte buffer of "base 64 encode/decode" type.
     *<p>
     * Note: the method can only be called once during its life cycle.
     * This is to protect against accidental sharing.
     *
     * @return Allocated or recycled byte buffer
     */
    public byte[] allocBase64Buffer() {
        _verifyAlloc(_base64Buffer);
        return (_base64Buffer = _bufferRecycler.allocByteBuffer(BufferRecycler.BYTE_BASE64_CODEC_BUFFER));
    }

    /**
     * Variant of {@link #allocBase64Buffer()} that specifies smallest acceptable
     * buffer size.
     *
     * @param minSize Minimum size of the buffer to recycle or allocate
     *
     * @return Allocated or recycled byte buffer
     *
     * @since 2.9
     */
    public byte[] allocBase64Buffer(int minSize) {
        _verifyAlloc(_base64Buffer);
        return (_base64Buffer = _bufferRecycler.allocByteBuffer(BufferRecycler.BYTE_BASE64_CODEC_BUFFER, minSize));
    }

    public char[] allocTokenBuffer() {
        _verifyAlloc(_tokenCBuffer);
        return (_tokenCBuffer = _bufferRecycler.allocCharBuffer(BufferRecycler.CHAR_TOKEN_BUFFER));
    }

    // @since 2.4
    public char[] allocTokenBuffer(int minSize) {
        _verifyAlloc(_tokenCBuffer);
        return (_tokenCBuffer = _bufferRecycler.allocCharBuffer(BufferRecycler.CHAR_TOKEN_BUFFER, minSize));
    }

    public char[] allocConcatBuffer() {
        _verifyAlloc(_concatCBuffer);
        return (_concatCBuffer = _bufferRecycler.allocCharBuffer(BufferRecycler.CHAR_CONCAT_BUFFER));
    }

    public char[] allocNameCopyBuffer(int minSize) {
        _verifyAlloc(_nameCopyBuffer);
        return (_nameCopyBuffer = _bufferRecycler.allocCharBuffer(BufferRecycler.CHAR_NAME_COPY_BUFFER, minSize));
    }

    /**
     * Method to call when all the processing buffers can be safely
     * recycled.
     *
     * @param buf Buffer instance to release (return for recycling)
     */
    public void releaseReadIOBuffer(byte[] buf) {
        if (buf != null) {
            // Let's do sanity checks to ensure once-and-only-once release,
            // as well as avoiding trying to release buffers not owned
            _verifyRelease(buf, _readIOBuffer);
            _readIOBuffer = null;
            _bufferRecycler.releaseByteBuffer(BufferRecycler.BYTE_READ_IO_BUFFER, buf);
        }
    }

    public void releaseWriteEncodingBuffer(byte[] buf) {
        if (buf != null) {
            // Let's do sanity checks to ensure once-and-only-once release,
            // as well as avoiding trying to release buffers not owned
            _verifyRelease(buf, _writeEncodingBuffer);
            _writeEncodingBuffer = null;
            _bufferRecycler.releaseByteBuffer(BufferRecycler.BYTE_WRITE_ENCODING_BUFFER, buf);
        }
    }

    public void releaseBase64Buffer(byte[] buf) {
        if (buf != null) { // sanity checks, release once-and-only-once, must be one owned
            _verifyRelease(buf, _base64Buffer);
            _base64Buffer = null;
            _bufferRecycler.releaseByteBuffer(BufferRecycler.BYTE_BASE64_CODEC_BUFFER, buf);
        }
    }

    public void releaseTokenBuffer(char[] buf) {
        if (buf != null) {
            _verifyRelease(buf, _tokenCBuffer);
            _tokenCBuffer = null;
            _bufferRecycler.releaseCharBuffer(BufferRecycler.CHAR_TOKEN_BUFFER, buf);
        }
    }

    public void releaseConcatBuffer(char[] buf) {
        if (buf != null) {
            // 14-Jan-2014, tatu: Let's actually allow upgrade of the original buffer.
            _verifyRelease(buf, _concatCBuffer);
            _concatCBuffer = null;
            _bufferRecycler.releaseCharBuffer(BufferRecycler.CHAR_CONCAT_BUFFER, buf);
        }
    }

    public void releaseNameCopyBuffer(char[] buf) {
        if (buf != null) {
            // 14-Jan-2014, tatu: Let's actually allow upgrade of the original buffer.
            _verifyRelease(buf, _nameCopyBuffer);
            _nameCopyBuffer = null;
            _bufferRecycler.releaseCharBuffer(BufferRecycler.CHAR_NAME_COPY_BUFFER, buf);
        }
    }

    /*
    /**********************************************************************
    /* Internal helpers
    /**********************************************************************
     */

    protected final void _verifyAlloc(Object buffer) {
        if (buffer != null) { throw new IllegalStateException("Trying to call same allocXxx() method second time"); }
    }

    protected final void _verifyRelease(byte[] toRelease, byte[] src) {
        // 07-Mar-2016, tatu: As per [core#255], only prevent shrinking of buffer
        if ((toRelease != src) && (toRelease.length < src.length)) { throw wrongBuf(); }
    }

    protected final void _verifyRelease(char[] toRelease, char[] src) {
        // 07-Mar-2016, tatu: As per [core#255], only prevent shrinking of buffer
        if ((toRelease != src) && (toRelease.length < src.length)) { throw wrongBuf(); }
    }

    private IllegalArgumentException wrongBuf() {
        // sanity check failed; trying to return different, smaller buffer.
        return new IllegalArgumentException("Trying to release buffer smaller than original");
    }
}<|MERGE_RESOLUTION|>--- conflicted
+++ resolved
@@ -70,16 +70,15 @@
     protected final StreamReadConstraints _streamReadConstraints;
 
     /**
-<<<<<<< HEAD
      * @see ErrorReportConfiguration
      * @since 2.16
      */
     protected final ErrorReportConfiguration _errorReportConfiguration;
-=======
+
+    /**
      * @since 2.16
      */
     protected final StreamWriteConstraints _streamWriteConstraints;
->>>>>>> 0b31574d
 
     /**
      * Reference to the allocated I/O buffer for low-level input reading,
@@ -139,7 +138,7 @@
      * @since 2.16
      */
     public IOContext(StreamReadConstraints src, StreamWriteConstraints swc, BufferRecycler br,
-                     ContentReference contentRef, boolean managedResource)
+                     ContentReference contentRef, boolean managedResource, ErrorReportConfiguration errorReportConfiguration)
     {
         _streamReadConstraints = (src == null) ?
                 StreamReadConstraints.defaults() : src;
@@ -149,6 +148,7 @@
         _contentReference = contentRef;
         _sourceRef = contentRef.getRawContent();
         _managedResource = managedResource;
+        _errorReportConfiguration = errorReportConfiguration;
     }
 
     /**
@@ -208,11 +208,7 @@
     @Deprecated // since 2.15
     public IOContext(BufferRecycler br, ContentReference contentRef, boolean managedResource)
     {
-<<<<<<< HEAD
         this(null, br, contentRef, managedResource, null);
-=======
-        this(null, null, br, contentRef, managedResource);
->>>>>>> 0b31574d
     }
 
     @Deprecated // since 2.13
