package com.fasterxml.jackson.core.json;

import java.io.*;

import com.fasterxml.jackson.core.*;
import com.fasterxml.jackson.core.exc.StreamConstraintsException;
import com.fasterxml.jackson.core.io.CharTypes;
import com.fasterxml.jackson.core.io.IOContext;
import com.fasterxml.jackson.core.sym.ByteQuadsCanonicalizer;
import com.fasterxml.jackson.core.util.*;

import static com.fasterxml.jackson.core.JsonTokenId.*;

/**
 * This is a concrete implementation of {@link JsonParser}, which is
 * based on a {@link java.io.InputStream} as the input source.
 */
public class UTF8StreamJsonParser
    extends JsonParserBase
{
    protected final static byte BYTE_LF = (byte) '\n';

    /*
    /**********************************************************
    /* Configuration
    /**********************************************************
     */

    /**
     * Symbol table that contains field names encountered so far
     */
    protected final ByteQuadsCanonicalizer _symbols;

    /*
    /**********************************************************
    /* Parsing state
    /**********************************************************
     */

    /**
     * Temporary buffer used for name parsing.
     */
    protected int[] _quadBuffer = new int[16];

    /**
     * Flag that indicates that the current token has not yet
     * been fully processed, and needs to be finished for
     * some access (or skipped to obtain the next token)
     */
    protected boolean _tokenIncomplete;

    /**
     * Temporary storage for partially parsed name bytes.
     */
    private int _quad1;

    /**
     * Value of {@link #_inputPtr} at the time when the first character of
     * name token was read. Used for calculating token location when requested;
     * combined with {@link #_currInputProcessed}, may be updated appropriately
     * as needed.
     *
     * @since 2.7
     */
    protected int _nameStartOffset;

    /**
     * @since 2.7
     */
    protected int _nameStartRow;

    /**
     * @since 2.7
     */
    protected int _nameStartCol;

    /*
    /**********************************************************
    /* Input buffering (from former 'StreamBasedParserBase')
    /**********************************************************
     */

    protected InputStream _inputStream;

    /*
    /**********************************************************
    /* Current input data
    /**********************************************************
     */

    /**
     * Current buffer from which data is read; generally data is read into
     * buffer from input source, but in some cases pre-loaded buffer
     * is handed to the parser.
     */
    protected byte[] _inputBuffer;

    /**
     * Flag that indicates whether the input buffer is recycable (and
     * needs to be returned to recycler once we are done) or not.
     *<p>
     * If it is not, it also means that parser can NOT modify underlying
     * buffer.
     */
    protected boolean _bufferRecyclable;

    /*
    /**********************************************************
    /* Life-cycle
    /**********************************************************
     */

    /**
     * Constructor called when caller wants to provide input buffer directly
     * (or needs to, in case of bootstrapping having read some of contents)
     * and it may or may not be recyclable use standard recycle context.
     *
     * @param ctxt I/O context to use
     * @param features Standard stream read features enabled
     * @param in InputStream used for reading actual content, if any; {@code null} if none
     * @param codec {@code ObjectCodec} to delegate object deserialization to
     * @param sym Name canonicalizer to use
     * @param inputBuffer Input buffer to read initial content from (before Reader)
     * @param start Pointer in {@code inputBuffer} that has the first content character to decode
     * @param end Pointer past the last content character in {@code inputBuffer}
     * @param bufferRecyclable Whether {@code inputBuffer} passed is managed by Jackson core
     *    (and thereby needs recycling)
     *
     * @deprecated Since 2.10
     */
    @Deprecated
    public UTF8StreamJsonParser(IOContext ctxt, int features, InputStream in,
            ObjectCodec codec, ByteQuadsCanonicalizer sym,
            byte[] inputBuffer, int start, int end,
            boolean bufferRecyclable)
    {
        this(ctxt, features, in, codec, sym,
            inputBuffer, start, end, 0, bufferRecyclable);
    }

    /**
     * Constructor called when caller wants to provide input buffer directly
     * (or needs to, in case of bootstrapping having read some of contents)
     * and it may or may not be recyclable use standard recycle context.
     *
     * @param ctxt I/O context to use
     * @param features Standard stream read features enabled
     * @param in InputStream used for reading actual content, if any; {@code null} if none
     * @param codec {@code ObjectCodec} to delegate object deserialization to
     * @param sym Name canonicalizer to use
     * @param inputBuffer Input buffer to read initial content from (before Reader)
     * @param start Pointer in {@code inputBuffer} that has the first content character to decode
     * @param end Pointer past the last content character in {@code inputBuffer}
     * @param bytesPreProcessed Number of bytes that have been consumed already (by bootstrapping)
     * @param bufferRecyclable Whether {@code inputBuffer} passed is managed by Jackson core
     *    (and thereby needs recycling)
     */
    public UTF8StreamJsonParser(IOContext ctxt, int features, InputStream in,
            ObjectCodec codec, ByteQuadsCanonicalizer sym,
            byte[] inputBuffer, int start, int end, int bytesPreProcessed,
            boolean bufferRecyclable)
    {
        super(ctxt, features, codec);
        _inputStream = in;
        _symbols = sym;
        _inputBuffer = inputBuffer;
        _inputPtr = start;
        _inputEnd = end;
        _currInputRowStart = start - bytesPreProcessed;
        // If we have offset, need to omit that from byte offset, so:
        _currInputProcessed = -start + bytesPreProcessed;
        _bufferRecyclable = bufferRecyclable;
    }

    /*
    /**********************************************************
    /* Overrides for life-cycle
    /**********************************************************
     */

    @Override
    public int releaseBuffered(OutputStream out) throws IOException
    {
        int count = _inputEnd - _inputPtr;
        if (count < 1) {
            return 0;
        }
        // let's just advance ptr to end
        int origPtr = _inputPtr;
        _inputPtr += count;
        out.write(_inputBuffer, origPtr, count);
        return count;
    }

    @Override
    public Object getInputSource() {
        return _inputStream;
    }

    /*
    /**********************************************************
    /* Overrides, low-level reading
    /**********************************************************
     */

    protected final boolean _loadMore() throws IOException
    {
        if (_inputStream != null) {
            int space = _inputBuffer.length;
            if (space == 0) { // only occurs when we've been closed
                return false;
            }

            final int bufSize = _inputEnd;
            _currInputProcessed += bufSize;
            _currInputRowStart -= bufSize;
            // 06-Sep-2023, tatu: [core#1046] Enforce max doc length limit
            _streamReadConstraints.validateDocumentLength(_currInputProcessed);

            int count = _inputStream.read(_inputBuffer, 0, space);
            if (count > 0) {

                // 26-Nov-2015, tatu: Since name-offset requires it too, must offset
                //   this increase to avoid "moving" name-offset, resulting most likely
                //   in negative value, which is fine as combine value remains unchanged.
                _nameStartOffset -= bufSize;

                _inputPtr = 0;
                _inputEnd = count;

                return true;
            }
            _inputPtr = _inputEnd = 0;
            // End of input
            _closeInput();
            // Should never return 0, so let's fail
            if (count == 0) {
                throw new IOException("InputStream.read() returned 0 characters when trying to read "+_inputBuffer.length+" bytes");
            }
        }
        return false;
    }

    @Override
    protected void _closeInput() throws IOException
    {
        // We are not to call close() on the underlying InputStream
        // unless we "own" it, or auto-closing feature is enabled.
        if (_inputStream != null) {
            if (_ioContext.isResourceManaged() || isEnabled(Feature.AUTO_CLOSE_SOURCE)) {
                _inputStream.close();
            }
            _inputStream = null;
        }
    }

    /**
     * Method called to release internal buffers owned by the base
     * reader. This may be called along with {@link #_closeInput} (for
     * example, when explicitly closing this reader instance), or
     * separately (if need be).
     */
    @Override
    protected void _releaseBuffers() throws IOException
    {
        super._releaseBuffers();
        // Merge found symbols, if any:
        _symbols.release();
        if (_bufferRecyclable) {
            byte[] buf = _inputBuffer;
            if (buf != null) {
                // Let's not set it to null; this way should get slightly more meaningful
                // error messages in case someone closes parser indirectly, without realizing.
                if (buf != NO_BYTES) {
                    _inputBuffer = NO_BYTES;
                    _ioContext.releaseReadIOBuffer(buf);
                }
            }
        }
    }

    /*
    /**********************************************************
    /* Public API, data access
    /**********************************************************
     */

    @Override
    public String getText() throws IOException
    {
        if (_currToken == JsonToken.VALUE_STRING) {
            if (_tokenIncomplete) {
                _tokenIncomplete = false;
                return _finishAndReturnString(); // only strings can be incomplete
            }
            return _textBuffer.contentsAsString();
        }
        return _getText2(_currToken);
    }

    @Override // since 2.8
    public int getText(Writer writer) throws IOException
    {
        JsonToken t = _currToken;
        if (t == JsonToken.VALUE_STRING) {
            if (_tokenIncomplete) {
                _tokenIncomplete = false;
                _finishString(); // only strings can be incomplete
            }
            return _textBuffer.contentsToWriter(writer);
        }
        if (t == JsonToken.FIELD_NAME) {
            String n = _parsingContext.getCurrentName();
            writer.write(n);
            return n.length();
        }
        if (t != null) {
            if (t.isNumeric()) {
                return _textBuffer.contentsToWriter(writer);
            }
            char[] ch = t.asCharArray();
            writer.write(ch);
            return ch.length;
        }
        return 0;
    }

    // // // Let's override default impls for improved performance

    // @since 2.1
    @Override
    public String getValueAsString() throws IOException
    {
        if (_currToken == JsonToken.VALUE_STRING) {
            if (_tokenIncomplete) {
                _tokenIncomplete = false;
                return _finishAndReturnString(); // only strings can be incomplete
            }
            return _textBuffer.contentsAsString();
        }
        if (_currToken == JsonToken.FIELD_NAME) {
            return currentName();
        }
        return super.getValueAsString(null);
    }

    // @since 2.1
    @Override
    public String getValueAsString(String defValue) throws IOException
    {
        if (_currToken == JsonToken.VALUE_STRING) {
            if (_tokenIncomplete) {
                _tokenIncomplete = false;
                return _finishAndReturnString(); // only strings can be incomplete
            }
            return _textBuffer.contentsAsString();
        }
        if (_currToken == JsonToken.FIELD_NAME) {
            return currentName();
        }
        return super.getValueAsString(defValue);
    }

    // since 2.6
    @Override
    public int getValueAsInt() throws IOException
    {
        JsonToken t = _currToken;
        if ((t == JsonToken.VALUE_NUMBER_INT) || (t == JsonToken.VALUE_NUMBER_FLOAT)) {
            // inlined 'getIntValue()'
            if ((_numTypesValid & NR_INT) == 0) {
                if (_numTypesValid == NR_UNKNOWN) {
                    return _parseIntValue();
                }
                if ((_numTypesValid & NR_INT) == 0) {
                    convertNumberToInt();
                }
            }
            return _numberInt;
        }
        return super.getValueAsInt(0);
    }

    // since 2.6
    @Override
    public int getValueAsInt(int defValue) throws IOException
    {
        JsonToken t = _currToken;
        if ((t == JsonToken.VALUE_NUMBER_INT) || (t == JsonToken.VALUE_NUMBER_FLOAT)) {
            // inlined 'getIntValue()'
            if ((_numTypesValid & NR_INT) == 0) {
                if (_numTypesValid == NR_UNKNOWN) {
                    return _parseIntValue();
                }
                if ((_numTypesValid & NR_INT) == 0) {
                    convertNumberToInt();
                }
            }
            return _numberInt;
        }
        return super.getValueAsInt(defValue);
    }

    protected final String _getText2(JsonToken t) throws IOException
    {
        if (t == null) {
            return null;
        }
        switch (t.id()) {
        case ID_FIELD_NAME:
            return _parsingContext.getCurrentName();

        case ID_STRING:
            // fall through
        case ID_NUMBER_INT:
        case ID_NUMBER_FLOAT:
            return _textBuffer.contentsAsString();
        default:
        	return t.asString();
        }
    }

    @Override
    public char[] getTextCharacters() throws IOException
    {
        if (_currToken != null) { // null only before/after document
            switch (_currToken.id()) {

            case ID_FIELD_NAME:
                if (!_nameCopied) {
                    String name = _parsingContext.getCurrentName();
                    int nameLen = name.length();
                    if (_nameCopyBuffer == null) {
                        _nameCopyBuffer = _ioContext.allocNameCopyBuffer(nameLen);
                    } else if (_nameCopyBuffer.length < nameLen) {
                        _nameCopyBuffer = new char[nameLen];
                    }
                    name.getChars(0, nameLen, _nameCopyBuffer, 0);
                    _nameCopied = true;
                }
                return _nameCopyBuffer;

            case ID_STRING:
                if (_tokenIncomplete) {
                    _tokenIncomplete = false;
                    _finishString(); // only strings can be incomplete
                }
                // fall through
            case ID_NUMBER_INT:
            case ID_NUMBER_FLOAT:
                return _textBuffer.getTextBuffer();

            default:
                return _currToken.asCharArray();
            }
        }
        return null;
    }

    @Override
    public int getTextLength() throws IOException
    {
        if (_currToken != null) { // null only before/after document
            switch (_currToken.id()) {

            case ID_FIELD_NAME:
                return _parsingContext.getCurrentName().length();
            case ID_STRING:
                if (_tokenIncomplete) {
                    _tokenIncomplete = false;
                    _finishString(); // only strings can be incomplete
                }
                // fall through
            case ID_NUMBER_INT:
            case ID_NUMBER_FLOAT:
                return _textBuffer.size();

            default:
                return _currToken.asCharArray().length;
            }
        }
        return 0;
    }

    @Override
    public int getTextOffset() throws IOException
    {
        // Most have offset of 0, only some may have other values:
        if (_currToken != null) {
            switch (_currToken.id()) {
            case ID_FIELD_NAME:
                return 0;
            case ID_STRING:
                if (_tokenIncomplete) {
                    _tokenIncomplete = false;
                    _finishString(); // only strings can be incomplete
                }
                // fall through
            case ID_NUMBER_INT:
            case ID_NUMBER_FLOAT:
                return _textBuffer.getTextOffset();
            default:
            }
        }
        return 0;
    }

    @Override
    public byte[] getBinaryValue(Base64Variant b64variant) throws IOException
    {
        if (_currToken != JsonToken.VALUE_STRING &&
                (_currToken != JsonToken.VALUE_EMBEDDED_OBJECT || _binaryValue == null)) {
            _reportError("Current token ("+_currToken+") not VALUE_STRING or VALUE_EMBEDDED_OBJECT, can not access as binary");
        }
        // To ensure that we won't see inconsistent data, better clear up state...
        if (_tokenIncomplete) {
            try {
                _binaryValue = _decodeBase64(b64variant);
            } catch (IllegalArgumentException iae) {
                throw _constructError("Failed to decode VALUE_STRING as base64 ("+b64variant+"): "+iae.getMessage());
            }
            // let's clear incomplete only now; allows for accessing other textual content in error cases
            _tokenIncomplete = false;
        } else { // may actually require conversion...
            if (_binaryValue == null) {
                @SuppressWarnings("resource")
                ByteArrayBuilder builder = _getByteArrayBuilder();
                _decodeBase64(getText(), builder, b64variant);
                _binaryValue = builder.toByteArray();
            }
        }
        return _binaryValue;
    }

    @Override
    public int readBinaryValue(Base64Variant b64variant, OutputStream out) throws IOException
    {
        // if we have already read the token, just use whatever we may have
        if (!_tokenIncomplete || _currToken != JsonToken.VALUE_STRING) {
            byte[] b = getBinaryValue(b64variant);
            out.write(b);
            return b.length;
        }
        // otherwise do "real" incremental parsing...
        byte[] buf = _ioContext.allocBase64Buffer();
        try {
            return _readBinary(b64variant, out, buf);
        } finally {
            _ioContext.releaseBase64Buffer(buf);
        }
    }

    protected int _readBinary(Base64Variant b64variant, OutputStream out,
                              byte[] buffer) throws IOException
    {
        int outputPtr = 0;
        final int outputEnd = buffer.length - 3;
        int outputCount = 0;

        while (true) {
            // first, we'll skip preceding white space, if any
            int ch;
            do {
                if (_inputPtr >= _inputEnd) {
                    _loadMoreGuaranteed();
                }
                ch = _inputBuffer[_inputPtr++] & 0xFF;
            } while (ch <= INT_SPACE);
            int bits = b64variant.decodeBase64Char(ch);
            if (bits < 0) { // reached the end, fair and square?
                if (ch == INT_QUOTE) {
                    break;
                }
                bits = _decodeBase64Escape(b64variant, ch, 0);
                if (bits < 0) { // white space to skip
                    continue;
                }
            }

            // enough room? If not, flush
            if (outputPtr > outputEnd) {
                outputCount += outputPtr;
                out.write(buffer, 0, outputPtr);
                outputPtr = 0;
            }

            int decodedData = bits;

            // then second base64 char; can't get padding yet, nor ws

            if (_inputPtr >= _inputEnd) {
                _loadMoreGuaranteed();
            }
            ch = _inputBuffer[_inputPtr++] & 0xFF;
            bits = b64variant.decodeBase64Char(ch);
            if (bits < 0) {
                bits = _decodeBase64Escape(b64variant, ch, 1);
            }
            decodedData = (decodedData << 6) | bits;

            // third base64 char; can be padding, but not ws
            if (_inputPtr >= _inputEnd) {
                _loadMoreGuaranteed();
            }
            ch = _inputBuffer[_inputPtr++] & 0xFF;
            bits = b64variant.decodeBase64Char(ch);

            // First branch: can get padding (-> 1 byte)
            if (bits < 0) {
                if (bits != Base64Variant.BASE64_VALUE_PADDING) {
                    // as per [JACKSON-631], could also just be 'missing'  padding
                    if (ch == INT_QUOTE) {
                        decodedData >>= 4;
                        buffer[outputPtr++] = (byte) decodedData;
                        if (b64variant.requiresPaddingOnRead()) {
                            --_inputPtr; // to keep parser state bit more consistent
                            _handleBase64MissingPadding(b64variant);
                        }
                        break;
                    }
                    bits = _decodeBase64Escape(b64variant, ch, 2);
                }
                if (bits == Base64Variant.BASE64_VALUE_PADDING) {
                    // Ok, must get padding
                    if (_inputPtr >= _inputEnd) {
                        _loadMoreGuaranteed();
                    }
                    ch = _inputBuffer[_inputPtr++] & 0xFF;
                    if (!b64variant.usesPaddingChar(ch)) {
                        if (_decodeBase64Escape(b64variant, ch, 3) != Base64Variant.BASE64_VALUE_PADDING) {
                            throw reportInvalidBase64Char(b64variant, ch, 3, "expected padding character '"+b64variant.getPaddingChar()+"'");
                        }
                    }
                    // Got 12 bits, only need 8, need to shift
                    decodedData >>= 4;
                    buffer[outputPtr++] = (byte) decodedData;
                    continue;
                }
            }
            // Nope, 2 or 3 bytes
            decodedData = (decodedData << 6) | bits;
            // fourth and last base64 char; can be padding, but not ws
            if (_inputPtr >= _inputEnd) {
                _loadMoreGuaranteed();
            }
            ch = _inputBuffer[_inputPtr++] & 0xFF;
            bits = b64variant.decodeBase64Char(ch);
            if (bits < 0) {
                if (bits != Base64Variant.BASE64_VALUE_PADDING) {
                    // as per [JACKSON-631], could also just be 'missing'  padding
                    if (ch == INT_QUOTE) {
                        decodedData >>= 2;
                        buffer[outputPtr++] = (byte) (decodedData >> 8);
                        buffer[outputPtr++] = (byte) decodedData;
                        if (b64variant.requiresPaddingOnRead()) {
                            --_inputPtr; // to keep parser state bit more consistent
                            _handleBase64MissingPadding(b64variant);
                        }
                        break;
                    }
                    bits = _decodeBase64Escape(b64variant, ch, 3);
                }
                if (bits == Base64Variant.BASE64_VALUE_PADDING) {
                    /* With padding we only get 2 bytes; but we have
                     * to shift it a bit so it is identical to triplet
                     * case with partial output.
                     * 3 chars gives 3x6 == 18 bits, of which 2 are
                     * dummies, need to discard:
                     */
                    decodedData >>= 2;
                    buffer[outputPtr++] = (byte) (decodedData >> 8);
                    buffer[outputPtr++] = (byte) decodedData;
                    continue;
                }
            }
            // otherwise, our triplet is now complete
            decodedData = (decodedData << 6) | bits;
            buffer[outputPtr++] = (byte) (decodedData >> 16);
            buffer[outputPtr++] = (byte) (decodedData >> 8);
            buffer[outputPtr++] = (byte) decodedData;
        }
        _tokenIncomplete = false;
        if (outputPtr > 0) {
            outputCount += outputPtr;
            out.write(buffer, 0, outputPtr);
        }
        return outputCount;
    }

    /*
    /**********************************************************
    /* Public API, traversal, basic
    /**********************************************************
     */

    /**
     * @return Next token from the stream, if any found, or null
     *   to indicate end-of-input
     */
    @Override
    public JsonToken nextToken() throws IOException
    {
        /* First: field names are special -- we will always tokenize
         * (part of) value along with field name to simplify
         * state handling. If so, can and need to use secondary token:
         */
        if (_currToken == JsonToken.FIELD_NAME) {
            return _nextAfterName();
        }
        // But if we didn't already have a name, and (partially?) decode number,
        // need to ensure no numeric information is leaked
        _numTypesValid = NR_UNKNOWN;
        if (_tokenIncomplete) {
            _skipString(); // only strings can be partial
        }
        int i = _skipWSOrEnd();
        if (i < 0) { // end-of-input
            // Close/release things like input source, symbol table and recyclable buffers
            close();
            return _updateTokenToNull();
        }
        // clear any data retained so far
        _binaryValue = null;

        // Closing scope?
        if (i == INT_RBRACKET) {
            _closeArrayScope();
            return _updateToken(JsonToken.END_ARRAY);
        }
        if (i == INT_RCURLY) {
            _closeObjectScope();
            return _updateToken(JsonToken.END_OBJECT);
        }

        // Nope: do we then expect a comma?
        if (_parsingContext.expectComma()) {
            if (i != INT_COMMA) {
                _reportUnexpectedChar(i, "was expecting comma to separate "+_parsingContext.typeDesc()+" entries");
            }
            i = _skipWS();
            // Was that a trailing comma?
            if ((_features & FEAT_MASK_TRAILING_COMMA) != 0) {
                if ((i == INT_RBRACKET) || (i == INT_RCURLY)) {
                    return _closeScope(i);
                }
            }
        }

        // And should we now have a name? Always true for Object contexts
        // since the intermediate 'expect-value' state is never retained.
        if (!_parsingContext.inObject()) {
            _updateLocation();
            return _nextTokenNotInObject(i);
        }
        // So first parse the field name itself:
        _updateNameLocation();
        String n = _parseName(i);
        _parsingContext.setCurrentName(n);
        _updateToken(JsonToken.FIELD_NAME);

        i = _skipColon();
        _updateLocation();

        // Ok: we must have a value... what is it? Strings are very common, check first:
        if (i == INT_QUOTE) {
            _tokenIncomplete = true;
            _nextToken = JsonToken.VALUE_STRING;
            return _currToken;
        }
        JsonToken t;

        switch (i) {
        case '-':
            t = _parseSignedNumber(true);
            break;
        case '+':
            if (isEnabled(JsonReadFeature.ALLOW_LEADING_PLUS_SIGN_FOR_NUMBERS.mappedFeature())) {
                t = _parseSignedNumber(false);
            } else {
                t = _handleUnexpectedValue(i);
            }
            break;
        case '.': // [core#611]:
            t = _parseFloatThatStartsWithPeriod(false, false);
            break;
        case '0':
        case '1':
        case '2':
        case '3':
        case '4':
        case '5':
        case '6':
        case '7':
        case '8':
        case '9':
            t = _parseUnsignedNumber(i);
            break;
        case 'f':
            _matchFalse();
             t = JsonToken.VALUE_FALSE;
            break;
        case 'n':
            _matchNull();
            t = JsonToken.VALUE_NULL;
            break;
        case 't':
            _matchTrue();
            t = JsonToken.VALUE_TRUE;
            break;
        case '[':
            t = JsonToken.START_ARRAY;
            break;
        case '{':
            t = JsonToken.START_OBJECT;
            break;

        default:
            t = _handleUnexpectedValue(i);
        }
        _nextToken = t;
        return _currToken;
    }

    private final JsonToken _nextTokenNotInObject(int i) throws IOException
    {
        if (i == INT_QUOTE) {
            _tokenIncomplete = true;
            return _updateToken(JsonToken.VALUE_STRING);
        }
        switch (i) {
        case '[':
            createChildArrayContext(_tokenInputRow, _tokenInputCol);
            return _updateToken(JsonToken.START_ARRAY);
        case '{':
            createChildObjectContext(_tokenInputRow, _tokenInputCol);
            return _updateToken(JsonToken.START_OBJECT);
        case 't':
            _matchTrue();
            return _updateToken(JsonToken.VALUE_TRUE);
        case 'f':
            _matchFalse();
            return _updateToken(JsonToken.VALUE_FALSE);
        case 'n':
            _matchNull();
            return _updateToken(JsonToken.VALUE_NULL);
        case '-':
            return _updateToken(_parseSignedNumber(true));
        case '+':
            if (!isEnabled(JsonReadFeature.ALLOW_LEADING_PLUS_SIGN_FOR_NUMBERS.mappedFeature())) {
                return _updateToken(_handleUnexpectedValue(i));
            }
            return _updateToken(_parseSignedNumber(false));
        case '.': // [core#611]:
            return _updateToken(_parseFloatThatStartsWithPeriod(false, false));
        case '0':
        case '1':
        case '2':
        case '3':
        case '4':
        case '5':
        case '6':
        case '7':
        case '8':
        case '9':
            return _updateToken(_parseUnsignedNumber(i));
        }
        return _updateToken(_handleUnexpectedValue(i));
    }

    private final JsonToken _nextAfterName() throws IOException
    {
        _nameCopied = false; // need to invalidate if it was copied
        JsonToken t = _nextToken;
        _nextToken = null;

 // !!! 16-Nov-2015, tatu: TODO: fix [databind#37], copy next location to current here

        // Also: may need to start new context?
        if (t == JsonToken.START_ARRAY) {
            createChildArrayContext(_tokenInputRow, _tokenInputCol);
        } else if (t == JsonToken.START_OBJECT) {
            createChildObjectContext(_tokenInputRow, _tokenInputCol);
        }
        return _updateToken(t);
    }

    @Override
    public void finishToken() throws IOException {
        if (_tokenIncomplete) {
            _tokenIncomplete = false;
            _finishString(); // only strings can be incomplete
        }
    }

    /*
    /**********************************************************
    /* Public API, traversal, nextXxxValue/nextFieldName
    /**********************************************************
     */

    @Override
    public boolean nextFieldName(SerializableString str) throws IOException
    {
        // // // Note: most of code below is copied from nextToken()
        _numTypesValid = NR_UNKNOWN;
        if (_currToken == JsonToken.FIELD_NAME) { // can't have name right after name
            _nextAfterName();
            return false;
        }
        if (_tokenIncomplete) {
            _skipString();
        }
        int i = _skipWSOrEnd();
        if (i < 0) { // end-of-input
            close();
            _updateTokenToNull();
            return false;
        }
        _binaryValue = null;

        // Closing scope?
        if (i == INT_RBRACKET) {
            _closeArrayScope();
            _updateToken(JsonToken.END_ARRAY);
            return false;
        }
        if (i == INT_RCURLY) {
            _closeObjectScope();
            _updateToken(JsonToken.END_OBJECT);
            return false;
        }

        // Nope: do we then expect a comma?
        if (_parsingContext.expectComma()) {
            if (i != INT_COMMA) {
                _reportUnexpectedChar(i, "was expecting comma to separate "+_parsingContext.typeDesc()+" entries");
            }
            i = _skipWS();

            // Was that a trailing comma?
            if ((_features & FEAT_MASK_TRAILING_COMMA) != 0) {
                if ((i == INT_RBRACKET) || (i == INT_RCURLY)) {
                    _closeScope(i);
                    return false;
                }
            }
        }
        if (!_parsingContext.inObject()) {
            _updateLocation();
            _nextTokenNotInObject(i);
            return false;
        }

        // // // This part differs, name parsing
        _updateNameLocation();
        if (i == INT_QUOTE) {
            // when doing literal match, must consider escaping:
            byte[] nameBytes = str.asQuotedUTF8();
            final int len = nameBytes.length;
            // 22-May-2014, tatu: Actually, let's require 4 more bytes for faster skipping
            //    of colon that follows name
            if ((_inputPtr + len + 4) < _inputEnd) { // maybe...
                // first check length match by
                final int end = _inputPtr+len;
                if (_inputBuffer[end] == INT_QUOTE) {
                    int offset = 0;
                    int ptr = _inputPtr;
                    while (true) {
                        if (ptr == end) { // yes, match!
                            _parsingContext.setCurrentName(str.getValue());
                            i = _skipColonFast(ptr+1);
                            _isNextTokenNameYes(i);
                            return true;
                        }
                        if (nameBytes[offset] != _inputBuffer[ptr]) {
                            break;
                        }
                        ++offset;
                        ++ptr;
                    }
                }
            }
        }
        return _isNextTokenNameMaybe(i, str);
    }

    @Override
    public String nextFieldName() throws IOException
    {
        // // // Note: this is almost a verbatim copy of nextToken()
        _numTypesValid = NR_UNKNOWN;
        if (_currToken == JsonToken.FIELD_NAME) {
            _nextAfterName();
            return null;
        }
        if (_tokenIncomplete) {
            _skipString();
        }
        int i = _skipWSOrEnd();
        if (i < 0) {
            close();
            _updateTokenToNull();
            return null;
        }
        _binaryValue = null;

        if (i == INT_RBRACKET) {
            _closeArrayScope();
            _updateToken(JsonToken.END_ARRAY);
            return null;
        }
        if (i == INT_RCURLY) {
            _closeObjectScope();
            _updateToken(JsonToken.END_OBJECT);
            return null;
        }

        // Nope: do we then expect a comma?
        if (_parsingContext.expectComma()) {
            if (i != INT_COMMA) {
                _reportUnexpectedChar(i, "was expecting comma to separate "+_parsingContext.typeDesc()+" entries");
            }
            i = _skipWS();
            // Was that a trailing comma?
            if ((_features & FEAT_MASK_TRAILING_COMMA) != 0) {
                if ((i == INT_RBRACKET) || (i == INT_RCURLY)) {
                    _closeScope(i);
                    return null;
                }
            }
        }

        if (!_parsingContext.inObject()) {
            _updateLocation();
            _nextTokenNotInObject(i);
            return null;
        }

        _updateNameLocation();
        final String nameStr = _parseName(i);
        _parsingContext.setCurrentName(nameStr);
        _updateToken(JsonToken.FIELD_NAME);

        i = _skipColon();
        _updateLocation();
        if (i == INT_QUOTE) {
            _tokenIncomplete = true;
            _nextToken = JsonToken.VALUE_STRING;
            return nameStr;
        }
        JsonToken t;
        switch (i) {
        case '-':
            t = _parseSignedNumber(true);
            break;
        case '+':
            if (isEnabled(JsonReadFeature.ALLOW_LEADING_PLUS_SIGN_FOR_NUMBERS.mappedFeature())) {
                t = _parseSignedNumber(false);
            } else {
                t = _handleUnexpectedValue(i);
            }
            break;
        case '.': // [core#611]:
            t = _parseFloatThatStartsWithPeriod(false, false);
            break;
        case '0':
        case '1':
        case '2':
        case '3':
        case '4':
        case '5':
        case '6':
        case '7':
        case '8':
        case '9':
            t = _parseUnsignedNumber(i);
            break;
        case 'f':
            _matchFalse();
             t = JsonToken.VALUE_FALSE;
            break;
        case 'n':
            _matchNull();
            t = JsonToken.VALUE_NULL;
            break;
        case 't':
            _matchTrue();
            t = JsonToken.VALUE_TRUE;
            break;
        case '[':
            t = JsonToken.START_ARRAY;
            break;
        case '{':
            t = JsonToken.START_OBJECT;
            break;

        default:
            t = _handleUnexpectedValue(i);
        }
        _nextToken = t;
        return nameStr;
    }

    // Variant called when we know there's at least 4 more bytes available
    private final int _skipColonFast(int ptr) throws IOException
    {
        int i = _inputBuffer[ptr++];
        if (i == INT_COLON) { // common case, no leading space
            i = _inputBuffer[ptr++];
            if (i > INT_SPACE) { // nor trailing
                if (i != INT_SLASH && i != INT_HASH) {
                    _inputPtr = ptr;
                    return i;
                }
            } else if (i == INT_SPACE || i == INT_TAB) {
                i = _inputBuffer[ptr++];
                if (i > INT_SPACE) {
                    if (i != INT_SLASH && i != INT_HASH) {
                        _inputPtr = ptr;
                        return i;
                    }
                }
            }
            _inputPtr = ptr-1;
            return _skipColon2(true); // true -> skipped colon
        }
        if (i == INT_SPACE || i == INT_TAB) {
            i = _inputBuffer[ptr++];
        }
        if (i == INT_COLON) {
            i = _inputBuffer[ptr++];
            if (i > INT_SPACE) {
                if (i != INT_SLASH && i != INT_HASH) {
                    _inputPtr = ptr;
                    return i;
                }
            } else if (i == INT_SPACE || i == INT_TAB) {
                i = _inputBuffer[ptr++];
                if (i > INT_SPACE) {
                    if (i != INT_SLASH && i != INT_HASH) {
                        _inputPtr = ptr;
                        return i;
                    }
                }
            }
            _inputPtr = ptr-1;
            return _skipColon2(true);
        }
        _inputPtr = ptr-1;
        return _skipColon2(false);
    }

    private final void _isNextTokenNameYes(int i) throws IOException
    {
        _updateToken(JsonToken.FIELD_NAME);
        _updateLocation();

        switch (i) {
        case '"':
            _tokenIncomplete = true;
            _nextToken = JsonToken.VALUE_STRING;
            return;
        case '[':
            _nextToken = JsonToken.START_ARRAY;
            return;
        case '{':
            _nextToken = JsonToken.START_OBJECT;
            return;
        case 't':
            _matchTrue();
            _nextToken = JsonToken.VALUE_TRUE;
            return;
        case 'f':
            _matchFalse();
            _nextToken = JsonToken.VALUE_FALSE;
            return;
        case 'n':
            _matchNull();
            _nextToken = JsonToken.VALUE_NULL;
            return;
        case '-':
            _nextToken = _parseSignedNumber(true);
            return;
        case '+':
            if (isEnabled(JsonReadFeature.ALLOW_LEADING_PLUS_SIGN_FOR_NUMBERS.mappedFeature())) {
                _nextToken = _parseSignedNumber(false);
            } else {
                _nextToken = _handleUnexpectedValue(i);
            }
            return;
        case '.': // [core#611]
            _nextToken = _parseFloatThatStartsWithPeriod(false, false);
            return;
        case '0':
        case '1':
        case '2':
        case '3':
        case '4':
        case '5':
        case '6':
        case '7':
        case '8':
        case '9':
            _nextToken = _parseUnsignedNumber(i);
            return;
        }
        _nextToken = _handleUnexpectedValue(i);
    }

    private final boolean _isNextTokenNameMaybe(int i, SerializableString str) throws IOException
    {
        // // // and this is back to standard nextToken()

        String n = _parseName(i);
        _parsingContext.setCurrentName(n);
        final boolean match = n.equals(str.getValue());
        _updateToken(JsonToken.FIELD_NAME);
        i = _skipColon();
        _updateLocation();

        // Ok: we must have a value... what is it? Strings are very common, check first:
        if (i == INT_QUOTE) {
            _tokenIncomplete = true;
            _nextToken = JsonToken.VALUE_STRING;
            return match;
        }
        JsonToken t;

        switch (i) {
        case '[':
            t = JsonToken.START_ARRAY;
            break;
        case '{':
            t = JsonToken.START_OBJECT;
            break;
        case 't':
            _matchTrue();
            t = JsonToken.VALUE_TRUE;
            break;
        case 'f':
            _matchFalse();
             t = JsonToken.VALUE_FALSE;
            break;
        case 'n':
            _matchNull();
            t = JsonToken.VALUE_NULL;
            break;
        case '-':
            t = _parseSignedNumber(true);
            break;
        case '+':
            if (isEnabled(JsonReadFeature.ALLOW_LEADING_PLUS_SIGN_FOR_NUMBERS.mappedFeature())) {
                t = _parseSignedNumber(false);
            } else {
                t = _handleUnexpectedValue(i);
            }
            break;
        case '.': // [core#611]
            t = _parseFloatThatStartsWithPeriod(false, false);
            break;
        case '0':
        case '1':
        case '2':
        case '3':
        case '4':
        case '5':
        case '6':
        case '7':
        case '8':
        case '9':
            t = _parseUnsignedNumber(i);
            break;
        default:
            t = _handleUnexpectedValue(i);
        }
        _nextToken = t;
        return match;
    }

    @Override
    public String nextTextValue() throws IOException
    {
        // two distinct cases; either got name and we know next type, or 'other'
        if (_currToken == JsonToken.FIELD_NAME) { // mostly copied from '_nextAfterName'
            _nameCopied = false;
            JsonToken t = _nextToken;
            _nextToken = null;
            _updateToken(t);
            if (t == JsonToken.VALUE_STRING) {
                if (_tokenIncomplete) {
                    _tokenIncomplete = false;
                    return _finishAndReturnString();
                }
                return _textBuffer.contentsAsString();
            }
            if (t == JsonToken.START_ARRAY) {
                createChildArrayContext(_tokenInputRow, _tokenInputCol);
            } else if (t == JsonToken.START_OBJECT) {
                createChildObjectContext(_tokenInputRow, _tokenInputCol);
            }
            return null;
        }
        // !!! TODO: optimize this case as well
        return (nextToken() == JsonToken.VALUE_STRING) ? getText() : null;
    }

    @Override
    public int nextIntValue(int defaultValue) throws IOException
    {
        // two distinct cases; either got name and we know next type, or 'other'
        if (_currToken == JsonToken.FIELD_NAME) { // mostly copied from '_nextAfterName'
            _nameCopied = false;
            JsonToken t = _nextToken;
            _nextToken = null;
            _updateToken(t);
            if (t == JsonToken.VALUE_NUMBER_INT) {
                return getIntValue();
            }
            if (t == JsonToken.START_ARRAY) {
                createChildArrayContext(_tokenInputRow, _tokenInputCol);
            } else if (t == JsonToken.START_OBJECT) {
                createChildObjectContext(_tokenInputRow, _tokenInputCol);
            }
            return defaultValue;
        }
        // !!! TODO: optimize this case as well
        return (nextToken() == JsonToken.VALUE_NUMBER_INT) ? getIntValue() : defaultValue;
    }

    @Override
    public long nextLongValue(long defaultValue) throws IOException
    {
        // two distinct cases; either got name and we know next type, or 'other'
        if (_currToken == JsonToken.FIELD_NAME) { // mostly copied from '_nextAfterName'
            _nameCopied = false;
            JsonToken t = _nextToken;
            _nextToken = null;
            _updateToken(t);
            if (t == JsonToken.VALUE_NUMBER_INT) {
                return getLongValue();
            }
            if (t == JsonToken.START_ARRAY) {
                createChildArrayContext(_tokenInputRow, _tokenInputCol);
            } else if (t == JsonToken.START_OBJECT) {
                createChildObjectContext(_tokenInputRow, _tokenInputCol);
            }
            return defaultValue;
        }
        // !!! TODO: optimize this case as well
        return (nextToken() == JsonToken.VALUE_NUMBER_INT) ? getLongValue() : defaultValue;
    }

    @Override
    public Boolean nextBooleanValue() throws IOException
    {
        // two distinct cases; either got name and we know next type, or 'other'
        if (_currToken == JsonToken.FIELD_NAME) { // mostly copied from '_nextAfterName'
            _nameCopied = false;
            JsonToken t = _nextToken;
            _nextToken = null;
            _updateToken(t);
            if (t == JsonToken.VALUE_TRUE) {
                return Boolean.TRUE;
            }
            if (t == JsonToken.VALUE_FALSE) {
                return Boolean.FALSE;
            }
            if (t == JsonToken.START_ARRAY) {
                createChildArrayContext(_tokenInputRow, _tokenInputCol);
            } else if (t == JsonToken.START_OBJECT) {
                createChildObjectContext(_tokenInputRow, _tokenInputCol);
            }
            return null;
        }

        JsonToken t = nextToken();
        if (t == JsonToken.VALUE_TRUE) {
            return Boolean.TRUE;
        }
        if (t == JsonToken.VALUE_FALSE) {
            return Boolean.FALSE;
        }
        return null;
    }

    /*
    /**********************************************************
    /* Internal methods, number parsing
    /**********************************************************
     */

    @Deprecated // since 2.14
    protected final JsonToken _parseFloatThatStartsWithPeriod() throws IOException {
        return _parseFloatThatStartsWithPeriod(false, false);
    }

    protected final JsonToken _parseFloatThatStartsWithPeriod(final boolean neg,
            final boolean hasSign)
        throws IOException
    {
        // [core#611]: allow optionally leading decimal point
        if (!isEnabled(JsonReadFeature.ALLOW_LEADING_DECIMAL_POINT_FOR_NUMBERS.mappedFeature())) {
            return _handleUnexpectedValue(INT_PERIOD);
        }
        final char[] outBuf = _textBuffer.emptyAndGetCurrentSegment();
        int outPtr = 0;
        // 27-Jun-2022, tatu: [core#784] would add plus here too but not yet
        if (neg) {
            outBuf[outPtr++] = '-';
        }
        return _parseFloat(outBuf, outPtr, INT_PERIOD, neg, 0);
    }

    /**
     * Initial parsing method for number values. It needs to be able
     * to parse enough input to be able to determine whether the
     * value is to be considered a simple integer value, or a more
     * generic decimal value: latter of which needs to be expressed
     * as a floating point number. The basic rule is that if the number
     * has no fractional or exponential part, it is an integer; otherwise
     * a floating point number.
     *<p>
     * Because much of input has to be processed in any case, no partial
     * parsing is done: all input text will be stored for further
     * processing. However, actual numeric value conversion will be
     * deferred, since it is usually the most complicated and costliest
     * part of processing.
     *
     * @param c The first non-null digit character of the number to parse
     *
     * @return Type of token decoded, usually {@link JsonToken#VALUE_NUMBER_INT}
     *    or {@link JsonToken#VALUE_NUMBER_FLOAT}
     *
     * @throws IOException for low-level read issues, or
     *   {@link JsonParseException} for decoding problems
     */
    protected JsonToken _parseUnsignedNumber(int c) throws IOException
    {
        char[] outBuf = _textBuffer.emptyAndGetCurrentSegment();
        // One special case: if first char is 0, must not be followed by a digit
        if (c == INT_0) {
            c = _verifyNoLeadingZeroes();
        }
        // Ok: we can first just add digit we saw first:
        outBuf[0] = (char) c;
        int intLen = 1;
        int outPtr = 1;
        // And then figure out how far we can read without further checks
        // for either input or output
        final int end = Math.min(_inputEnd, _inputPtr + outBuf.length - 1); // 1 == outPtr
        // With this, we have a nice and tight loop:
        while (true) {
            if (_inputPtr >= end) { // split across boundary, offline
                return _parseNumber2(outBuf, outPtr, false, intLen);
            }
            c = _inputBuffer[_inputPtr++] & 0xFF;
            if (c < INT_0 || c > INT_9) {
                break;
            }
            ++intLen;
            outBuf[outPtr++] = (char) c;
        }
        if (c == INT_PERIOD || (c | 0x20) == INT_e) { // ~ '.eE'
            return _parseFloat(outBuf, outPtr, c, false, intLen);
        }
        --_inputPtr; // to push back trailing char (comma etc)
        _textBuffer.setCurrentLength(outPtr);
        // As per #105, need separating space between root values; check here
        if (_parsingContext.inRoot()) {
            _verifyRootSpace(c);
        }
        // And there we have it!
        return resetInt(false, intLen);
    }

    private final JsonToken _parseSignedNumber(boolean negative) throws IOException
    {
        char[] outBuf = _textBuffer.emptyAndGetCurrentSegment();
        int outPtr = 0;

        if (negative) {
            // Need to prepend sign?
            outBuf[outPtr++] = '-';
        }
        // Must have something after sign too
        if (_inputPtr >= _inputEnd) {
            _loadMoreGuaranteed();
        }
        int c = _inputBuffer[_inputPtr++] & 0xFF;
        // Note: must be followed by a digit
        if (c <= INT_0) {
            // One special case: if first char is 0, must not be followed by a digit
            if (c != INT_0) {
                if (c == INT_PERIOD) {
                    return _parseFloatThatStartsWithPeriod(negative, true);
                }
                return _handleInvalidNumberStart(c, negative, true);
            }
            c = _verifyNoLeadingZeroes();
        } else if (c > INT_9) {
            return _handleInvalidNumberStart(c, negative, true);
        }

        // Ok: we can first just add digit we saw first:
        outBuf[outPtr++] = (char) c;
        int intLen = 1;

        // And then figure out how far we can read without further checks
        // for either input or output
        final int end = Math.min(_inputEnd, _inputPtr + outBuf.length - outPtr);
        // With this, we have a nice and tight loop:
        while (true) {
            if (_inputPtr >= end) {
                // Long enough to be split across boundary, so:
                return _parseNumber2(outBuf, outPtr, negative, intLen);
            }
            c = _inputBuffer[_inputPtr++] & 0xFF;
            if (c < INT_0 || c > INT_9) {
                break;
            }
            ++intLen;
            outBuf[outPtr++] = (char) c;
        }
        if (c == INT_PERIOD || (c | 0x20) == INT_e) { // ~ '.eE'
            return _parseFloat(outBuf, outPtr, c, negative, intLen);
        }

        --_inputPtr; // to push back trailing char (comma etc)
        _textBuffer.setCurrentLength(outPtr);
        // As per #105, need separating space between root values; check here
        if (_parsingContext.inRoot()) {
            _verifyRootSpace(c);
        }

        // And there we have it!
        return resetInt(negative, intLen);
    }

    // Method called to handle parsing when input is split across buffer boundary
    // (or output is longer than segment used to store it)
    private final JsonToken _parseNumber2(char[] outBuf, int outPtr, boolean negative,
            int intPartLength) throws IOException
    {
        // Ok, parse the rest
        while (true) {
            if (_inputPtr >= _inputEnd && !_loadMore()) {
                _textBuffer.setCurrentLength(outPtr);
                return resetInt(negative, intPartLength);
            }
            int c = _inputBuffer[_inputPtr++] & 0xFF;
            if (c > INT_9 || c < INT_0) {
                if (c == INT_PERIOD || (c | 0x20) == INT_e) { // ~ '.eE'
                    return _parseFloat(outBuf, outPtr, c, negative, intPartLength);
                }
                break;
            }
            if (outPtr >= outBuf.length) {
                outBuf = _textBuffer.finishCurrentSegment();
                outPtr = 0;
            }
            outBuf[outPtr++] = (char) c;
            ++intPartLength;
        }
        --_inputPtr; // to push back trailing char (comma etc)
        _textBuffer.setCurrentLength(outPtr);
        // As per #105, need separating space between root values; check here
        if (_parsingContext.inRoot()) {
            _verifyRootSpace(_inputBuffer[_inputPtr] & 0xFF);
        }

        // And there we have it!
        return resetInt(negative, intPartLength);

    }

    // Method called when we have seen one zero, and want to ensure
    // it is not followed by another
    private final int _verifyNoLeadingZeroes() throws IOException
    {
        // Ok to have plain "0"
        if (_inputPtr >= _inputEnd && !_loadMore()) {
            return INT_0;
        }
        int ch = _inputBuffer[_inputPtr] & 0xFF;
        // if not followed by a number (probably '.'); return zero as is, to be included
        if (ch < INT_0 || ch > INT_9) {
            return INT_0;
        }
        // [JACKSON-358]: we may want to allow them, after all...
        if ((_features & FEAT_MASK_LEADING_ZEROS) == 0) {
            reportInvalidNumber("Leading zeroes not allowed");
        }
        // if so, just need to skip either all zeroes (if followed by number); or all but one (if non-number)
        ++_inputPtr; // Leading zero to be skipped
        if (ch == INT_0) {
            while (_inputPtr < _inputEnd || _loadMore()) {
                ch = _inputBuffer[_inputPtr] & 0xFF;
                if (ch < INT_0 || ch > INT_9) { // followed by non-number; retain one zero
                    return INT_0;
                }
                ++_inputPtr; // skip previous zeroes
                if (ch != INT_0) { // followed by other number; return
                    break;
                }
            }
        }
        return ch;
    }

    private final JsonToken _parseFloat(char[] outBuf, int outPtr, int c,
            boolean negative, int integerPartLength) throws IOException
    {
        int fractLen = 0;
        boolean eof = false;

        // And then see if we get other parts
        if (c == INT_PERIOD) { // yes, fraction
            if (outPtr >= outBuf.length) {
                outBuf = _textBuffer.finishCurrentSegment();
                outPtr = 0;
            }
            outBuf[outPtr++] = (char) c;

            fract_loop:
            while (true) {
                if (_inputPtr >= _inputEnd && !_loadMore()) {
                    eof = true;
                    break fract_loop;
                }
                c = _inputBuffer[_inputPtr++] & 0xFF;
                if (c < INT_0 || c > INT_9) {
                    break fract_loop;
                }
                ++fractLen;
                if (outPtr >= outBuf.length) {
                    outBuf = _textBuffer.finishCurrentSegment();
                    outPtr = 0;
                }
                outBuf[outPtr++] = (char) c;
            }
            // must be followed by sequence of ints, one minimum
            if (fractLen == 0) {
                if (!isEnabled(JsonReadFeature.ALLOW_TRAILING_DECIMAL_POINT_FOR_NUMBERS.mappedFeature())) {
                    _reportUnexpectedNumberChar(c, "Decimal point not followed by a digit");
                }
            }
        }

        int expLen = 0;
        if ((c | 0x20) == INT_e) { // ~ 'eE' exponent?
            if (outPtr >= outBuf.length) {
                outBuf = _textBuffer.finishCurrentSegment();
                outPtr = 0;
            }
            outBuf[outPtr++] = (char) c;
            // Not optional, can require that we get one more char
            if (_inputPtr >= _inputEnd) {
                _loadMoreGuaranteed();
            }
            c = _inputBuffer[_inputPtr++] & 0xFF;
            // Sign indicator?
            if (c == '-' || c == '+') {
                if (outPtr >= outBuf.length) {
                    outBuf = _textBuffer.finishCurrentSegment();
                    outPtr = 0;
                }
                outBuf[outPtr++] = (char) c;
                // Likewise, non optional:
                if (_inputPtr >= _inputEnd) {
                    _loadMoreGuaranteed();
                }
                c = _inputBuffer[_inputPtr++] & 0xFF;
            }

            exp_loop:
            while (c >= INT_0 && c <= INT_9) {
                ++expLen;
                if (outPtr >= outBuf.length) {
                    outBuf = _textBuffer.finishCurrentSegment();
                    outPtr = 0;
                }
                outBuf[outPtr++] = (char) c;
                if (_inputPtr >= _inputEnd && !_loadMore()) {
                    eof = true;
                    break exp_loop;
                }
                c = _inputBuffer[_inputPtr++] & 0xFF;
            }
            // must be followed by sequence of ints, one minimum
            if (expLen == 0) {
                _reportUnexpectedNumberChar(c, "Exponent indicator not followed by a digit");
            }
        }

        // Ok; unless we hit end-of-input, need to push last char read back
        if (!eof) {
            --_inputPtr;
            // As per [core#105], need separating space between root values; check here
            if (_parsingContext.inRoot()) {
                _verifyRootSpace(c);
            }
        }
        _textBuffer.setCurrentLength(outPtr);

        // And there we have it!
        return resetFloat(negative, integerPartLength, fractLen, expLen);
    }

    /**
     * Method called to ensure that a root-value is followed by a space
     * token.
     *<p>
     * NOTE: caller MUST ensure there is at least one character available;
     * and that input pointer is AT given char (not past)
     *
     * @param ch First character of likely white space to skip
     *
     * @throws IOException for low-level read issues, or
     *   {@link JsonParseException} for decoding problems (invalid white space)
     */
    private final void _verifyRootSpace(int ch) throws IOException
    {
        // caller had pushed it back, before calling; reset
        ++_inputPtr;
        // TODO? Handle UTF-8 char decoding for error reporting
        switch (ch) {
        case ' ':
        case '\t':
            return;
        case '\r':
            // 29-Oct-2022, tatu: [core#834] While issue is only relevant for char-backed
            //   sources, let's unify handling to keep behavior uniform.
            // _skipCR();
            --_inputPtr;
            return;
        case '\n':
            ++_currInputRow;
            _currInputRowStart = _inputPtr;
            return;
        }
        _reportMissingRootWS(ch);
    }

    /*
    /**********************************************************
    /* Internal methods, secondary parsing
    /**********************************************************
     */

    protected final String _parseName(int i) throws IOException
    {
        if (i != INT_QUOTE) {
            return _handleOddName(i);
        }
        // First: can we optimize out bounds checks?
        if ((_inputPtr + 13) > _inputEnd) { // Need up to 12 chars, plus one trailing (quote)
            return slowParseName();
        }

        // If so, can also unroll loops nicely
        /* 25-Nov-2008, tatu: This may seem weird, but here we do
         *   NOT want to worry about UTF-8 decoding. Rather, we'll
         *   assume that part is ok (if not it will get caught
         *   later on), and just handle quotes and backslashes here.
         */
        final byte[] input = _inputBuffer;
        final int[] codes = INPUT_CODES_LATIN1;

        int q = input[_inputPtr++] & 0xFF;

        if (codes[q] == 0) {
            i = input[_inputPtr++] & 0xFF;
            if (codes[i] == 0) {
                q = (q << 8) | i;
                i = input[_inputPtr++] & 0xFF;
                if (codes[i] == 0) {
                    q = (q << 8) | i;
                    i = input[_inputPtr++] & 0xFF;
                    if (codes[i] == 0) {
                        q = (q << 8) | i;
                        i = input[_inputPtr++] & 0xFF;
                        if (codes[i] == 0) {
                            _quad1 = q;
                            return parseMediumName(i);
                        }
                        if (i == INT_QUOTE) { // 4 byte/char case or broken
                            return findName(q, 4);
                        }
                        return parseName(q, i, 4);
                    }
                    if (i == INT_QUOTE) { // 3 byte/char case or broken
                        return findName(q, 3);
                    }
                    return parseName(q, i, 3);
                }
                if (i == INT_QUOTE) { // 2 byte/char case or broken
                    return findName(q, 2);
                }
                return parseName(q, i, 2);
            }
            if (i == INT_QUOTE) { // one byte/char case or broken
                return findName(q, 1);
            }
            return parseName(q, i, 1);
        }
        if (q == INT_QUOTE) { // special case, ""
            return "";
        }
        return parseName(0, q, 0); // quoting or invalid char
    }

    protected final String parseMediumName(int q2) throws IOException
    {
        final byte[] input = _inputBuffer;
        final int[] codes = INPUT_CODES_LATIN1;

        // Ok, got 5 name bytes so far
        int i = input[_inputPtr++] & 0xFF;
        if (codes[i] != 0) {
            if (i == INT_QUOTE) { // 5 bytes
                return findName(_quad1, q2, 1);
            }
            return parseName(_quad1, q2, i, 1); // quoting or invalid char
        }
        q2 = (q2 << 8) | i;
        i = input[_inputPtr++] & 0xFF;
        if (codes[i] != 0) {
            if (i == INT_QUOTE) { // 6 bytes
                return findName(_quad1, q2, 2);
            }
            return parseName(_quad1, q2, i, 2);
        }
        q2 = (q2 << 8) | i;
        i = input[_inputPtr++] & 0xFF;
        if (codes[i] != 0) {
            if (i == INT_QUOTE) { // 7 bytes
                return findName(_quad1, q2, 3);
            }
            return parseName(_quad1, q2, i, 3);
        }
        q2 = (q2 << 8) | i;
        i = input[_inputPtr++] & 0xFF;
        if (codes[i] != 0) {
            if (i == INT_QUOTE) { // 8 bytes
                return findName(_quad1, q2, 4);
            }
            return parseName(_quad1, q2, i, 4);
        }
        return parseMediumName2(i, q2);
    }

    // @since 2.6
    protected final String parseMediumName2(int q3, final int q2) throws IOException
    {
        final byte[] input = _inputBuffer;
        final int[] codes = INPUT_CODES_LATIN1;

        // Got 9 name bytes so far
        int i = input[_inputPtr++] & 0xFF;
        if (codes[i] != 0) {
            if (i == INT_QUOTE) { // 9 bytes
                return findName(_quad1, q2, q3, 1);
            }
            return parseName(_quad1, q2, q3, i, 1);
        }
        q3 = (q3 << 8) | i;
        i = input[_inputPtr++] & 0xFF;
        if (codes[i] != 0) {
            if (i == INT_QUOTE) { // 10 bytes
                return findName(_quad1, q2, q3, 2);
            }
            return parseName(_quad1, q2, q3, i, 2);
        }
        q3 = (q3 << 8) | i;
        i = input[_inputPtr++] & 0xFF;
        if (codes[i] != 0) {
            if (i == INT_QUOTE) { // 11 bytes
                return findName(_quad1, q2, q3, 3);
            }
            return parseName(_quad1, q2, q3, i, 3);
        }
        q3 = (q3 << 8) | i;
        i = input[_inputPtr++] & 0xFF;
        if (codes[i] != 0) {
            if (i == INT_QUOTE) { // 12 bytes
                return findName(_quad1, q2, q3, 4);
            }
            return parseName(_quad1, q2, q3, i, 4);
        }
        return parseLongName(i, q2, q3);
    }

    protected final String parseLongName(int q, final int q2, int q3) throws IOException
    {
        _quadBuffer[0] = _quad1;
        _quadBuffer[1] = q2;
        _quadBuffer[2] = q3;

        // As explained above, will ignore UTF-8 encoding at this point
        final byte[] input = _inputBuffer;
        final int[] codes = INPUT_CODES_LATIN1;
        int qlen = 3;

        while ((_inputPtr + 4) <= _inputEnd) {
            int i = input[_inputPtr++] & 0xFF;
            if (codes[i] != 0) {
                if (i == INT_QUOTE) {
                    return findName(_quadBuffer, qlen, q, 1);
                }
                return parseEscapedName(_quadBuffer, qlen, q, i, 1);
            }

            q = (q << 8) | i;
            i = input[_inputPtr++] & 0xFF;
            if (codes[i] != 0) {
                if (i == INT_QUOTE) {
                    return findName(_quadBuffer, qlen, q, 2);
                }
                return parseEscapedName(_quadBuffer, qlen, q, i, 2);
            }

            q = (q << 8) | i;
            i = input[_inputPtr++] & 0xFF;
            if (codes[i] != 0) {
                if (i == INT_QUOTE) {
                    return findName(_quadBuffer, qlen, q, 3);
                }
                return parseEscapedName(_quadBuffer, qlen, q, i, 3);
            }

            q = (q << 8) | i;
            i = input[_inputPtr++] & 0xFF;
            if (codes[i] != 0) {
                if (i == INT_QUOTE) {
                    return findName(_quadBuffer, qlen, q, 4);
                }
                return parseEscapedName(_quadBuffer, qlen, q, i, 4);
            }

            // Nope, no end in sight. Need to grow quad array etc
            if (qlen >= _quadBuffer.length) {
                _quadBuffer = _growNameDecodeBuffer(_quadBuffer, qlen);
            }
            _quadBuffer[qlen++] = q;
            q = i;
        }

        /* Let's offline if we hit buffer boundary (otherwise would
         * need to [try to] align input, which is bit complicated
         * and may not always be possible)
         */
        return parseEscapedName(_quadBuffer, qlen, 0, q, 0);
    }

    // Method called when not even first 8 bytes are guaranteed
    // to come consecutively. Happens rarely, so this is offlined;
    // plus we'll also do full checks for escaping etc.
    protected String slowParseName() throws IOException
    {
        if (_inputPtr >= _inputEnd) {
            if (!_loadMore()) {
                _reportInvalidEOF(": was expecting closing '\"' for name", JsonToken.FIELD_NAME);
            }
        }
        int i = _inputBuffer[_inputPtr++] & 0xFF;
        if (i == INT_QUOTE) { // special case, ""
            return "";
        }
        return parseEscapedName(_quadBuffer, 0, 0, i, 0);
    }

    private final String parseName(int q1, int ch, int lastQuadBytes) throws IOException {
        return parseEscapedName(_quadBuffer, 0, q1, ch, lastQuadBytes);
    }

    private final String parseName(int q1, int q2, int ch, int lastQuadBytes) throws IOException {
        _quadBuffer[0] = q1;
        return parseEscapedName(_quadBuffer, 1, q2, ch, lastQuadBytes);
    }

    private final String parseName(int q1, int q2, int q3, int ch, int lastQuadBytes) throws IOException {
        _quadBuffer[0] = q1;
        _quadBuffer[1] = q2;
        return parseEscapedName(_quadBuffer, 2, q3, ch, lastQuadBytes);
    }

    // Slower parsing method which is generally branched to when an escape
    // sequence is detected (or alternatively for long names, one crossing
    // input buffer boundary). Needs to be able to handle more exceptional
    // cases, gets slower, and hence is offlined to a separate method.
    protected final String parseEscapedName(int[] quads, int qlen, int currQuad, int ch,
            int currQuadBytes) throws IOException
    {
        // This may seem weird, but here we do not want to worry about
        // UTF-8 decoding yet. Rather, we'll assume that part is ok (if not it will get
        // caught later on), and just handle quotes and backslashes here.
        final int[] codes = INPUT_CODES_LATIN1;

        while (true) {
            if (codes[ch] != 0) {
                if (ch == INT_QUOTE) { // we are done
                    break;
                }
                // Unquoted white space?
                if (ch != INT_BACKSLASH) {
                    // As per [JACKSON-208], call can now return:
                    _throwUnquotedSpace(ch, "name");
                } else {
                    // Nope, escape sequence
                    ch = _decodeEscaped();
                }
                // Oh crap. May need to UTF-8 (re-)encode it, if it's beyond
                // 7-bit ASCII. Gets pretty messy. If this happens often, may
                // want to use different name canonicalization to avoid these hits.
                if (ch > 127) {
                    // Ok, we'll need room for first byte right away
                    if (currQuadBytes >= 4) {
                        if (qlen >= quads.length) {
                            _quadBuffer = quads = _growNameDecodeBuffer(quads, quads.length);
                        }
                        quads[qlen++] = currQuad;
                        currQuad = 0;
                        currQuadBytes = 0;
                    }
                    if (ch < 0x800) { // 2-byte
                        currQuad = (currQuad << 8) | (0xc0 | (ch >> 6));
                        ++currQuadBytes;
                        // Second byte gets output below:
                    } else { // 3 bytes; no need to worry about surrogates here
                        currQuad = (currQuad << 8) | (0xe0 | (ch >> 12));
                        ++currQuadBytes;
                        // need room for middle byte?
                        if (currQuadBytes >= 4) {
                            if (qlen >= quads.length) {
                                _quadBuffer = quads = _growNameDecodeBuffer(quads, quads.length);
                            }
                            quads[qlen++] = currQuad;
                            currQuad = 0;
                            currQuadBytes = 0;
                        }
                        currQuad = (currQuad << 8) | (0x80 | ((ch >> 6) & 0x3f));
                        ++currQuadBytes;
                    }
                    // And same last byte in both cases, gets output below:
                    ch = 0x80 | (ch & 0x3f);
                }
            }
            // Ok, we have one more byte to add at any rate:
            if (currQuadBytes < 4) {
                ++currQuadBytes;
                currQuad = (currQuad << 8) | ch;
            } else {
                if (qlen >= quads.length) {
                    _quadBuffer = quads = _growNameDecodeBuffer(quads, quads.length);
                }
                quads[qlen++] = currQuad;
                currQuad = ch;
                currQuadBytes = 1;
            }
            if (_inputPtr >= _inputEnd) {
                if (!_loadMore()) {
                    _reportInvalidEOF(" in field name", JsonToken.FIELD_NAME);
                }
            }
            ch = _inputBuffer[_inputPtr++] & 0xFF;
        }

        if (currQuadBytes > 0) {
            if (qlen >= quads.length) {
                _quadBuffer = quads = _growNameDecodeBuffer(quads, quads.length);
            }
            quads[qlen++] = _padLastQuad(currQuad, currQuadBytes);
        }
        String name = _symbols.findName(quads, qlen);
        if (name == null) {
            name = addName(quads, qlen, currQuadBytes);
        }
        return name;
    }

    /**
     * Method called when we see non-white space character other
     * than double quote, when expecting a field name.
     * In standard mode will just throw an exception; but
     * in non-standard modes may be able to parse name.
     *
     * @param ch First undecoded character of possible "odd name" to decode
     *
     * @return Name decoded, if allowed and successful
     *
     * @throws IOException for low-level read issues, or
     *   {@link JsonParseException} for decoding problems (invalid name)
     */
    protected String _handleOddName(int ch) throws IOException
    {
        // First: may allow single quotes
        if (ch == INT_APOS && (_features & FEAT_MASK_ALLOW_SINGLE_QUOTES) != 0) {
            return _parseAposName();
        }
        // Allow unquoted names if feature enabled:
        if ((_features & FEAT_MASK_ALLOW_UNQUOTED_NAMES) == 0) {
            char c = (char) _decodeCharForError(ch);
            _reportUnexpectedChar(c, "was expecting double-quote to start field name");
        }
        /* Also: note that although we use a different table here,
         * it does NOT handle UTF-8 decoding. It'll just pass those
         * high-bit codes as acceptable for later decoding.
         */
        final int[] codes = CharTypes.getInputCodeUtf8JsNames();
        // Also: must start with a valid character...
        if (codes[ch] != 0) {
            _reportUnexpectedChar(ch, "was expecting either valid name character (for unquoted name) or double-quote (for quoted) to start field name");
        }

        // Ok, now; instead of ultra-optimizing parsing here (as with regular
        // JSON names), let's just use the generic "slow" variant.
        // Can measure its impact later on if need be.
        int[] quads = _quadBuffer;
        int qlen = 0;
        int currQuad = 0;
        int currQuadBytes = 0;

        while (true) {
            // Ok, we have one more byte to add at any rate:
            if (currQuadBytes < 4) {
                ++currQuadBytes;
                currQuad = (currQuad << 8) | ch;
            } else {
                if (qlen >= quads.length) {
                    _quadBuffer = quads = _growNameDecodeBuffer(quads, quads.length);
                }
                quads[qlen++] = currQuad;
                currQuad = ch;
                currQuadBytes = 1;
            }
            if (_inputPtr >= _inputEnd) {
                if (!_loadMore()) {
                    _reportInvalidEOF(" in field name", JsonToken.FIELD_NAME);
                }
            }
            ch = _inputBuffer[_inputPtr] & 0xFF;
            if (codes[ch] != 0) {
                break;
            }
            ++_inputPtr;
        }

        if (currQuadBytes > 0) {
            if (qlen >= quads.length) {
                _quadBuffer = quads = _growNameDecodeBuffer(quads, quads.length);
            }
            quads[qlen++] = currQuad;
        }
        String name = _symbols.findName(quads, qlen);
        if (name == null) {
            name = addName(quads, qlen, currQuadBytes);
        }
        return name;
    }

    // Parsing to support apostrope-quoted names. Plenty of duplicated code;
    // main reason being to try to avoid slowing down fast path
    // for valid JSON -- more alternatives, more code, generally
    // bit slower execution.
    protected String _parseAposName() throws IOException
    {
        if (_inputPtr >= _inputEnd) {
            if (!_loadMore()) {
                _reportInvalidEOF(": was expecting closing '\'' for field name", JsonToken.FIELD_NAME);
            }
        }
        int ch = _inputBuffer[_inputPtr++] & 0xFF;
        if (ch == INT_APOS) { // special case, ''
            return "";
        }
        int[] quads = _quadBuffer;
        int qlen = 0;
        int currQuad = 0;
        int currQuadBytes = 0;

        // Copied from parseEscapedFieldName, with minor mods:

        final int[] codes = INPUT_CODES_LATIN1;

        while (true) {
            if (ch == INT_APOS) {
                break;
            }
            // additional check to skip handling of double-quotes
            if ((codes[ch] != 0) && (ch != INT_QUOTE)) {
                if (ch != '\\') {
                    // Unquoted white space?
                    // As per [JACKSON-208], call can now return:
                    _throwUnquotedSpace(ch, "name");
                } else {
                    // Nope, escape sequence
                    ch = _decodeEscaped();
                }
                // as per main code, inefficient but will have to do
                if (ch > 127) {
                    // Ok, we'll need room for first byte right away
                    if (currQuadBytes >= 4) {
                        if (qlen >= quads.length) {
                            _quadBuffer = quads = _growNameDecodeBuffer(quads, quads.length);
                        }
                        quads[qlen++] = currQuad;
                        currQuad = 0;
                        currQuadBytes = 0;
                    }
                    if (ch < 0x800) { // 2-byte
                        currQuad = (currQuad << 8) | (0xc0 | (ch >> 6));
                        ++currQuadBytes;
                        // Second byte gets output below:
                    } else { // 3 bytes; no need to worry about surrogates here
                        currQuad = (currQuad << 8) | (0xe0 | (ch >> 12));
                        ++currQuadBytes;
                        // need room for middle byte?
                        if (currQuadBytes >= 4) {
                            if (qlen >= quads.length) {
                                _quadBuffer = quads = _growNameDecodeBuffer(quads, quads.length);
                            }
                            quads[qlen++] = currQuad;
                            currQuad = 0;
                            currQuadBytes = 0;
                        }
                        currQuad = (currQuad << 8) | (0x80 | ((ch >> 6) & 0x3f));
                        ++currQuadBytes;
                    }
                    // And same last byte in both cases, gets output below:
                    ch = 0x80 | (ch & 0x3f);
                }
            }
            // Ok, we have one more byte to add at any rate:
            if (currQuadBytes < 4) {
                ++currQuadBytes;
                currQuad = (currQuad << 8) | ch;
            } else {
                if (qlen >= quads.length) {
                    _quadBuffer = quads = _growNameDecodeBuffer(quads, quads.length);
                }
                quads[qlen++] = currQuad;
                currQuad = ch;
                currQuadBytes = 1;
            }
            if (_inputPtr >= _inputEnd) {
                if (!_loadMore()) {
                    _reportInvalidEOF(" in field name", JsonToken.FIELD_NAME);
                }
            }
            ch = _inputBuffer[_inputPtr++] & 0xFF;
        }

        if (currQuadBytes > 0) {
            if (qlen >= quads.length) {
                _quadBuffer = quads = _growNameDecodeBuffer(quads, quads.length);
            }
            quads[qlen++] = _padLastQuad(currQuad, currQuadBytes);
        }
        String name = _symbols.findName(quads, qlen);
        if (name == null) {
            name = addName(quads, qlen, currQuadBytes);
        }
        return name;
    }

    /*
    /**********************************************************
    /* Internal methods, symbol (name) handling
    /**********************************************************
     */

    private final String findName(int q1, int lastQuadBytes)
            throws JsonParseException, StreamConstraintsException
    {
        q1 = _padLastQuad(q1, lastQuadBytes);
        // Usually we'll find it from the canonical symbol table already
        String name = _symbols.findName(q1);
        if (name != null) {
            return name;
        }
        // If not, more work. We'll need add stuff to buffer
        _quadBuffer[0] = q1;
        return addName(_quadBuffer, 1, lastQuadBytes);
    }

    private final String findName(int q1, int q2, int lastQuadBytes)
            throws JsonParseException, StreamConstraintsException
    {
        q2 = _padLastQuad(q2, lastQuadBytes);
        // Usually we'll find it from the canonical symbol table already
        String name = _symbols.findName(q1, q2);
        if (name != null) {
            return name;
        }
        // If not, more work. We'll need add stuff to buffer
        _quadBuffer[0] = q1;
        _quadBuffer[1] = q2;
        return addName(_quadBuffer, 2, lastQuadBytes);
    }

    private final String findName(int q1, int q2, int q3, int lastQuadBytes)
            throws JsonParseException, StreamConstraintsException
    {
        q3 = _padLastQuad(q3, lastQuadBytes);
        String name = _symbols.findName(q1, q2, q3);
        if (name != null) {
            return name;
        }
        int[] quads = _quadBuffer;
        quads[0] = q1;
        quads[1] = q2;
        quads[2] = _padLastQuad(q3, lastQuadBytes);
        return addName(quads, 3, lastQuadBytes);
    }

    private final String findName(int[] quads, int qlen, int lastQuad, int lastQuadBytes)
            throws JsonParseException, StreamConstraintsException
    {
        if (qlen >= quads.length) {
            _quadBuffer = quads = _growNameDecodeBuffer(quads, quads.length);
        }
        quads[qlen++] = _padLastQuad(lastQuad, lastQuadBytes);
        String name = _symbols.findName(quads, qlen);
        if (name == null) {
            return addName(quads, qlen, lastQuadBytes);
        }
        return name;
    }

    /* This is the main workhorse method used when we take a symbol
     * table miss. It needs to demultiplex individual bytes, decode
     * multi-byte chars (if any), and then construct Name instance
     * and add it to the symbol table.
     */
    private final String addName(int[] quads, int qlen, int lastQuadBytes)
            throws JsonParseException, StreamConstraintsException
    {
        /* Ok: must decode UTF-8 chars. No other validation is
         * needed, since unescaping has been done earlier as necessary
         * (as well as error reporting for unescaped control chars)
         */
        // 4 bytes per quad, except last one maybe less
        final int byteLen = (qlen << 2) - 4 + lastQuadBytes;
        _streamReadConstraints.validateNameLength(byteLen);

        /* And last one is not correctly aligned (leading zero bytes instead
         * need to shift a bit, instead of trailing). Only need to shift it
         * for UTF-8 decoding; need revert for storage (since key will not
         * be aligned, to optimize lookup speed)
         */
        int lastQuad;

        if (lastQuadBytes < 4) {
            lastQuad = quads[qlen-1];
            // 8/16/24 bit left shift
            quads[qlen-1] = (lastQuad << ((4 - lastQuadBytes) << 3));
        } else {
            lastQuad = 0;
        }

        // Need some working space, TextBuffer works well:
        char[] cbuf = _textBuffer.emptyAndGetCurrentSegment();
        int cix = 0;

        for (int ix = 0; ix < byteLen; ) {
            int ch = quads[ix >> 2]; // current quad, need to shift+mask
            int byteIx = (ix & 3);
            ch = (ch >> ((3 - byteIx) << 3)) & 0xFF;
            ++ix;

            if (ch > 127) { // multi-byte
                int needed;
                if ((ch & 0xE0) == 0xC0) { // 2 bytes (0x0080 - 0x07FF)
                    ch &= 0x1F;
                    needed = 1;
                } else if ((ch & 0xF0) == 0xE0) { // 3 bytes (0x0800 - 0xFFFF)
                    ch &= 0x0F;
                    needed = 2;
                } else if ((ch & 0xF8) == 0xF0) { // 4 bytes; double-char with surrogates and all...
                    ch &= 0x07;
                    needed = 3;
                } else { // 5- and 6-byte chars not valid json chars
                    _reportInvalidInitial(ch);
                    needed = ch = 1; // never really gets this far
                }
                if ((ix + needed) > byteLen) {
                    _reportInvalidEOF(" in field name", JsonToken.FIELD_NAME);
                }

                // Ok, always need at least one more:
                int ch2 = quads[ix >> 2]; // current quad, need to shift+mask
                byteIx = (ix & 3);
                ch2 = (ch2 >> ((3 - byteIx) << 3));
                ++ix;

                if ((ch2 & 0xC0) != 0x080) {
                    _reportInvalidOther(ch2);
                }
                ch = (ch << 6) | (ch2 & 0x3F);
                if (needed > 1) {
                    ch2 = quads[ix >> 2];
                    byteIx = (ix & 3);
                    ch2 = (ch2 >> ((3 - byteIx) << 3));
                    ++ix;

                    if ((ch2 & 0xC0) != 0x080) {
                        _reportInvalidOther(ch2);
                    }
                    ch = (ch << 6) | (ch2 & 0x3F);
                    if (needed > 2) { // 4 bytes? (need surrogates on output)
                        ch2 = quads[ix >> 2];
                        byteIx = (ix & 3);
                        ch2 = (ch2 >> ((3 - byteIx) << 3));
                        ++ix;
                        if ((ch2 & 0xC0) != 0x080) {
                            _reportInvalidOther(ch2 & 0xFF);
                        }
                        ch = (ch << 6) | (ch2 & 0x3F);
                    }
                }
                if (needed > 2) { // surrogate pair? once again, let's output one here, one later on
                    ch -= 0x10000; // to normalize it starting with 0x0
                    if (cix >= cbuf.length) {
                        cbuf = _textBuffer.expandCurrentSegment();
                    }
                    cbuf[cix++] = (char) (0xD800 + (ch >> 10));
                    ch = 0xDC00 | (ch & 0x03FF);
                }
            }
            if (cix >= cbuf.length) {
                cbuf = _textBuffer.expandCurrentSegment();
            }
            cbuf[cix++] = (char) ch;
        }

        // Ok. Now we have the character array, and can construct the String
        String baseName = new String(cbuf, 0, cix);
        // And finally, un-align if necessary
        if (lastQuadBytes < 4) {
            quads[qlen-1] = lastQuad;
        }
        return _symbols.addName(baseName, quads, qlen);
    }

    // Helper method needed to fix [jackson-core#148], masking of 0x00 character
    private final static int _padLastQuad(int q, int bytes) {
        return (bytes == 4) ? q : (q | (-1 << (bytes << 3)));
    }

    /*
    /**********************************************************
    /* Internal methods, String value parsing
    /**********************************************************
     */

    protected void _loadMoreGuaranteed() throws IOException {
        if (!_loadMore()) { _reportInvalidEOF(); }
    }

    @Override
    protected void _finishString() throws IOException
    {
        // First, single tight loop for ASCII content, not split across input buffer boundary:
        int ptr = _inputPtr;
        if (ptr >= _inputEnd) {
            _loadMoreGuaranteed();
            ptr = _inputPtr;
        }
        int outPtr = 0;
        char[] outBuf = _textBuffer.emptyAndGetCurrentSegment();
        final int[] codes = INPUT_CODES_UTF8;

        final int max = Math.min(_inputEnd, (ptr + outBuf.length));
        final byte[] inputBuffer = _inputBuffer;
        while (ptr < max) {
            int c = inputBuffer[ptr] & 0xFF;
            if (codes[c] != 0) {
                if (c == INT_QUOTE) {
                    _inputPtr = ptr+1;
                    _textBuffer.setCurrentLength(outPtr);
                    return;
                }
                break;
            }
            ++ptr;
            outBuf[outPtr++] = (char) c;
        }
        _inputPtr = ptr;
        _finishString2(outBuf, outPtr);
    }

    // @since 2.6
    protected String _finishAndReturnString() throws IOException
    {
        // First, single tight loop for ASCII content, not split across input buffer boundary:
        int ptr = _inputPtr;
        if (ptr >= _inputEnd) {
            _loadMoreGuaranteed();
            ptr = _inputPtr;
        }
        int outPtr = 0;
        char[] outBuf = _textBuffer.emptyAndGetCurrentSegment();
        final int[] codes = INPUT_CODES_UTF8;

        final int max = Math.min(_inputEnd, (ptr + outBuf.length));
        final byte[] inputBuffer = _inputBuffer;
        while (ptr < max) {
            int c = inputBuffer[ptr] & 0xFF;
            if (codes[c] != 0) {
                if (c == INT_QUOTE) {
                    _inputPtr = ptr+1;
                    return _textBuffer.setCurrentAndReturn(outPtr);
                }
                break;
            }
            ++ptr;
            outBuf[outPtr++] = (char) c;
        }
        _inputPtr = ptr;
        _finishString2(outBuf, outPtr);
        return _textBuffer.contentsAsString();
    }

    private final void _finishString2(char[] outBuf, int outPtr)
        throws IOException
    {
        int c;

        // Here we do want to do full decoding, hence:
        final int[] codes = INPUT_CODES_UTF8;
        final byte[] inputBuffer = _inputBuffer;

        main_loop:
        while (true) {
            // Then the tight ASCII non-funny-char loop:
            ascii_loop:
            while (true) {
                int ptr = _inputPtr;
                if (ptr >= _inputEnd) {
                    _loadMoreGuaranteed();
                    ptr = _inputPtr;
                }
                if (outPtr >= outBuf.length) {
                    outBuf = _textBuffer.finishCurrentSegment();
                    outPtr = 0;
                }
                final int max = Math.min(_inputEnd, (ptr + (outBuf.length - outPtr)));
                while (ptr < max) {
                    c = inputBuffer[ptr++] & 0xFF;
                    if (codes[c] != 0) {
                        _inputPtr = ptr;
                        break ascii_loop;
                    }
                    outBuf[outPtr++] = (char) c;
                }
                _inputPtr = ptr;
            }
            // Ok: end marker, escape or multi-byte?
            if (c == INT_QUOTE) {
                break main_loop;
            }

            switch (codes[c]) {
            case 1: // backslash
                c = _decodeEscaped();
                break;
            case 2: // 2-byte UTF
                c = _decodeUtf8_2(c);
                break;
            case 3: // 3-byte UTF
                if ((_inputEnd - _inputPtr) >= 2) {
                    c = _decodeUtf8_3fast(c);
                } else {
                    c = _decodeUtf8_3(c);
                }
                break;
            case 4: // 4-byte UTF
                c = _decodeUtf8_4(c);
                // Let's add first part right away:
                outBuf[outPtr++] = (char) (0xD800 | (c >> 10));
                if (outPtr >= outBuf.length) {
                    outBuf = _textBuffer.finishCurrentSegment();
                    outPtr = 0;
                }
                c = 0xDC00 | (c & 0x3FF);
                // And let the other char output down below
                break;
            default:
                if (c < INT_SPACE) {
                    // As per [JACKSON-208], call can now return:
                    _throwUnquotedSpace(c, "string value");
                } else {
                    // Is this good enough error message?
                    _reportInvalidChar(c);
                }
            }
            // Need more room?
            if (outPtr >= outBuf.length) {
                outBuf = _textBuffer.finishCurrentSegment();
                outPtr = 0;
            }
            // Ok, let's add char to output:
            outBuf[outPtr++] = (char) c;
        }
        _textBuffer.setCurrentLength(outPtr);
    }

    /**
     * Method called to skim through rest of unparsed String value,
     * if it is not needed. This can be done bit faster if contents
     * need not be stored for future access.
     *
     * @throws IOException for low-level read issues, or
     *   {@link JsonParseException} for decoding problems (invalid String value)
     */
    protected void _skipString() throws IOException
    {
        _tokenIncomplete = false;

        // Need to be fully UTF-8 aware here:
        final int[] codes = INPUT_CODES_UTF8;
        final byte[] inputBuffer = _inputBuffer;

        main_loop:
        while (true) {
            int c;

            ascii_loop:
            while (true) {
                int ptr = _inputPtr;
                int max = _inputEnd;
                if (ptr >= max) {
                    _loadMoreGuaranteed();
                    ptr = _inputPtr;
                    max = _inputEnd;
                }
                while (ptr < max) {
                    c = inputBuffer[ptr++] & 0xFF;
                    if (codes[c] != 0) {
                        _inputPtr = ptr;
                        break ascii_loop;
                    }
                }
                _inputPtr = ptr;
            }
            // Ok: end marker, escape or multi-byte?
            if (c == INT_QUOTE) {
                break main_loop;
            }

            switch (codes[c]) {
            case 1: // backslash
                _decodeEscaped();
                break;
            case 2: // 2-byte UTF
                _skipUtf8_2();
                break;
            case 3: // 3-byte UTF
                _skipUtf8_3();
                break;
            case 4: // 4-byte UTF
                _skipUtf8_4(c);
                break;
            default:
                if (c < INT_SPACE) {
                    _throwUnquotedSpace(c, "string value");
                } else {
                    // Is this good enough error message?
                    _reportInvalidChar(c);
                }
            }
        }
    }

    /**
     * Method for handling cases where first non-space character
     * of an expected value token is not legal for standard JSON content.
     *
     * @param c First undecoded character of possible "odd value" to decode
     *
     * @return Type of value decoded, if allowed and successful
     *
     * @throws IOException for low-level read issues, or
     *   {@link JsonParseException} for decoding problems (invalid white space)
     */
    protected JsonToken _handleUnexpectedValue(int c) throws IOException
    {
        // Most likely an error, unless we are to allow single-quote-strings
        switch (c) {
        /* This check proceeds only if `Feature.ALLOW_MISSING_VALUES` is enabled;
         * it is for missing values. In case of missing values in an array the next token
         * will be either ',' or ']'. This case, decrements the already incremented _inputPtr
         * in the buffer in case of comma (`,`) so that the existing flow goes back to checking
         * the next token which will be comma again and  it parsing continues.
         * Also the case returns NULL as current token in case of ',' or ']'.
         */
        case ']':
            if (!_parsingContext.inArray()) {
                break;
            }
            // fall through
        case ',':
            // 28-Mar-2016: [core#116]: If Feature.ALLOW_MISSING_VALUES is enabled
            //   we may allow "missing values", that is, encountering a trailing
            //   comma or closing marker where value would be expected
            // 11-May-2020, tatu: [core#616] No commas in root level
            if (!_parsingContext.inRoot()) {
                if ((_features & FEAT_MASK_ALLOW_MISSING) != 0) {
                    --_inputPtr;
                    return JsonToken.VALUE_NULL;
                }
            }
            // fall through
        case '}':
            // Error: neither is valid at this point; valid closers have
            // been handled earlier
            _reportUnexpectedChar(c, "expected a value");
        case '\'':
            if ((_features & FEAT_MASK_ALLOW_SINGLE_QUOTES) != 0) {
                return _handleApos();
            }
            break;
        case 'N':
            _matchToken("NaN", 1);
            if ((_features & FEAT_MASK_NON_NUM_NUMBERS) != 0) {
                return resetAsNaN("NaN", Double.NaN);
            }
            _reportError("Non-standard token 'NaN': enable `JsonReadFeature.ALLOW_NON_NUMERIC_NUMBERS` to allow");
            break;
        case 'I':
            _matchToken("Infinity", 1);
            if ((_features & FEAT_MASK_NON_NUM_NUMBERS) != 0) {
                return resetAsNaN("Infinity", Double.POSITIVE_INFINITY);
            }
            _reportError("Non-standard token 'Infinity': enable `JsonReadFeature.ALLOW_NON_NUMERIC_NUMBERS` to allow");
            break;
        case '+': // note: '-' is taken as number
            if (_inputPtr >= _inputEnd) {
                if (!_loadMore()) {
                    _reportInvalidEOFInValue(JsonToken.VALUE_NUMBER_INT);
                }
            }
            return _handleInvalidNumberStart(_inputBuffer[_inputPtr++] & 0xFF, false, true);
        }
        // [core#77] Try to decode most likely token
        if (Character.isJavaIdentifierStart(c)) {
            _reportInvalidToken(""+((char) c), _validJsonTokenList());
        }
        // but if it doesn't look like a token:
        _reportUnexpectedChar(c, "expected a valid value "+_validJsonValueList());
        return null;
    }

    protected JsonToken _handleApos() throws IOException
    {
        int c = 0;
        // Otherwise almost verbatim copy of _finishString()
        int outPtr = 0;
        char[] outBuf = _textBuffer.emptyAndGetCurrentSegment();

        // Here we do want to do full decoding, hence:
        final int[] codes = INPUT_CODES_UTF8;
        final byte[] inputBuffer = _inputBuffer;

        main_loop:
        while (true) {
            // Then the tight ascii non-funny-char loop:
            ascii_loop:
            while (true) {
                if (_inputPtr >= _inputEnd) {
                    _loadMoreGuaranteed();
                }
                if (outPtr >= outBuf.length) {
                    outBuf = _textBuffer.finishCurrentSegment();
                    outPtr = 0;
                }
                int max = _inputEnd;
                {
                    int max2 = _inputPtr + (outBuf.length - outPtr);
                    if (max2 < max) {
                        max = max2;
                    }
                }
                while (_inputPtr < max) {
                    c = inputBuffer[_inputPtr++] & 0xFF;
                    if (c == INT_APOS) {
                        break main_loop;
                    }
                    if ((codes[c] != 0)
                        // 13-Oct-2021, tatu: [core#721] Alas, regular quote is included as
                        //    special, need to ignore here
                            && (c != INT_QUOTE)) {
                        break ascii_loop;
                    }
                    outBuf[outPtr++] = (char) c;
                }
            }

            switch (codes[c]) {
            case 1: // backslash
                c = _decodeEscaped();
                break;
            case 2: // 2-byte UTF
                c = _decodeUtf8_2(c);
                break;
            case 3: // 3-byte UTF
                if ((_inputEnd - _inputPtr) >= 2) {
                    c = _decodeUtf8_3fast(c);
                } else {
                    c = _decodeUtf8_3(c);
                }
                break;
            case 4: // 4-byte UTF
                c = _decodeUtf8_4(c);
                // Let's add first part right away:
                outBuf[outPtr++] = (char) (0xD800 | (c >> 10));
                if (outPtr >= outBuf.length) {
                    outBuf = _textBuffer.finishCurrentSegment();
                    outPtr = 0;
                }
                c = 0xDC00 | (c & 0x3FF);
                // And let the other char output down below
                break;
            default:
                if (c < INT_SPACE) {
                    _throwUnquotedSpace(c, "string value");
                }
                // Is this good enough error message?
                _reportInvalidChar(c);
            }
            // Need more room?
            if (outPtr >= outBuf.length) {
                outBuf = _textBuffer.finishCurrentSegment();
                outPtr = 0;
            }
            // Ok, let's add char to output:
            outBuf[outPtr++] = (char) c;
        }
        _textBuffer.setCurrentLength(outPtr);

        return JsonToken.VALUE_STRING;
    }

    /*
    /**********************************************************
    /* Internal methods, well-known token decoding
    /**********************************************************
     */

    // Method called if expected numeric value (due to leading sign) does not
    // look like a number
    protected JsonToken _handleInvalidNumberStart(int ch, final boolean neg) throws IOException
    {
        return _handleInvalidNumberStart(ch, neg, false);
    }

    protected JsonToken _handleInvalidNumberStart(int ch, final boolean neg, final boolean hasSign) throws IOException
    {
        while (ch == 'I') {
            if (_inputPtr >= _inputEnd) {
                if (!_loadMore()) {
                    _reportInvalidEOFInValue(JsonToken.VALUE_NUMBER_FLOAT); // possibly?
                }
            }
            ch = _inputBuffer[_inputPtr++];
            String match;
            if (ch == 'N') {
                match = neg ? "-INF" :"+INF";
            } else if (ch == 'n') {
                match = neg ? "-Infinity" :"+Infinity";
            } else {
                break;
            }
            _matchToken(match, 3);
            if ((_features & FEAT_MASK_NON_NUM_NUMBERS) != 0) {
                return resetAsNaN(match, neg ? Double.NEGATIVE_INFINITY : Double.POSITIVE_INFINITY);
            }
            _reportError("Non-standard token '%s': enable `JsonReadFeature.ALLOW_NON_NUMERIC_NUMBERS` to allow",
                    match);
        }
        if (!isEnabled(JsonReadFeature.ALLOW_LEADING_PLUS_SIGN_FOR_NUMBERS.mappedFeature()) && hasSign && !neg) {
            _reportUnexpectedNumberChar('+', "JSON spec does not allow numbers to have plus signs: enable `JsonReadFeature.ALLOW_LEADING_PLUS_SIGN_FOR_NUMBERS` to allow");
        }
        final String message = neg ?
                "expected digit (0-9) to follow minus sign, for valid numeric value" :
                "expected digit (0-9) for valid numeric value";
        _reportUnexpectedNumberChar(ch, message);
        return null;
    }

    // NOTE: first character already decoded
    protected final void _matchTrue() throws IOException
    {
        int ptr = _inputPtr;
        if ((ptr + 3) < _inputEnd) {
            byte[] buf = _inputBuffer;
            if ((buf[ptr++] == 'r')
                   && (buf[ptr++] == 'u')
                   && (buf[ptr++] == 'e')) {
                int ch = buf[ptr] & 0xFF;
                if (ch < INT_0 || (ch | 0x20) == INT_RCURLY) { //  < '0' || ~ '}]' expected/allowed chars
                    _inputPtr = ptr;
                    return;
                }
            }
        }
        _matchToken2("true", 1);
    }

    protected final void _matchFalse() throws IOException
    {
        int ptr = _inputPtr;
        if ((ptr + 4) < _inputEnd) {
            byte[] buf = _inputBuffer;
            if ((buf[ptr++] == 'a')
                   && (buf[ptr++] == 'l')
                   && (buf[ptr++] == 's')
                   && (buf[ptr++] == 'e')) {
                int ch = buf[ptr] & 0xFF;
                if (ch < INT_0 || (ch | 0x20) == INT_RCURLY) { //  < '0' || ~ '}]' expected/allowed chars
                    _inputPtr = ptr;
                    return;
                }
            }
        }
        _matchToken2("false", 1);
    }

    protected final void _matchNull() throws IOException
    {
        int ptr = _inputPtr;
        if ((ptr + 3) < _inputEnd) {
            byte[] buf = _inputBuffer;
            if ((buf[ptr++] == 'u')
                   && (buf[ptr++] == 'l')
                   && (buf[ptr++] == 'l')) {
                int ch = buf[ptr] & 0xFF;
                if (ch < INT_0 || (ch | 0x20) == INT_RCURLY) { //  < '0' || ~ '}]' expected/allowed chars
                    _inputPtr = ptr;
                    return;
                }
            }
        }
        _matchToken2("null", 1);
    }

    protected final void _matchToken(String matchStr, int i) throws IOException
    {
        final int len = matchStr.length();
        if ((_inputPtr + len) >= _inputEnd) {
            _matchToken2(matchStr, i);
            return;
        }
        do {
            if (_inputBuffer[_inputPtr] != matchStr.charAt(i)) {
                _reportInvalidToken(matchStr.substring(0, i));
            }
            ++_inputPtr;
        } while (++i < len);

        int ch = _inputBuffer[_inputPtr] & 0xFF;
        if (ch >= '0' && ch != ']' && ch != '}') { // expected/allowed chars
            _checkMatchEnd(matchStr, i, ch);
        }
    }

    private final void _matchToken2(String matchStr, int i) throws IOException
    {
        final int len = matchStr.length();
        do {
            if (((_inputPtr >= _inputEnd) && !_loadMore())
                ||  (_inputBuffer[_inputPtr] != matchStr.charAt(i))) {
                _reportInvalidToken(matchStr.substring(0, i));
            }
            ++_inputPtr;
        } while (++i < len);

        // but let's also ensure we either get EOF, or non-alphanum char...
        if (_inputPtr >= _inputEnd && !_loadMore()) {
            return;
        }
        int ch = _inputBuffer[_inputPtr] & 0xFF;
        if (ch >= '0' && ch != ']' && ch != '}') { // expected/allowed chars
            _checkMatchEnd(matchStr, i, ch);
        }
    }

    private final void _checkMatchEnd(String matchStr, int i, int ch) throws IOException {
        // but actually only alphanums are problematic
        char c = (char) _decodeCharForError(ch);
        if (Character.isJavaIdentifierPart(c)) {
            _reportInvalidToken(matchStr.substring(0, i));
        }
    }

    /*
    /**********************************************************
    /* Internal methods, ws skipping, escape/unescape
    /**********************************************************
     */

    private final int _skipWS() throws IOException
    {
        while (_inputPtr < _inputEnd) {
            int i = _inputBuffer[_inputPtr++] & 0xFF;
            if (i > INT_SPACE) {
                if (i == INT_SLASH || i == INT_HASH) {
                    --_inputPtr;
                    return _skipWS2();
                }
                return i;
            }
            if (i != INT_SPACE) {
                if (i == INT_LF) {
                    ++_currInputRow;
                    _currInputRowStart = _inputPtr;
                } else if (i == INT_CR) {
                    _skipCR();
                } else if (i != INT_TAB) {
                    _throwInvalidSpace(i);
                }
            }
        }
        return _skipWS2();
    }

    private final int _skipWS2() throws IOException
    {
        while (_inputPtr < _inputEnd || _loadMore()) {
            int i = _inputBuffer[_inputPtr++] & 0xFF;
            if (i > INT_SPACE) {
                if (i == INT_SLASH) {
                    _skipComment();
                    continue;
                }
                if (i == INT_HASH) {
                    if (_skipYAMLComment()) {
                        continue;
                    }
                }
                return i;
            }
            if (i != INT_SPACE) {
                if (i == INT_LF) {
                    ++_currInputRow;
                    _currInputRowStart = _inputPtr;
                } else if (i == INT_CR) {
                    _skipCR();
                } else if (i != INT_TAB) {
                    _throwInvalidSpace(i);
                }
            }
        }
        throw _constructError("Unexpected end-of-input within/between "+_parsingContext.typeDesc()+" entries");
    }

    private final int _skipWSOrEnd() throws IOException
    {
        // Let's handle first character separately since it is likely that
        // it is either non-whitespace; or we have longer run of white space
        if (_inputPtr >= _inputEnd) {
            if (!_loadMore()) {
                return _eofAsNextChar();
            }
        }
        int i = _inputBuffer[_inputPtr++] & 0xFF;
        if (i > INT_SPACE) {
            if (i == INT_SLASH || i == INT_HASH) {
                --_inputPtr;
                return _skipWSOrEnd2();
            }
            return i;
        }
        if (i != INT_SPACE) {
            if (i == INT_LF) {
                ++_currInputRow;
                _currInputRowStart = _inputPtr;
            } else if (i == INT_CR) {
                _skipCR();
            } else if (i != INT_TAB) {
                _throwInvalidSpace(i);
            }
        }

        while (_inputPtr < _inputEnd) {
            i = _inputBuffer[_inputPtr++] & 0xFF;
            if (i > INT_SPACE) {
                if (i == INT_SLASH || i == INT_HASH) {
                    --_inputPtr;
                    return _skipWSOrEnd2();
                }
                return i;
            }
            if (i != INT_SPACE) {
                if (i == INT_LF) {
                    ++_currInputRow;
                    _currInputRowStart = _inputPtr;
                } else if (i == INT_CR) {
                    _skipCR();
                } else if (i != INT_TAB) {
                    _throwInvalidSpace(i);
                }
            }
        }
        return _skipWSOrEnd2();
    }

    private final int _skipWSOrEnd2() throws IOException
    {
        while ((_inputPtr < _inputEnd) || _loadMore()) {
            int i = _inputBuffer[_inputPtr++] & 0xFF;
            if (i > INT_SPACE) {
                if (i == INT_SLASH) {
                    _skipComment();
                    continue;
                }
                if (i == INT_HASH) {
                    if (_skipYAMLComment()) {
                        continue;
                    }
                }
                return i;
            } else if (i != INT_SPACE) {
                if (i == INT_LF) {
                    ++_currInputRow;
                    _currInputRowStart = _inputPtr;
                } else if (i == INT_CR) {
                    _skipCR();
                } else if (i != INT_TAB) {
                    _throwInvalidSpace(i);
                }
            }
        }
        // We ran out of input...
        return _eofAsNextChar();
    }

    private final int _skipColon() throws IOException
    {
        if ((_inputPtr + 4) >= _inputEnd) {
            return _skipColon2(false);
        }
        // Fast path: colon with optional single-space/tab before and/or after:
        int i = _inputBuffer[_inputPtr];
        if (i == INT_COLON) { // common case, no leading space
            i = _inputBuffer[++_inputPtr];
            if (i > INT_SPACE) { // nor trailing
                if (i == INT_SLASH || i == INT_HASH) {
                    return _skipColon2(true);
                }
                ++_inputPtr;
                return i;
            }
            if (i == INT_SPACE || i == INT_TAB) {
                i = _inputBuffer[++_inputPtr];
                if (i > INT_SPACE) {
                    if (i == INT_SLASH || i == INT_HASH) {
                        return _skipColon2(true);
                    }
                    ++_inputPtr;
                    return i;
                }
            }
            return _skipColon2(true); // true -> skipped colon
        }
        if (i == INT_SPACE || i == INT_TAB) {
            i = _inputBuffer[++_inputPtr];
        }
        if (i == INT_COLON) {
            i = _inputBuffer[++_inputPtr];
            if (i > INT_SPACE) {
                if (i == INT_SLASH || i == INT_HASH) {
                    return _skipColon2(true);
                }
                ++_inputPtr;
                return i;
            }
            if (i == INT_SPACE || i == INT_TAB) {
                i = _inputBuffer[++_inputPtr];
                if (i > INT_SPACE) {
                    if (i == INT_SLASH || i == INT_HASH) {
                        return _skipColon2(true);
                    }
                    ++_inputPtr;
                    return i;
                }
            }
            return _skipColon2(true);
        }
        return _skipColon2(false);
    }

    private final int _skipColon2(boolean gotColon) throws IOException
    {
        while (_inputPtr < _inputEnd || _loadMore()) {
            int i = _inputBuffer[_inputPtr++] & 0xFF;

            if (i > INT_SPACE) {
                if (i == INT_SLASH) {
                    _skipComment();
                    continue;
                }
                if (i == INT_HASH) {
                    if (_skipYAMLComment()) {
                        continue;
                    }
                }
                if (gotColon) {
                    return i;
                }
                if (i != INT_COLON) {
                    _reportUnexpectedChar(i, "was expecting a colon to separate field name and value");
                }
                gotColon = true;
            } else if (i != INT_SPACE) {
                if (i == INT_LF) {
                    ++_currInputRow;
                    _currInputRowStart = _inputPtr;
                } else if (i == INT_CR) {
                    _skipCR();
                } else if (i != INT_TAB) {
                    _throwInvalidSpace(i);
                }
            }
        }
        _reportInvalidEOF(" within/between "+_parsingContext.typeDesc()+" entries",
                null);
        return -1;
    }

    private final void _skipComment() throws IOException
    {
        if ((_features & FEAT_MASK_ALLOW_JAVA_COMMENTS) == 0) {
            _reportUnexpectedChar('/', "maybe a (non-standard) comment? (not recognized as one since Feature 'ALLOW_COMMENTS' not enabled for parser)");
        }
        // First: check which comment (if either) it is:
        if (_inputPtr >= _inputEnd && !_loadMore()) {
            _reportInvalidEOF(" in a comment", null);
        }
        int c = _inputBuffer[_inputPtr++] & 0xFF;
        if (c == INT_SLASH) {
            _skipLine();
        } else if (c == INT_ASTERISK) {
            _skipCComment();
        } else {
            _reportUnexpectedChar(c, "was expecting either '*' or '/' for a comment");
        }
    }

    private final void _skipCComment() throws IOException
    {
        // Need to be UTF-8 aware here to decode content (for skipping)
        final int[] codes = CharTypes.getInputCodeComment();

        // Ok: need the matching '*/'
        main_loop:
        while ((_inputPtr < _inputEnd) || _loadMore()) {
            int i = _inputBuffer[_inputPtr++] & 0xFF;
            int code = codes[i];
            if (code != 0) {
                switch (code) {
                case '*':
                    if (_inputPtr >= _inputEnd && !_loadMore()) {
                        break main_loop;
                    }
                    if (_inputBuffer[_inputPtr] == INT_SLASH) {
                        ++_inputPtr;
                        return;
                    }
                    break;
                case INT_LF:
                    ++_currInputRow;
                    _currInputRowStart = _inputPtr;
                    break;
                case INT_CR:
                    _skipCR();
                    break;
                case 2: // 2-byte UTF
                    _skipUtf8_2();
                    break;
                case 3: // 3-byte UTF
                    _skipUtf8_3();
                    break;
                case 4: // 4-byte UTF
                    _skipUtf8_4(i);
                    break;
                default: // e.g. -1
                    // Is this good enough error message?
                    _reportInvalidChar(i);
                }
            }
        }
        _reportInvalidEOF(" in a comment", null);
    }

    private final boolean _skipYAMLComment() throws IOException
    {
        if ((_features & FEAT_MASK_ALLOW_YAML_COMMENTS) == 0) {
            return false;
        }
        _skipLine();
        return true;
    }

    // Method for skipping contents of an input line; usually for CPP
    // and YAML style comments.
    private final void _skipLine() throws IOException
    {
        // Ok: need to find EOF or linefeed
        final int[] codes = CharTypes.getInputCodeComment();
        while ((_inputPtr < _inputEnd) || _loadMore()) {
            int i = _inputBuffer[_inputPtr++] & 0xFF;
            int code = codes[i];
            if (code != 0) {
                switch (code) {
                case INT_LF:
                    ++_currInputRow;
                    _currInputRowStart = _inputPtr;
                    return;
                case INT_CR:
                    _skipCR();
                    return;
                case '*': // nop for these comments
                    break;
                case 2: // 2-byte UTF
                    _skipUtf8_2();
                    break;
                case 3: // 3-byte UTF
                    _skipUtf8_3();
                    break;
                case 4: // 4-byte UTF
                    _skipUtf8_4(i);
                    break;
                default: // e.g. -1
                    if (code < 0) {
                        // Is this good enough error message?
                        _reportInvalidChar(i);
                    }
                }
            }
        }
    }

    @Override
    protected char _decodeEscaped() throws IOException
    {
        if (_inputPtr >= _inputEnd) {
            if (!_loadMore()) {
                _reportInvalidEOF(" in character escape sequence", JsonToken.VALUE_STRING);
            }
        }
        int c = _inputBuffer[_inputPtr++];

        switch (c) {
            // First, ones that are mapped
        case 'b':
            return '\b';
        case 't':
            return '\t';
        case 'n':
            return '\n';
        case 'f':
            return '\f';
        case 'r':
            return '\r';

            // And these are to be returned as they are
        case '"':
        case '/':
        case '\\':
            return (char) c;

        case 'u': // and finally hex-escaped
            break;

        default:
            return _handleUnrecognizedCharacterEscape((char) _decodeCharForError(c));
        }

        // Ok, a hex escape. Need 4 characters
        int value = 0;
        for (int i = 0; i < 4; ++i) {
            if (_inputPtr >= _inputEnd) {
                if (!_loadMore()) {
                    _reportInvalidEOF(" in character escape sequence", JsonToken.VALUE_STRING);
                }
            }
            int ch = _inputBuffer[_inputPtr++];
            int digit = CharTypes.charToHex(ch);
            if (digit < 0) {
                _reportUnexpectedChar(ch & 0xFF, "expected a hex-digit for character escape sequence");
            }
            value = (value << 4) | digit;
        }
        return (char) value;
    }

    protected int _decodeCharForError(int firstByte) throws IOException
    {
        int c = firstByte & 0xFF;
        if (c > 0x7F) { // if >= 0, is ascii and fine as is
            int needed;

            // Ok; if we end here, we got multi-byte combination
            if ((c & 0xE0) == 0xC0) { // 2 bytes (0x0080 - 0x07FF)
                c &= 0x1F;
                needed = 1;
            } else if ((c & 0xF0) == 0xE0) { // 3 bytes (0x0800 - 0xFFFF)
                c &= 0x0F;
                needed = 2;
            } else if ((c & 0xF8) == 0xF0) {
                // 4 bytes; double-char with surrogates and all...
                c &= 0x07;
                needed = 3;
            } else {
                _reportInvalidInitial(c & 0xFF);
                needed = 1; // never gets here
            }

            int d = nextByte();
            if ((d & 0xC0) != 0x080) {
                _reportInvalidOther(d & 0xFF);
            }
            c = (c << 6) | (d & 0x3F);

            if (needed > 1) { // needed == 1 means 2 bytes total
                d = nextByte(); // 3rd byte
                if ((d & 0xC0) != 0x080) {
                    _reportInvalidOther(d & 0xFF);
                }
                c = (c << 6) | (d & 0x3F);
                if (needed > 2) { // 4 bytes? (need surrogates)
                    d = nextByte();
                    if ((d & 0xC0) != 0x080) {
                        _reportInvalidOther(d & 0xFF);
                    }
                    c = (c << 6) | (d & 0x3F);
                }
            }
        }
        return c;
    }

    /*
    /**********************************************************
    /* Internal methods,UTF8 decoding
    /**********************************************************
     */

    private final int _decodeUtf8_2(int c) throws IOException
    {
        if (_inputPtr >= _inputEnd) {
            _loadMoreGuaranteed();
        }
        int d = _inputBuffer[_inputPtr++];
        if ((d & 0xC0) != 0x080) {
            _reportInvalidOther(d & 0xFF, _inputPtr);
        }
        return ((c & 0x1F) << 6) | (d & 0x3F);
    }

    private final int _decodeUtf8_3(int c1) throws IOException
    {
        if (_inputPtr >= _inputEnd) {
            _loadMoreGuaranteed();
        }
        c1 &= 0x0F;
        int d = _inputBuffer[_inputPtr++];
        if ((d & 0xC0) != 0x080) {
            _reportInvalidOther(d & 0xFF, _inputPtr);
        }
        int c = (c1 << 6) | (d & 0x3F);
        if (_inputPtr >= _inputEnd) {
            _loadMoreGuaranteed();
        }
        d = _inputBuffer[_inputPtr++];
        if ((d & 0xC0) != 0x080) {
            _reportInvalidOther(d & 0xFF, _inputPtr);
        }
        c = (c << 6) | (d & 0x3F);
        return c;
    }

    private final int _decodeUtf8_3fast(int c1) throws IOException
    {
        c1 &= 0x0F;
        int d = _inputBuffer[_inputPtr++];
        if ((d & 0xC0) != 0x080) {
            _reportInvalidOther(d & 0xFF, _inputPtr);
        }
        int c = (c1 << 6) | (d & 0x3F);
        d = _inputBuffer[_inputPtr++];
        if ((d & 0xC0) != 0x080) {
            _reportInvalidOther(d & 0xFF, _inputPtr);
        }
        c = (c << 6) | (d & 0x3F);
        return c;
    }

    // @return Character value <b>minus 0x10000</c>; this so that caller
    //    can readily expand it to actual surrogates
    private final int _decodeUtf8_4(int c) throws IOException
    {
        if (_inputPtr >= _inputEnd) {
            _loadMoreGuaranteed();
        }
        int d = _inputBuffer[_inputPtr++];
        if ((d & 0xC0) != 0x080) {
            _reportInvalidOther(d & 0xFF, _inputPtr);
        }
        c = ((c & 0x07) << 6) | (d & 0x3F);

        if (_inputPtr >= _inputEnd) {
            _loadMoreGuaranteed();
        }
        d = _inputBuffer[_inputPtr++];
        if ((d & 0xC0) != 0x080) {
            _reportInvalidOther(d & 0xFF, _inputPtr);
        }
        c = (c << 6) | (d & 0x3F);
        if (_inputPtr >= _inputEnd) {
            _loadMoreGuaranteed();
        }
        d = _inputBuffer[_inputPtr++];
        if ((d & 0xC0) != 0x080) {
            _reportInvalidOther(d & 0xFF, _inputPtr);
        }

        /* note: won't change it to negative here, since caller
         * already knows it'll need a surrogate
         */
        return ((c << 6) | (d & 0x3F)) - 0x10000;
    }

    private final void _skipUtf8_2() throws IOException
    {
        if (_inputPtr >= _inputEnd) {
            _loadMoreGuaranteed();
        }
        int c = _inputBuffer[_inputPtr++];
        if ((c & 0xC0) != 0x080) {
            _reportInvalidOther(c & 0xFF, _inputPtr);
        }
    }

    /* Alas, can't heavily optimize skipping, since we still have to
     * do validity checks...
     */
    private final void _skipUtf8_3() throws IOException
    {
        if (_inputPtr >= _inputEnd) {
            _loadMoreGuaranteed();
        }
        //c &= 0x0F;
        int c = _inputBuffer[_inputPtr++];
        if ((c & 0xC0) != 0x080) {
            _reportInvalidOther(c & 0xFF, _inputPtr);
        }
        if (_inputPtr >= _inputEnd) {
            _loadMoreGuaranteed();
        }
        c = _inputBuffer[_inputPtr++];
        if ((c & 0xC0) != 0x080) {
            _reportInvalidOther(c & 0xFF, _inputPtr);
        }
    }

    private final void _skipUtf8_4(int c) throws IOException
    {
        if (_inputPtr >= _inputEnd) {
            _loadMoreGuaranteed();
        }
        int d = _inputBuffer[_inputPtr++];
        if ((d & 0xC0) != 0x080) {
            _reportInvalidOther(d & 0xFF, _inputPtr);
        }
        if (_inputPtr >= _inputEnd) {
            _loadMoreGuaranteed();
        }
        d = _inputBuffer[_inputPtr++];
        if ((d & 0xC0) != 0x080) {
            _reportInvalidOther(d & 0xFF, _inputPtr);
        }
        if (_inputPtr >= _inputEnd) {
            _loadMoreGuaranteed();
        }
        d = _inputBuffer[_inputPtr++];
        if ((d & 0xC0) != 0x080) {
            _reportInvalidOther(d & 0xFF, _inputPtr);
        }
    }

    /*
    /**********************************************************
    /* Internal methods, input loading
    /**********************************************************
     */

    // We actually need to check the character value here
    // (to see if we have \n following \r).
    protected final void _skipCR() throws IOException
    {
        if (_inputPtr < _inputEnd || _loadMore()) {
            if (_inputBuffer[_inputPtr] == BYTE_LF) {
                ++_inputPtr;
            }
        }
        ++_currInputRow;
        _currInputRowStart = _inputPtr;
    }

    private int nextByte() throws IOException
    {
        if (_inputPtr >= _inputEnd) {
            _loadMoreGuaranteed();
        }
        return _inputBuffer[_inputPtr++] & 0xFF;
    }

    /*
    /**********************************************************
    /* Internal methods, error reporting
    /**********************************************************
     */

    protected void _reportInvalidToken(String matchedPart, int ptr) throws IOException {
        _inputPtr = ptr;
        _reportInvalidToken(matchedPart, _validJsonTokenList());
    }

    protected void _reportInvalidToken(String matchedPart) throws IOException {
        _reportInvalidToken(matchedPart, _validJsonTokenList());
    }

    protected void _reportInvalidToken(String matchedPart, String msg) throws IOException
    {
        /* Let's just try to find what appears to be the token, using
         * regular Java identifier character rules. It's just a heuristic,
         * nothing fancy here (nor fast).
         */
        StringBuilder sb = new StringBuilder(matchedPart);
        while ((_inputPtr < _inputEnd) || _loadMore()) {
            int i = _inputBuffer[_inputPtr++];
            char c = (char) _decodeCharForError(i);
            if (!Character.isJavaIdentifierPart(c)) {
                // 11-Jan-2016, tatu: note: we will fully consume the character,
                //   included or not, so if recovery was possible, it'd be off-by-one...
                // 04-Apr-2021, tatu: ... and the reason we can't do much about it is
                //   because it may be multi-byte UTF-8 character (and even if saved
                //   offset, on buffer boundary it would not work, still)
                break;
            }
            sb.append(c);
            if (sb.length() >= _ioContext.errorReportConfiguration().getMaxErrorTokenLength()) {
                sb.append("...");
                break;
            }
        }
        _reportError("Unrecognized token '%s': was expecting %s", sb, msg);
    }

    protected void _reportInvalidChar(int c) throws JsonParseException
    {
        // Either invalid WS or illegal UTF-8 start char
        if (c < INT_SPACE) {
            _throwInvalidSpace(c);
        }
        _reportInvalidInitial(c);
    }

    protected void _reportInvalidInitial(int mask) throws JsonParseException {
        _reportError("Invalid UTF-8 start byte 0x"+Integer.toHexString(mask));
    }

    protected void _reportInvalidOther(int mask) throws JsonParseException {
        _reportError("Invalid UTF-8 middle byte 0x"+Integer.toHexString(mask));
    }

    protected void _reportInvalidOther(int mask, int ptr)
        throws JsonParseException
    {
        _inputPtr = ptr;
        _reportInvalidOther(mask);
    }

    /*
    /**********************************************************
    /* Internal methods, binary access
    /**********************************************************
     */

    /**
     * Efficient handling for incremental parsing of base64-encoded
     * textual content.
     *
     * @param b64variant Type of base64 encoding expected in context
     *
     * @return Fully decoded value of base64 content
     *
     * @throws IOException for low-level read issues, or
     *   {@link JsonParseException} for decoding problems (invalid content)
     */
    @SuppressWarnings("resource")
    protected final byte[] _decodeBase64(Base64Variant b64variant) throws IOException
    {
        ByteArrayBuilder builder = _getByteArrayBuilder();

        while (true) {
            // first, we'll skip preceding white space, if any
            int ch;
            do {
                if (_inputPtr >= _inputEnd) {
                    _loadMoreGuaranteed();
                }
                ch = _inputBuffer[_inputPtr++] & 0xFF;
            } while (ch <= INT_SPACE);
            int bits = b64variant.decodeBase64Char(ch);
            if (bits < 0) { // reached the end, fair and square?
                if (ch == INT_QUOTE) {
                    return builder.toByteArray();
                }
                bits = _decodeBase64Escape(b64variant, ch, 0);
                if (bits < 0) { // white space to skip
                    continue;
                }
            }
            int decodedData = bits;

            // then second base64 char; can't get padding yet, nor ws

            if (_inputPtr >= _inputEnd) {
                _loadMoreGuaranteed();
            }
            ch = _inputBuffer[_inputPtr++] & 0xFF;
            bits = b64variant.decodeBase64Char(ch);
            if (bits < 0) {
                bits = _decodeBase64Escape(b64variant, ch, 1);
            }
            decodedData = (decodedData << 6) | bits;

            // third base64 char; can be padding, but not ws
            if (_inputPtr >= _inputEnd) {
                _loadMoreGuaranteed();
            }
            ch = _inputBuffer[_inputPtr++] & 0xFF;
            bits = b64variant.decodeBase64Char(ch);

            // First branch: can get padding (-> 1 byte)
            if (bits < 0) {
                if (bits != Base64Variant.BASE64_VALUE_PADDING) {
                    // could also just be 'missing'  padding
                    if (ch == INT_QUOTE) {
                        decodedData >>= 4;
                        builder.append(decodedData);
                        if (b64variant.requiresPaddingOnRead()) {
                            --_inputPtr; // to keep parser state bit more consistent
                            _handleBase64MissingPadding(b64variant);
                        }
                        return builder.toByteArray();
                    }
                    bits = _decodeBase64Escape(b64variant, ch, 2);
                }
                if (bits == Base64Variant.BASE64_VALUE_PADDING) {
                    // Ok, must get padding
                    if (_inputPtr >= _inputEnd) {
                        _loadMoreGuaranteed();
                    }
                    ch = _inputBuffer[_inputPtr++] & 0xFF;
                    if (!b64variant.usesPaddingChar(ch)) {
                        if (_decodeBase64Escape(b64variant, ch, 3) != Base64Variant.BASE64_VALUE_PADDING) {
                            throw reportInvalidBase64Char(b64variant, ch, 3, "expected padding character '"+b64variant.getPaddingChar()+"'");
                        }
                    }
                    // Got 12 bits, only need 8, need to shift
                    decodedData >>= 4;
                    builder.append(decodedData);
                    continue;
                }
            }
            // Nope, 2 or 3 bytes
            decodedData = (decodedData << 6) | bits;
            // fourth and last base64 char; can be padding, but not ws
            if (_inputPtr >= _inputEnd) {
                _loadMoreGuaranteed();
            }
            ch = _inputBuffer[_inputPtr++] & 0xFF;
            bits = b64variant.decodeBase64Char(ch);
            if (bits < 0) {
                if (bits != Base64Variant.BASE64_VALUE_PADDING) {
                    // could also just be 'missing'  padding
                    if (ch == INT_QUOTE) {
                        decodedData >>= 2;
                        builder.appendTwoBytes(decodedData);
                        if (b64variant.requiresPaddingOnRead()) {
                            --_inputPtr; // to keep parser state bit more consistent
                            _handleBase64MissingPadding(b64variant);
                        }
                        return builder.toByteArray();
                    }
                    bits = _decodeBase64Escape(b64variant, ch, 3);
                }
                if (bits == Base64Variant.BASE64_VALUE_PADDING) {
                    // With padding we only get 2 bytes; but we have to shift it
                    // a bit so it is identical to triplet case with partial output.
                    // 3 chars gives 3x6 == 18 bits, of which 2 are dummies, need to discard:
                    decodedData >>= 2;
                    builder.appendTwoBytes(decodedData);
                    continue;
                }
            }
            // otherwise, our triplet is now complete
            decodedData = (decodedData << 6) | bits;
            builder.appendThreeBytes(decodedData);
        }
    }

    /*
    /**********************************************************
    /* Improved location updating (refactored in 2.7)
    /**********************************************************
     */

    @Override
    public JsonLocation currentLocation()
    {
        int col = _inputPtr - _currInputRowStart + 1; // 1-based
        return new JsonLocation(_contentReference(),
                _currInputProcessed + _inputPtr, -1L, // bytes, chars
                _currInputRow, col);
    }

    @Override // @since 2.17
    protected JsonLocation _currentLocationMinusOne() {
        final int prevInputPtr = _inputPtr - 1;
        final int col = prevInputPtr - _currInputRowStart + 1; // 1-based
        return new JsonLocation(_contentReference(),
                _currInputProcessed + prevInputPtr, -1L, // bytes, chars
                _currInputRow, col);
    }

    @Override
    public JsonLocation currentTokenLocation()
    {
        if (_currToken == JsonToken.FIELD_NAME) {
            long total = _currInputProcessed + (_nameStartOffset-1);
            return new JsonLocation(_contentReference(),
                    total, -1L, _nameStartRow, _nameStartCol);
        }
        return new JsonLocation(_contentReference(),
                _tokenInputTotal-1, -1L, _tokenInputRow, _tokenInputCol);
    }

    // @since 2.7
    private final void _updateLocation()
    {
        _tokenInputRow = _currInputRow;
        final int ptr = _inputPtr;
        _tokenInputTotal = _currInputProcessed + ptr;
        _tokenInputCol = ptr - _currInputRowStart;
    }

    // @since 2.7
    private final void _updateNameLocation()
    {
        _nameStartRow = _currInputRow;
        final int ptr = _inputPtr;
        _nameStartOffset = ptr;
        _nameStartCol = ptr - _currInputRowStart;
    }

    /*
    /**********************************************************
    /* Internal methods, other
    /**********************************************************
     */

<<<<<<< HEAD
    private final JsonToken _closeScope(int i) throws JsonParseException, StreamConstraintsException {
=======
    private final JsonToken _closeScope(int i) throws IOException {
>>>>>>> c65b70b0
        if (i == INT_RCURLY) {
            _closeObjectScope();
            return _updateToken(JsonToken.END_OBJECT);
        }
        _closeArrayScope();
        return _updateToken(JsonToken.END_ARRAY);
    }

    private final void _closeArrayScope() throws IOException {
        _updateLocation();
        if (!_parsingContext.inArray()) {
            _reportMismatchedEndMarker(']', '}');
        }
        _parsingContext = _parsingContext.clearAndGetParent();
    }

    private final void _closeObjectScope() throws IOException {
        _updateLocation();
        if (!_parsingContext.inObject()) {
            _reportMismatchedEndMarker('}', ']');
        }
        _parsingContext = _parsingContext.clearAndGetParent();
    }
}<|MERGE_RESOLUTION|>--- conflicted
+++ resolved
@@ -3874,11 +3874,7 @@
     /**********************************************************
      */
 
-<<<<<<< HEAD
-    private final JsonToken _closeScope(int i) throws JsonParseException, StreamConstraintsException {
-=======
     private final JsonToken _closeScope(int i) throws IOException {
->>>>>>> c65b70b0
         if (i == INT_RCURLY) {
             _closeObjectScope();
             return _updateToken(JsonToken.END_OBJECT);
