Project: jackson-core

Contains core streaming reader (`JsonParser`) and writer (`JsonGenerator`) abstractions,
factory for constructing readers/writers (JsonFactory), as well as a minimal set
of interfaces needed for streaming level to make callbacks and call-throughs,
via `ObjectCodec` and `TreeNode`.

Also includes implementation of this API for JSON.
Forms the base for other data formats as well despite naming suggesting
JSON-specificity: naming is due to history, as Jackson started out as
a pure JSON library.

------------------------------------------------------------------------
=== Releases ===
------------------------------------------------------------------------

<<<<<<< HEAD
2.17.3 (not yet released):

#1331: Update to FastDoubleParser v1.0.1 to fix `BigDecimal` decoding problem
 (contributed by @pjfanning)

2.17.2 (05-Jul-2024)

#1308: Relax validation by `NumberInput.looksLikeValidNumber()` to allow
  trailing dot (like `3.`)

2.17.1 (04-May-2024)

#1241: Fix `NumberInput.looksLikeValidNumber()` implementation
 (contributed by @pjfanning)
#1256: Revert #1117: change default recycler pool back to `threadLocalPool()`
  for 2.17.1

2.17.0 (12-Mar-2024)

#507: Add `JsonWriteFeature.ESCAPE_FORWARD_SLASHES` to allow escaping of '/' for
  String values
 (contributed by Joo-Hyuk K)
#1117: Change default `RecylerPool` implementation to `newLockFreePool` (from
  `threadLocalPool`)
#1137: Improve detection of "is a NaN" to only consider explicit cases,
  not `double` overflow/underflow
#1145: `JsonPointer.appendProperty(String)` does not escape the property name
 (reported by Robert E)
#1149: Add `JsonParser.getNumberTypeFP()`
#1157: Use fast parser (FDP) for large `BigDecimal`s (500+ chars)
 (contributed by @pjfanning)
#1169: `ArrayIndexOutOfBoundsException` for specific invalid content,
  with Reader-based parser
#1173: `JsonLocation` consistently off by one character for many
  invalid JSON parsing cases
 (reported by Paul B)
#1179: Allow configuring `DefaultPrettyPrinter` separators for empty
  Arrays and Objects
 (contributed by Guillaume L)
#1186: `BufferRecycler` should avoid setting replacement if one already returned, bigger
 (suggested by @kkkkkhhhh)
#1195: Use `BufferRecycler` provided by output (`OutputStream`, `Writer`) object if available
 (contributed by Mario F)
#1202: Add `RecyclerPool.clear()` method for dropping all pooled Objects
#1203: Faster division by 1000
 (contributed by @xtonik)
#1205: JsonFactory.setStreamReadConstraints(StreamReadConstraints) fails to
  update "maxNameLength" for symbol tables
 (reported by @denizk)
#1217: Optimize char comparison using bitwise OR
 (contributed by @xtonik)
#1218: Simplify Unicode surrogate pair conversion for generation
 (contributed by @xtonik)
=======
2.16.3 (not yet released)

#1340: Missing `JsonFactory` "provides" SPI with JPMS in `jackson-core` module
 (contributed by @sdyura)
>>>>>>> 56265d12

2.16.2 (09-Mar-2024)

No changes since 2.16.1

2.16.1 (24-Dec-2023)

#1141: NPE in `Version.equals()` if snapshot-info `null`
 (reported by @TimSchweers)
#1161: NPE in "FastDoubleParser", method "JavaBigDecimalParser.parseBigDecimal()"
 (contributed by @pjfanning)
#1168: `JsonPointer.append(JsonPointer.tail())` includes the original pointer
 (contributed by Robert E)

2.16.0 (15-Nov-2023)

#991: Change `StreamReadFeature.INCLUDE_SOURCE_IN_LOCATION` default to `false`
  in Jackson 2.16
 (suggested by @quinlam)
#1007: Improve error message for `StreamReadConstraints` violations
#1015: `JsonFactory` implementations should respect `CANONICALIZE_FIELD_NAMES`
 (contributed by Carter K)
#1035: Root cause for failing test for `testMangledIntsBytes()` in `ParserErrorHandlingTest`
 (reported by @harsha-99)
#1036: Allow all array elements in `JsonPointerBasedFilter`
 (contributed by Markus S)
#1039: Indicate explicitly blocked sources as "REDACTED" instead of
  "UNKNOWN" in `JsonLocation`
#1041: Start using AssertJ in unit tests
#1042: Allow configuring spaces before and/or after the colon in `DefaultPrettyPrinter`
 (contributed by @digulla)
#1046: Add configurable limit for the maximum number of bytes/chars
  of content to parse before failing
#1047: Add configurable limit for the maximum length of Object property names
  to parse before failing (default max: 50,000 chars)
 (contributed by @pjfanning)
#1048: Add configurable processing limits for JSON generator (`StreamWriteConstraints`)
 (contributed by @pjfanning)
#1050: Compare `_snapshotInfo` in `Version`
 (contributed by @artoonie)
#1051: Add `JsonGeneratorDecorator` to allow decorating `JsonGenerator`s
 (contributed by @digulla)
#1064: Add full set of `BufferRecyclerPool` implementations
 (contributed by Mario F)
#1066: Add configurable error report behavior via `ErrorReportConfiguration`
 (contributed by Joo-Hyuk K)
#1081: Make `ByteSourceJsonBootstrapper` use `StringReader` for < 8KiB byte[] inputs
 (contributed by @schlosna)
#1089: Allow pluggable buffer recycling via new `BufferRecyclerPool` extension point
#1136: Change parsing error message to mention `-INF`
- Make `JacksonFeatureSet` serializable

2.15.4 (15-Feb-2024)

#1146: `JsonParserDelegate` missing overrides for `canParseAsync()`,
  `getNonBlockingInputFeeder()`
  (reported by Simon B)
#1161: NPE in "FastDoubleParser", method "JavaBigDecimalParser.parseBigDecimal()"
  (contributed by @pjfanning)

2.15.3 (12-Oct-2023)

#1111: Call the right `filterFinishArray()`/`filterFinishObject()`
  from `FilteringParserDelegate`
 (fix contributed by Dai M)

2.15.2 (30-May-2023)

#1019: Allow override of `StreamReadContraints` default with
  `overrideDefaultStreamReadConstraints()`
#1027: Extra module-info.class in 2.15.1
 (reported by @tbnguyen1407)
#1028: Wrong checksums in `module.json` (2.15.0, 2.15.1)
 (reported by @hboutemy)
#1032: `LICENSE` missing from 2.15.1 jar

2.15.1 (16-May-2023))

#999: Gradle metadata for `jackson-core` `2.15.0` adds dependency on
   `ch.randelshofer:fastdoubleparser`
  (reported by Chris R)
#1003: Add FastDoubleParser section to `NOTICE`
#1014: Increase default max allowed String value length from 5 megs to 20 megs
#1023: Problem with `FilteringGeneratorDelegate` wrt `TokenFilter.Inclusion.INCLUDE_NON_NULL`
  (reported by @honhimW)

2.15.0 (23-Apr-2023)

#815: Add maximum numeric value length limits via `StreamReadConstraints` (fixes
  `sonatype-2022-6438`)
 (contributed by @pjfanning)
#844: Add SLSA provenance via build script
 (contributed by Pedro N)
#851: Add `StreamReadFeature.USE_FAST_BIG_DECIMAL_PARSER` to enable
  faster `BigDecimal`, `BigInteger` parsing
 (contributed by @pjfanning)
#863: Add `StreamReadConstraints` limit for longest textual value to
  allow (default: 5M)
 (contributed by @pjfanning)
#865: Optimize parsing 19 digit longs
 (contributed by Phillipe M)
#897: Note that jackson-core 2.15 is now a multi-release jar
  (for more optimized number parsing for JDKs beyond 8)
#898: Possible flaw in `TokenFilterContext#skipParentChecks()`
 (reported by @robotmrv)
#902: Add `Object JsonParser.getNumberValueDeferred()` method to
  allow for deferred decoding in some cases
#921: Add `JsonFactory.Feature.CHARSET_DETECTION` to disable charset detection
 (contributed by @yawkat) 
#943: Add `StreamReadConstraints.maxNestingDepth()` to constraint max nesting
  depth (default: 1000)
#948: Use `StreamConstraintsException` in name canonicalizers
 (contributed by @pjfanning)
#962: Offer a way to directly set `StreamReadConstraints` via `JsonFactory` (not just Builder)
#968: Prevent inefficient internal conversion from `BigDecimal` to `BigInteger`
  wrt ultra-large scale
#984: Add `JsonGenerator.copyCurrentEventExact` as alternative to `copyCurrentEvent()`
- Build uses package type "jar" but still produces valid OSGi bundle
 (changed needed to keep class timestamps with Reproducible Build)

2.14.3 (05-May-2023)

#909: Revert schubfach changes in #854
 (contributed by @pjfanning)
#912: Optional padding Base64Variant still throws exception on missing
  padding character
 (reported by @Vity01)
#967: Address performance issue with `BigDecimalParser`
#990: Backport removal of BigDecimal to BigInt conversion (#987)
 (contributed by @pjfanning)
#1004: FastDoubleParser license
#1012: Got `NegativeArraySizeException` when calling `writeValueAsString()`
 (reported by @klettier)
 (fix contributed by @pjfanning)

2.14.2 (28-Jan-2023)

#854: Backport schubfach changes from v2.15#8
 (contributed by @pjfanning)
#882: Allow TokenFIlter to skip last elements in arrays
 (contributed by Przemyslaw G)
#886: Avoid instance creations in fast parser code
 (contributed by @pjfanning)
#890: `FilteringGeneratorDelegate` does not create new `filterContext`
  if `tokenFilter` is null
 (contributed by @DemonicTutor)

2.14.1 (21-Nov-2022)

No changes since 2.14.0

2.14.0 (05-Nov-2022)

#478: Provide implementation of async JSON parser fed by `ByteBufferFeeder`
 (requested by Arjen P)
 (contributed by @pjfanning)
#577: Allow use of faster floating-point number parsing with
  `StreamReadFeature.USE_FAST_DOUBLE_PARSER`
 (contributed by @wrandelshofer and @pjfanning)
#684: Add "JsonPointer#appendProperty" and "JsonPointer#appendIndex"
 (contributed by Ilya G)
#715: Allow TokenFilters to keep empty arrays and objects
 (contributed by Nik E)
#717: Hex capitalization for JsonWriter should be configurable (add
  `JsonWriteFeature.WRITE_HEX_UPPER_CASE`)
 (contributed by Richard K)
#733: Add `StreamReadCapability.EXACT_FLOATS` to indicate whether parser reports exact
  floating-point values or not
 (contributed Doug R)
#736: `JsonPointer` quadratic memory use: OOME on deep inputs
 (reported by Doug R)
#745: Change minimum Java version to 8
#749: Allow use of faster floating-point number serialization
  (`StreamWriteFeature.USE_FAST_DOUBLE_WRITER`)
 (contributed by @rgiulietti and @pjfanning)
#751: Remove workaround for old issue with a particular double
 (contributed by @pjfanning)
#753: Add `NumberInput.parseFloat()`
 (contributed by @pjfanning)
#757: Update ParserBase to support floats directly
 (contributed by @pjfanning)
#759: JsonGenerator to provide current value to the context before starting objects
 (reported by Illia O)
#762: Make `JsonPointer` `java.io.Serializable`
 (contributed by Evan G)
#763: `JsonFactory.createParser()` with `File` may leak `InputStream`s
#764: `JsonFactory.createGenerator()` with `File` may leak `OutputStream`s
#773: Add option to accept non-standard trailing decimal point
  (`JsonReadFeature.ALLOW_TRAILING_DECIMAL_POINT_FOR_NUMBERS`)
 (contributed by @pjfanning)
#774: Add a feature to allow leading plus sign
  (`JsonReadFeature.ALLOW_LEADING_PLUS_SIGN_FOR_NUMBERS`)
 (contributed by @pjfanning)
#788: `JsonPointer.empty()` should NOT indicate match of a property
  with key of ""
#798: Avoid copy when parsing `BigDecimal`
 (contributed by Philippe M)
#811: Add explicit bounds checks for `JsonGenerator` methods that take
  `byte[]`/`char[]`/String-with-offsets input
#812: Add explicit bounds checks for `JsonFactory.createParser()` methods
  that take `byte[]`/`char[]`-with-offsets input
#814: Use `BigDecimalParser` for BigInteger parsing very long numbers
 (contributed by @pjfanning)
#818: Calling `JsonPointer.compile(...)` on very deeply nested expression
  throws `StackOverflowError`
#828: Make `BigInteger` parsing lazy
 (contributed by @pjfanning)
#830: Make `BigDecimal` parsing lazy
 (contributed by @pjfanning)
#834: ReaderBaseJsonParser._verifyRootSpace() can cause buffer boundary failure

2.13.5 (23-Jan-2023)
2.13.4 (03-Sep-2022)

No changes since 2.13.3

2.13.3 (14-May-2022)

#744: Limit size of exception message in BigDecimalParser
 (contributed by @pjfanning))

2.13.2 (06-Mar-2022)

0#732: Update Maven wrapper
 (contributed by Andrey S)
#739: `JsonLocation` in 2.13 only uses identity comparison for "content reference"
 (reported by Vlad T)

2.13.1 (19-Dec-2021)

#713: Incorrect parsing of single-quoted surrounded String values containing double quotes
 (reported by wcarmon@github)

2.13.0 (30-Sep-2021)

#652: Misleading exception for input source when processing byte buffer
  with start offset
 (reported by Greg W)
#658: Escape contents of source document snippet for `JsonLocation._appendSourceDesc()`
#664: Add `StreamWriteException` type to eventually replace `JsonGenerationException`
#671: Replace `getCurrentLocation()`/`getTokenLocation()` with
  `currentLocation()`/`currentTokenLocation()` in `JsonParser`
#673: Replace `JsonGenerator.writeObject()` (and related) with `writePOJO()`
#674: Replace `getCurrentValue()`/`setCurrentValue()` with
  `currentValue()`/`assignCurrentValue()` in `JsonParser`/`JsonGenerator
#677: Introduce O(n^1.5) BigDecimal parser implementation
 (contributed by Ferenc C)
#687:  ByteQuadsCanonicalizer.addName(String, int, int) has incorrect handling
  for case of q2 == null
#692: UTF32Reader ArrayIndexOutOfBoundsException
 (reported by Fabian M)
#694: Improve exception/JsonLocation handling for binary content: don't
  show content, include byte offset
#700: Unable to ignore properties when deserializing. TokenFilter seems broken
 (reported by xiazuojie@github)
#712: Optimize array allocation by `JsonStringEncoder`
- Add `mvnw` wrapper

2.12.7 (26-May-2022)
2.12.6 (15-Dec-2021)

No changes since 2.12.5

2.12.5 (27-Aug-2021)

#712: (partial) Optimize array allocation by `JsonStringEncoder`
#713: Add back accidentally removed `JsonStringEncoder` related methods in
  `BufferRecyclers` (like `getJsonStringEncoder()`)

2.12.4 (06-Jul-2021)

#702: `ArrayOutOfBoundException` at `WriterBasedJsonGenerator.writeString(Reader, int)`
 (reported by Jeffrey Y)

2.12.3 (12-Apr-2021)
2.12.2 (03-Mar-2021)
2.12.1 (08-Jan-2021)

No changes since 2.12.0

2.12.0 (29-Nov-2020)

#500: Allow "optional-padding" for `Base64Variant`
 (contributed by Pavan K)
#573: More customizable TokenFilter inclusion (using `Tokenfilter.Inclusion`)
 (contributed by Jonathan H)
#618: Publish Gradle Module Metadata
 (contributed by Jendrik J)
#619: Add `StreamReadCapability` for further format-based/format-agnostic
  handling improvements
#627: Add `JsonParser.isExpectedNumberIntToken()` convenience method
#630: Add `StreamWriteCapability` for further format-based/format-agnostic
  handling improvements
#631: Add `JsonParser.getNumberValueExact()` to allow precision-retaining buffering
#639: Limit initial allocated block size by `ByteArrayBuilder` to max block size
#640: Add `JacksonException` as parent class of `JsonProcessingException`
#653: Make `JsonWriteContext.reset()` and `JsonReadContext.reset()` methods public
- Deprecate `JsonParser.getCurrentTokenId()` (use `#currentTokenId()` instead)
- Full "LICENSE" included in jar for easier access by compliancy tools

2.11.4 (12-Dec-2020)

#647: Fix NPE in `writeNumber(String)` method of `UTF8JsonGenerator`,
  `WriterBasedJsonGenerator`
 (contributed by Pavel K)

2.11.3 (02-Oct-2020)
2.11.2 (02-Aug-2020)
2.11.1 (25-Jun-2020)

No changes since 2.11.0

2.11.0 (26-Apr-2020)

#504: Add a String Array write method in the Streaming API
 (requested by Michel F, impl contributed by Oleksandr P)
#565: Synchronize variants of `JsonGenerator#writeNumberField` with `JsonGenerator#writeNumber`
 (contributed by valery1707@github)
#587: Add JsonGenerator#writeNumber(char[], int, int) method
 (contributed by Volkan Y)
#606: Do not clear aggregated contents of `TextBuffer` when `releaseBuffers()` called
#609: `FilteringGeneratorDelegate` does not handle `writeString(Reader, int)`
 (reported by Volkan Y)
#611: Optionally allow leading decimal in float tokens
 (contributed by James A)

2.10.5 (21-Jul-2020)

#616: Parsing JSON with `ALLOW_MISSING_VALUE` enabled results in endless stream
  of `VALUE_NULL` tokens
 (reported by Justin L)

2.10.4 (03-May-2020)

#605: Handle case when system property access is restricted
 (reported by rhernandez35@github)

2.10.3 (03-Mar-2020)

#592: DataFormatMatcher#getMatchedFormatName throws NPE when no match exists
 (reported by Scott L)
#603: 'JsonParser.getCurrentLocation()` byte/char offset update incorrectly for big payloads
 (reported, fix contributed by Fabien R)

2.10.2 (05-Jan-2020)

#580: FilteringGeneratorDelegate writeRawValue delegate to `writeRaw()`
  instead of `writeRawValue()`
 (reported by Arnaud R)
#582: `FilteringGeneratorDelegate` bug when filtering arrays (in 2.10.1)
 (reported by alarribeau@github)

2.10.1 (09-Nov-2019)

#455: Jackson reports wrong locations for JsonEOFException
 (reported by wastevenson@github, fix contributed by Todd O'B
#567: Add `uses` for `ObjectCodec` in module-info
 (reported by Marc M)
#578: Array index out of bounds in hex lookup
 (reported by Emily S)

2.10.0 (26-Sep-2019)

#433: Add Builder pattern for creating configured Stream factories
#464: Add "maximum unescaped char" configuration option for `JsonFactory` via builder
#467: Create `JsonReadFeature` to move JSON-specific `JsonParser.Feature`s to
#479: Improve thread-safety of buffer recycling
#480: `SerializableString` value can not directly render to Writer
 (requested by Philippe M)
#481: Create `JsonWriteFeature` to move JSON-specific `JsonGenerator.Feature`s to
#484: Implement `UTF8JsonGenerator.writeRawValue(SerializableString)` (and
  `writeRaw(..)`) more efficiently
#495: Create `StreamReadFeature` to move non-json specific `JsonParser.Feature`s to
#496: Create `StreamWriteFeature` to take over non-json-specific `JsonGenerator.Feature`s
#502: Make `DefaultPrettyPrinter.createInstance()` to fail for sub-classes
#506: Add missing type parameter for `TypeReference` in `ObjectCodec`
#508: Add new exception type `InputCoercionException` to be used for failed coercions
  like overflow for `int`
#517: Add `JsonGenerator.writeStartObject(Object, int)` (needed by CBOR, maybe Avro)
#527: Add simple module-info for JDK9+, using Moditect
#533: UTF-8 BOM not accounted for in JsonLocation.getByteOffset()
 (contributed by Fabien R)
#539: Reduce max size of recycled byte[]/char[] blocks by `TextBuffer`, `ByteArrayBuilder`
#547: `CharsToNameCanonicalizer`: Internal error on `SymbolTable.rehash()` with high
  number of hash collisions
 (reported by Alex R)
#548: ByteQuadsCanonicalizer: ArrayIndexOutOfBoundsException in addName
 (reported by Alex R)
#549: Add configurability of "quote character" for JSON factory
#561: Misleading exception for unquoted String parsing
#563: Async parser does not keep track of Array context properly
 (reported by Doug R)
- Rewrite `JsonGenerator.copyCurrentStructure()` to remove recursion)
- Add `missingNode()`, `nullNode()` in `TreeCodec`
- Add `JsonParserDelegate.delegate()` methods

2.9.10 (21-Sep-2019)

#540: UTF8StreamJsonParser: fix byte to int conversion for malformed escapes
 (reported by Alex R and Sam S)
#556: 'IndexOutOfBoundsException' in UTF8JsonGenerator.writeString(Reader, len)
  when using a negative length
 (reported by jacob-alan-ward@github)

2.9.9 (16-May-2019)

#516: _inputPtr off-by-one in UTF8StreamJsonParser._parseNumber2()
 (reported by Henrik G)
#531: Non-blocking parser reports incorrect locations when fed with non-zero offset
 (reported by David N)

2.9.8 (15-Dec-2018)

#488: Fail earlier on coercions from "too big" `BigInteger` into
  fixed-size types (`int`, `long`, `short`)
#510: Fix ArrayIndexOutofBoundsException found by LGTM.com
 (reported by Alexander E-T)
- Improve exception message for missing Base64 padding (see databind#2183)

2.9.7 (19-Sep-2018)

#476: Problem with `BufferRecycler` via async parser (or when sharing parser
 across threads)
#477: Exception while decoding Base64 value with escaped `=` character
#488: Fail earlier on coercions from "too big" `BigInteger` into
  fixed-size types (`int`, `long`, `short`)

2.9.6 (12-Jun-2018)

#400: Add mechanism for forcing `BufferRecycler` released (to call on shutdown)
 (contributed by Jeroen B)
#460: Failing to link `ObjectCodec` with `JsonFactory` copy constructor
#463: Ensure that `skipChildren()` of non-blocking `JsonParser` will throw
   exception if not enough input
  (requested by Doug R)

2.9.5 (26-Mar-2018)

No changes since 2.9.4

2.9.4 (24-Jan-2018)

#414: Base64 MIME variant does not ignore white space chars as per RFC2045
 (reported by tmoschou@github)
#437: `ArrayIndexOutOfBoundsException` in `UTF8StreamJsonParser`
 (reported by Igor A)

2.9.3 (09-Dec-2017)

#419: `ArrayIndexOutOfBoundsException` from `UTF32Reader.read()` on invalid input

2.9.2 (13-Oct-2017)

- New parent pom (`jackson-base`)

2.9.1 (07-Sep-2017)

#397: Add `Automatic-Module-Name` ("com.fasterxml.jackson.core") for JDK 9 module system

2.9.0 (30-Jul-2017))

#17: Add 'JsonGenerator.writeString(Reader r, int charLength)'
 (constributed by Logan W)
#57: Add support for non-blocking ("async") JSON parsing
#208: Make use of `_matchCount` in `FilteringParserDelegate`
 (contributed by Rafal F)
#242: Add new write methods in `JsonGenerator` for writing type id containers
#304: Optimize `NumberOutput.outputLong()` method
#306: Add new method in `JsonStreamContext` to construct `JsonPointer`
#312: Add `JsonProcessingException.clearLocation()` to allow clearing
  possibly security-sensitive information
 (contributed by Alex Y)
#314: Add a method in `JsonParser` to allow checking for "NaN" values
#323: Add `JsonParser.ALLOW_TRAILING_COMMA` to work for Arrays and Objects
 (contributed by Brad H)
#325: `DataInput` backed parser should handle `EOFException` at end of doc
 (reported by Brad H)
#330: `FilteringParserDelegate` seems to miss last closing `END_OBJECT`
 (contributed by Rafal F)
#340: Making `WriterBasedJsonGenerator` non-final
 (requested by rfoltyns@github)
#356: Improve indication of "source reference" in `JsonLocation` wrt `byte[]`,`char[]`
#372: JsonParserSequence#skipChildren() throws exception when current delegate is
  TokenBuffer.Parser with "incomplete" JSON
 (contributed by Michael S)
#374: Minimal and DefaultPrettyPrinter with configurable separators 
 (contributed by Rafal F)

2.8.11 (23-Dec-2017)

#418: ArrayIndexOutOfBoundsException from UTF32Reader.read on invalid input
 (reported, contributed fix for by pfitzsimons-r7@github)

2.8.10 (24-Aug-2017)

No changes since 2.8.9

2.8.9 (12-Jun-2017)

#382: ArrayIndexOutOfBoundsException from UTF32Reader.read on invalid input
 (reported by Wil S)

2.8.8 (05-Apr-2017)

#359: FilteringGeneratorDelegate does not override writeStartObject(Object forValue)
 (contributed by Arnaud R)
#362: Use correct length variable for UTF-8 surrogate writing

2.8.7 (21-Feb-2017)

#349: CharsToNameCanonicalizer performance bottleneck 
 (reported by Nuno D, nmldiegues@github)
#351: `java.lang.NegativeArraySizeException` at `ByteArrayBuilder.toByteArray()`
#354: Buffer size dependency in UTF8JsonGenerator writeRaw
 (reported by Chistopher C)

2.8.6 (12-Jan-2017)

#322: Trim tokens in error messages to 256 byte to prevent attacks
 (contributed by Alessio S)
#335: Missing exception for invalid last character of base64 string to decode
 using `Base64Variant.decode()`

2.8.5 (14-Nov-2016)
2.8.4 (14-Oct-2016)

No changes since 2.8.3

2.8.3 (17-Sep-2016)

#318: Add support for writing `byte[]` via `JsonGenerator.writeEmbeddedObject()`

2.8.2 (30-Aug-2016)
2.8.1 (20-Jul-2016)

No changes since 2.8.0

2.8.0 (04-Jul-2016)

#86: Allow inclusion of request body for `JsonParseException`
 (contributed by LokeshN)
#117: Add `JsonParser.Feature.ALLOW_MISSING_VALUES` to support for missing values
 (contributed by LokeshN)
#136: Add `JsonpCharacterEscapes` for easier handling of potential problems
 with JSONP and rare but technically allowed \u2028 and \u2029 linefeed characters
#253: Add `JsonGenerator. writeEmbeddedObject()` to allow writes of opaque native types
 (suggested by Gregoire C)
#255: Relax ownership checks for buffers not to require increase in size
#257: Add `writeStartObject(Object pojo)` to streamline assignment of current value
#265: `JsonStringEncoder` should allow passing `CharSequence`
 (contributed by Mikael S)
#276: Add support for serializing using `java.io.DataOutput`
#277: Add new scalar-array write methods for `int`/`long`/`double` cases
#279: Support `DataInput` for parsing
#280: Add `JsonParser.finishToken()` to force full, non-lazy reading of current token
#281: Add `JsonEOFException` as sub-class of `JsonParseException`
#282: Fail to report error for trying to write field name outside Object (root level)
#285: Add `JsonParser.getText(Writer)`
 (contributed by LokesN)
#290: Add `JsonGenerator.canWriteFormattedNumbers()` for introspection
#294: Add `JsonGenerator.writeFieldId(long)` method to support binary formats
 with non-String keys
#296: `JsonParserSequence` skips a token on a switched Parser
 (reported by Kevin G)
- Add `JsonParser.currentToken()` and `JsonParser.currentTokenId()` as replacements
  for `getCurrentToken()` and `getCurrentTokenId()`, respectively. Existing methods
  will likely be deprecated in 2.9.

2.7.9.3:

#1872: NullPointerException in SubTypeValidator.validateSubType when
  validating Spring interface
#1931: Two more c3p0 gadgets to exploit default typing issue

2.7.9.2 (20-Dec-2017)

#1607: `@JsonIdentityReference` not used when setup on class only
#1628: Don't print to error stream about failure to load JDK 7 types
#1680: Blacklist couple more types for deserialization
#1737: Block more JDK types from polymorphic deserialization
#1855: Blacklist for more serialization gadgets (dbcp/tomcat, spring)

2.7.9.1 (18-Apr-2017)

#1599: Jackson Deserializer security vulnerability

2.7.9 (04-Feb-2017)

No changes since 2.7.8

2.7.8 (26-Sep-2016)

#317: ArrayIndexOutOfBoundsException: 200 on floating point number with exactly
  200-length decimal part
 (reported by Allar H)

2.7.7 (27-Aug-2016)

#307: JsonGenerationException: Split surrogate on writeRaw() input thrown for
  input of a certain size
 (reported by Mike N)
#315: `OutOfMemoryError` when writing BigDecimal
 (reported by gmethwin@github)

2.7.6 (23-Jul-2016)

- Clean up of FindBugs reported possible issues.

2.7.5 (11-Jun-2016)
 
#280: FilteringGeneratorDelegate.writeUTF8String() should delegate to writeUTF8String()
 (reported by Tanguy L)

2.7.4 (29-Apr-2016)

#209: Make use of `_allowMultipleMatches` in `FilteringParserDelegate`
 (contributed by Lokesh N)
- Make `processor` transient in `JsonParseException`, `JsonGenerationException`
  to keep both Serializable

2.7.3 (16-Mar-2016)

No changes since 2.7.2.

2.7.2 (26-Feb-2016)

#246: Fix UTF8JsonGenerator to allow QUOTE_FIELD_NAMES to be toggled
 (suggested by philipa@github)

2.7.1 (02-Feb-2016)

No changes since 2.7.0.

2.7.0 (10-Jun-2016)

#37: JsonParser.getTokenLocation() doesn't update after field names
 (reported by Michael L)
#198: Add back-references to `JsonParser` / `JsonGenerator` for low-level parsing issues
 (via `JsonParseException`, `JsonGenerationException`)
#211: Typo of function name com.fasterxml.jackson.core.Version.isUknownVersion()
 (reported by timray@github)
#229: Array element and field token spans include previous comma.
- Implemented `ReaderBasedJsonParser.nextFieldName(SerializableString)`
  (to improved Afterburner performance over String/char[] sources)

2.6.6 (05-Apr-2016)

#248: VersionUtil.versionFor() unexpectedly return null instead of Version.unknownVersion()
 (reported by sammyhk@github)

2.6.5 (19-Jan-2016)
2.6.4 (07-Dec-2015)

No changes since 2.6.3.

2.6.3 (12-Oct-2015)

#220: Problem with `JsonParser.nextFieldName(SerializableString)` for byte-backed parser

2.6.2 (14-Sep-2015)

#213: Parser is sometimes wrong when using CANONICALIZE_FIELD_NAMES
 (reported by ichernev@github)
#216: ArrayIndexOutOfBoundsException: 128 when repeatedly serializing to a byte array
 (reported by geekbeast@github)

2.6.1 (09-Aug-2015)

#207: `ArrayIndexOutOfBoundsException` in `ByteQuadsCanonicalizer`
 (reported by Florian S, fschopp@github)

2.6.0 (17-Jul-2015)

#137: Allow filtering content read via `JsonParser` by specifying `JsonPointer`;
  uses new class `com.fasterxml.jackson.core.filter.FilteringParserDelegate`
  (and related, `TokenFilter`)
#177: Add a check so `JsonGenerator.writeString()` won't work if `writeFieldName()` expected.
#182: Inconsistent TextBuffer#getTextBuffer behavior
 (contributed by Masaru H)
#185: Allow filtering content written via `JsonGenerator` by specifying `JsonPointer`;
  uses new class `com.fasterxml.jackson.core.filter.FilteringGeneratorDelegate`
  (and related, `TokenFilter`)
#188: `JsonParser.getValueAsString()` should return field name for `JsonToken.FIELD_NAME`, not `null`
#189: Add `JsonFactory.Feature.USE_THREAD_LOCAL_FOR_BUFFER_RECYCLING` (default: true), which may
  be disabled to prevent use of ThreadLocal-based buffer recycling.
 (suggested by soldierkam@github)
#195: Add `JsonGenerator.getOutputBuffered()` to find out amount of content buffered,
  not yet flushed.
 (requested by Ruediger M)
#196: Add support for `FormatFeature` extension, for format-specifc Enum-backed
  parser/generator options
- Minor improvement to construction of "default PrettyPrinter": now overridable by data format
  modules
- Implement a new yet more optimized symbol table for byte-backed parsers
- Add `JsonParser.Feature.IGNORE_UNDEFINED`, useful for data formats like protobuf
- Optimize writing of String names (remove intermediate copy; with JDK7 no speed benefit)

2.5.5 (07-Dec-2015)

#220: Problem with `JsonParser.nextFieldName(SerializableString)` for byte-backed parser
#221: Fixed ArrayIndexOutOfBounds exception for character-based `JsonGenerator`
 (reported by a-lerion@github)

2.5.4 (09-Jun-2015)

No changes.

2.5.3 (24-Apr-2015)

#191: Longest collision chain in symbol table now exceeds maximum -- suspect a DoS attack
 (reported by Paul D)

2.5.2 (29-Mar-2015)

#181: Failure parsing -Infinity on buffer boundary
 (reported by brharrington@github)
#187: Longest collision chain in symbol table exceeds maximum length routinely
  in non-malicious code
 (reported by mazzaferri@github)

2.5.1 (06-Feb-2015)

#178: Add `Lf2SpacesIndenter.withLinefeed` back to keep binary-compatibility with 2.4.x
 (reported by ansell@github)
- Minor fix to alignment of null bytes in the last 4 bytes of name, in case where name
  may cross the input boundary

2.5.0 (01-Jan-2015)

#148: BytesToNameCanonicalizer can mishandle leading null byte(s).
 (reported by rjmac@github)
#164: Add `JsonGenerator.Feature.IGNORE_UNKNOWN` (but support via individual
  data format modules)
#166: Allow to configure line endings and indentation
 (contributed by Aaron D)
#167: `JsonGenerator` not catching problem of writing field name twice in a row
#168: Add methods in `JsonStreamContext` for keeping track of "current value"
#169: Add `JsonPointer.head()`
 (contributed by Alex S, lordofthejars@github)
- Added `ResolvedType.getParameterSource()` to support better resolution
 of generic types.
- Added `JsonGenerator.writeRawValue(SerializableString)`
- Added `JsonParser.hasExpectedStartObjectToken()` convenience method
- Added `JsonParser.hasTokenId(id)` convenience method
- Added `JsonParser.nextFieldName()` (no args)

2.4.6 (23-Apr-2015)

#184: WRITE_NUMBERS_AS_STRINGS disables WRITE_BIGDECIMAL_AS_PLAIN
 (reported by Derek C)

2.4.5 (13-Jan-2015)

No changes since 2.4.4.

2.4.4 (24-Nov-2014)

#157: ArrayIndexOutOfBoundsException: 200 on numbers with more than 200 digits.
 (reported by Lars P, larsp@github)
#173: An exception is thrown for a valid JsonPointer expression
 (reported by Alex S)
#176: `JsonPointer` should not consider "00" to be valid index
 (reported by fge@gitub)
- Fix `JsonGenerator.setFeatureMask()` to better handle dynamic changes.

2.4.3 (02-Oct-2014)

#152: Exception for property names longer than 256k
 (reported by CrendKing@github)

2.4.2 (13-Aug-2014)

#145: NPE at BytesToNameCanonicalizer
 (reported by Shay B)
#146: Error while parsing negative floats at the end of the input buffer
 (reported by rjmac@github)

2.4.1 (16-Jun-2014)

#143: Flaw in `BufferRecycler.allocByteBuffer(int,int)` that results in
 performance regression

2.4.0 (29-May-2014)

#121: Increase size of low-level byte[]/char[] input/output buffers
 (from 4k->8k for bytes, 2k->4k for chars)
#127: Add `JsonGenerator.writeStartArray(int size)` for binary formats
#138: Add support for using `char[]` as input source; optimize handling
  of `String` input as well.
- Refactor `BufferRecycler` to eliminate helper enums

2.3.5 (13-Jan-2015)

#152: Exception for property names longer than 256k
#173: An exception is thrown for a valid JsonPointer expression
#176: `JsonPointer` should not consider "00" to be valid index

2.3.4 (17-Jul-2014)
2.3.3 (10-Apr-2014)

No changes since 2.3.2.

2.3.2 (01-Mar-2014)

#126: Revert some 1.6 back to make core lib work with Android 2.2 (FroYo)
 (contributed by Goncalo S)
#129: Missing delegation method, `JsonParserDelegate.isExpectedStartArrayToken()`
 (Pascal G)
#133: Prevent error on JsonPointer expressions for properties that have numeric
  ids above 32-bit range
 (reported by mrstlee@github)

2.3.1 (28-Dec-2013)

No functional changes.

2.3.0 (13-Nov-2013)

#8: Add methods in `JsonParser`/`JsonGenerator` for reading/writing Object Ids
#47: Support YAML-style comments with `JsonParser.Feature.ALLOW_YAML_COMMENTS`
#60: Add a feature (`JsonParser.Feature.STRICT_DUPLICATE_DETECTION`) to verify
  that input does not contain duplicate filed names
#77: Improve error reporting for unrecognized tokens
 (requested by cowwoc@github)
#85: Add `JsonGenerator.Feature.WRITE_BIGDECIMAL_AS_PLAIN`
#91: Add methods in `JsonGenerator` for writing native Type Ids
#92: Add methods in `JsonParser` for reading native Type Ids
#93: Add `getFeatureMask()`, `setFeatureMask()` in `JsonGenerator`/`JsonParser`
#94: Allow coercion of String value "null" (similar to handling of null token)
#96: Add `JsonFactory.requiresPropertyOrdering()` introspection method
#97: JsonGenerator's `JsonWriteContext` not maintained properly, loses
  current field name
 (reported by Sam R)
#98: Improve handling of failures for `BigDecimal`, for "NaN" (and infinity)
#102: Unquoted field names can not start with a digit
#103: Add `JsonFactory.canHandleBinaryNatively`, `JsonGenerator.canWriteBinaryNatively`
 to let databind module detect level of support for binary data.
#105: Parser parsers numbers eagerly; does not report error with missing space
#106: Add `JsonGenerator.Feature.STRICT_DUPLICATE_DETECTION` for preventing dup names
#110: Improve overridability of `JsonGeneratorDelegate`
 (suggested by qpliu@github)
#111: _currInputRowStart isn't initialized in UTF8StreamJsonParser() constructor
 (reported by dreamershl@github)
#115: JsonGenerator writeRawValue problem with surrogate UTF-8 characters
 (reported by Marcin Z)
#116: WriterBasedJsonGenerator produces truncated Unicode escape sequences
 (reported by Steve L-S)
- Improve `DefaultPrettyPrinter`, `Lf2SpacesIndenter` (from databind #276)
- Add `JsonGenerator.canOmitFields()` method to support discovery of
  positional formats, needed for handling of filtering for CSV
- Rewrite `InternCache` to use `ConcurrentHashMap`, to work more efficiently both
  for common case of few misses (no block on access), and slowest cases (lots of
  misses).
- Add `JsonPointer` implementation, to be used by tree model, streaming
- Make `UTF8StreamJsonParser` non-final, for potential sub-classing

2.2.3 (23-Aug-2013)

#78: ArrayIndexOutOfBoundsException for very long numbers (>500 digits)
 (reported by boothen@github)
#81: CharTypes.appendQuoted misencodes first 32 Unicode values as '\0000'
 (reported by githubaff0@github)
#84: Support for parsing 'Infinity' when feature ALLOW_NON_NUMERIC_NUMBERS is on
 (contributed by ebrevdo@github)
- Add `Base64Variant.decode()` convenience methods

2.2.2 (26-May-2013)

No changes since previous version.

2.2.1 (03-May-2013)

#72: JsonFactory.copy() was not copying settings properly
 (reported by Christian S (squiddle@github))
- Moved VERSION/LICENSE contained in jars under META-INF/, to resolve
  Android packaging (APK) issues

2.2.0 (22-Apr-2013)

Fixes:

#51: JsonLocation had non-serializable field, mark as transient

Improvements

#46, #49: Improve VersionUtil to generate PackageVersion, instead of
  reading VERSION.txt from jar -- improves startup perf on Android significantly
 (contributed by Ben G)
#59: Add more functionality in `TreeNode` interface, to allow some
 level of traversal over any and all Tree Model implementations
#69: Add support for writing `short` values in JsonGenerator

2.1.3 (19-Jan-2013)

* [JACKSON-884]: JsonStringEncoder.quoteAsStringValue() fails to encode 
  ctrl chars correctly.
* [Issue#48] Problems with spaces in URLs
 (reported by KlausBrunner)

2.1.2 (04-Dec-2012)

* [Issue#42] Problems with UTF32Reader
 (reported by James R [jroper@github])
* Added missing methods (like 'setPrettyPrinter()' in JsonGeneratorDelegate

2.1.1 (11-Nov-2012)

* [Issue#34] `JsonParser.nextFieldName()` fails on buffer boundary
 (reported by gsson@github)
* [Issue#38] `JsonParser.nextFieldName()` problems when handling
 names with trailing spaces
 (reported by matjazs@github)

2.1.0 (08-Oct-2012)

A new minor version for 2.x.

New features:

* [Issue#14]: add 'readBinaryValue(...)' method in JsonParser
* [Issue#16]: add 'writeBinary(InputStream, int)' method in JsonGenerator
  (and implement for JSON backend)
* [Issue#26]: Allow overriding "root value separator"
 (suggested by Henning S)

Improvements:

* [JACKSON-837]: Made JsonGenerator implement Flushable.
 (suggested by Matt G)
* [Issue#10]: add 'JsonProcessingException.getOriginalMessage()' for accessing
  message without location info
* [Issue#31]: make `JsonFactory` java.io.Serializable (via JDK)

Other:

* [Issue-25]: Add 'createParser' and 'createGenerator' (as eventual replacements
  for 'createJsonParser'/'createJsonGenerator') in 'JsonFactory'
* Try to improve locking aspects of symbol tables, by reducing scope of
  synchronized sections when creating, merging table contents.
* Added 'JsonFactory.copy()' method to support databinding's 'ObjectMapper.copy()'
* Added method 'requiresCustomCodec()' for JsonFactory and JsonParser
* Added 'JsonParser.getValueAsString()' method (to support flexible conversions)
* Added META-INF/services/com.fasterxml.jackson.core.JsonFactory SPI to register
  `JsonFactory` for even more automatic format discovery in future.

2.0.4 (26-Jun-2012)

Fixes:

* [Issue-6] PrettyPrinter, count wrong for end-object case
* 1.9.x fixes up to 1.9.8

2.0.3: skipped;	 only some modules use this version

2.0.2 (14-May-2012)

* 1.9.x fixes up to 1.9.7

2.0.1 (22-Apr-2012)

Fixes:

* [JACKSON-827] Fix incompatibilities with JDK 1.5 (2.0.0 accidentally
  required 1.6)
 (reported Pascal G)

2.0.0 (25-Mar-2012)

Fixes:

(all fixes up until 1.9.6)

Improvements

* [JACKSON-730]: Add checks to ensure that Features are applicable for
  instances (parsers, generators), or if not, throw IllegalArgumentException
* [JACKSON-742]: Add append-methods in SerializableString

New features:

* [JACKSON-782]: Add 'JsonParser.overrideCurrentName()', needed as a workaround
  for some exotic data binding cases (and/or formats)

[entries for versions 1.x and earlier not retained; refer to earlier releases)<|MERGE_RESOLUTION|>--- conflicted
+++ resolved
@@ -14,11 +14,12 @@
 === Releases ===
 ------------------------------------------------------------------------
 
-<<<<<<< HEAD
 2.17.3 (not yet released):
 
 #1331: Update to FastDoubleParser v1.0.1 to fix `BigDecimal` decoding problem
  (contributed by @pjfanning)
+#1340: Missing `JsonFactory` "provides" SPI with JPMS in `jackson-core` module
+ (contributed by @sdyura)
 
 2.17.2 (05-Jul-2024)
 
@@ -68,12 +69,6 @@
  (contributed by @xtonik)
 #1218: Simplify Unicode surrogate pair conversion for generation
  (contributed by @xtonik)
-=======
-2.16.3 (not yet released)
-
-#1340: Missing `JsonFactory` "provides" SPI with JPMS in `jackson-core` module
- (contributed by @sdyura)
->>>>>>> 56265d12
 
 2.16.2 (09-Mar-2024)
 
