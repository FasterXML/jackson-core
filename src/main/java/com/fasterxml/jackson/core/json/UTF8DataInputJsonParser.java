--- conflicted
+++ resolved
@@ -2256,14 +2256,10 @@
         if (!isEnabled(JsonReadFeature.ALLOW_LEADING_PLUS_SIGN_FOR_NUMBERS) && hasSign && !neg) {
             _reportUnexpectedNumberChar('+', "JSON spec does not allow numbers to have plus signs: enable `JsonReadFeature.ALLOW_LEADING_PLUS_SIGN_FOR_NUMBERS` to allow");
         }
-<<<<<<< HEAD
-        _reportUnexpectedNumberChar(ch, "expected digit (0-9) to follow minus sign, for valid numeric value");
-=======
         final String message = neg ?
                 "expected digit (0-9) to follow minus sign, for valid numeric value" :
                 "expected digit (0-9) for valid numeric value";
-        reportUnexpectedNumberChar(ch, message);
->>>>>>> 44f18662
+        _reportUnexpectedNumberChar(ch, message);
         return null;
     }
 
