--- conflicted
+++ resolved
@@ -45,10 +45,7 @@
      * Enumeration that defines all on/off features for parsers.
      */
     public enum Feature {
-<<<<<<< HEAD
-
-=======
->>>>>>> 3c407c41
+
         // // // Low-level I/O handling features:
 
         /**
