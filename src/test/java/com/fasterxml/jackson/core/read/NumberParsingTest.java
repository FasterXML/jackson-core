package com.fasterxml.jackson.core.read;

import java.io.ByteArrayInputStream;
import java.io.CharArrayReader;
import java.io.StringReader;
import java.math.BigDecimal;
import java.math.BigInteger;

import com.fasterxml.jackson.core.*;
import com.fasterxml.jackson.core.json.JsonFactory;
import com.fasterxml.jackson.core.exc.InputCoercionException;
import com.fasterxml.jackson.core.exc.StreamReadException;
import com.fasterxml.jackson.core.io.NumberInput;
import com.fasterxml.jackson.core.json.JsonReadFeature;

/**
 * Set of basic unit tests for verifying that the basic parser
 * functionality works as expected.
 */
@SuppressWarnings("resource")
public class NumberParsingTest
    extends com.fasterxml.jackson.core.BaseTest
{
    protected TokenStreamFactory jsonFactory() {
        return sharedStreamFactory();
    }

    /*
    /**********************************************************************
    /* Tests, Boolean
    /**********************************************************************
     */

    public void testSimpleBoolean()
    {
        _testSimpleBoolean(MODE_INPUT_STREAM);
        _testSimpleBoolean(MODE_INPUT_STREAM_THROTTLED);
        _testSimpleBoolean(MODE_READER);
        _testSimpleBoolean(MODE_DATA_INPUT);
    }

    private void _testSimpleBoolean(int mode)
    {
        JsonParser p = createParser(mode, "[ true ]");
        assertToken(JsonToken.START_ARRAY, p.nextToken());
        assertToken(JsonToken.VALUE_TRUE, p.nextToken());
        assertEquals(true, p.getBooleanValue());
        assertToken(JsonToken.END_ARRAY, p.nextToken());
        p.close();
    }

    /*
    /**********************************************************************
    /* Tests, Int
    /**********************************************************************
     */

    public void testSimpleInt()
    {
        for (int EXP_I : new int[] { 1234, -999, 0, 1, -2, 123456789 }) {
            _testSimpleInt(EXP_I, MODE_INPUT_STREAM);
            _testSimpleInt(EXP_I, MODE_INPUT_STREAM_THROTTLED);
            _testSimpleInt(EXP_I, MODE_READER);
            _testSimpleInt(EXP_I, MODE_DATA_INPUT);
        }
    }

    private void _testSimpleInt(int EXP_I, int mode)
    {
        String DOC = "[ "+EXP_I+" ]";
        JsonParser p = createParser(mode, DOC);
        assertToken(JsonToken.START_ARRAY, p.nextToken());
        assertToken(JsonToken.VALUE_NUMBER_INT, p.nextToken());
        assertEquals(JsonParser.NumberType.INT, p.getNumberType());
        assertTrue(p.isExpectedNumberIntToken());
        assertEquals(""+EXP_I, p.getText());

        if (((short) EXP_I) == EXP_I) {
            assertEquals((short) EXP_I, p.getShortValue());
            if (((byte) EXP_I) == EXP_I) {
                assertEquals((byte) EXP_I, p.getByteValue());
            } else {
                // verify overflow
                try {
                    p.getByteValue();
                    fail("Should get exception for non-byte value "+EXP_I);
                } catch (InputCoercionException e) {
                    verifyException(e, "Numeric value");
                    verifyException(e, "out of range");
                }
            }
        } else {
            // verify overflow
            try {
                p.getShortValue();
                fail("Should get exception for non-short value "+EXP_I);
            } catch (InputCoercionException e) {
                verifyException(e, "Numeric value");
                verifyException(e, "out of range");
            }
        }

        assertEquals(EXP_I, p.getIntValue());
        assertEquals(EXP_I, p.getValueAsInt(EXP_I + 3));
        assertEquals(EXP_I, p.getValueAsInt());
        assertEquals((long) EXP_I, p.getLongValue());
        assertEquals((double) EXP_I, p.getDoubleValue());
        assertEquals(BigDecimal.valueOf((long) EXP_I), p.getDecimalValue());
        assertToken(JsonToken.END_ARRAY, p.nextToken());
        p.close();

        DOC = String.valueOf(EXP_I);
        p = createParser(mode, DOC + " "); // DataInput requires separator
        assertToken(JsonToken.VALUE_NUMBER_INT, p.nextToken());
        assertTrue(p.isExpectedNumberIntToken());
        assertEquals(DOC, p.getText());

        int i = p.getIntValue();

        assertEquals(EXP_I, i);
        assertEquals((long) EXP_I, p.getLongValue());
        assertEquals((double) EXP_I, p.getDoubleValue());
        assertEquals(BigDecimal.valueOf((long) EXP_I), p.getDecimalValue());
        p.close();

        // and finally, coercion from double to int; couple of variants
        DOC = String.valueOf(EXP_I)+".0";
        p = createParser(mode, DOC + " ");
        assertToken(JsonToken.VALUE_NUMBER_FLOAT, p.nextToken());
        assertFalse(p.isExpectedNumberIntToken());
        assertEquals(EXP_I, p.getValueAsInt());
        p.close();

        p = createParser(mode, DOC + " ");
        assertToken(JsonToken.VALUE_NUMBER_FLOAT, p.nextToken());
        assertEquals(EXP_I, p.getValueAsInt(0));
        p.close();
    }

    public void testIntRange()
    {
        // let's test with readers and streams, separate code paths:
        for (int mode : ALL_MODES) {
            String DOC = "[ "+Integer.MAX_VALUE+","+Integer.MIN_VALUE+" ]";
            JsonParser p = createParser(mode, DOC);
            assertToken(JsonToken.START_ARRAY, p.nextToken());
            assertToken(JsonToken.VALUE_NUMBER_INT, p.nextToken());
            assertEquals(JsonParser.NumberType.INT, p.getNumberType());
            assertEquals(Integer.MAX_VALUE, p.getIntValue());
    
            assertToken(JsonToken.VALUE_NUMBER_INT, p.nextToken());
            assertEquals(JsonParser.NumberType.INT, p.getNumberType());
            assertEquals(Integer.MIN_VALUE, p.getIntValue());
            p.close();
        }
    }

    public void testIntParsing()
    {
        char[] testChars = "123456789".toCharArray();

        assertEquals(3, NumberInput.parseInt(testChars, 2, 1));
        assertEquals(123, NumberInput.parseInt(testChars, 0, 3));
        assertEquals(2345, NumberInput.parseInt(testChars, 1, 4));
        assertEquals(9, NumberInput.parseInt(testChars, 8, 1));
        assertEquals(456789, NumberInput.parseInt(testChars, 3, 6));
        assertEquals(23456, NumberInput.parseInt(testChars, 1, 5));
        assertEquals(123456789, NumberInput.parseInt(testChars, 0, 9));

        testChars = "32".toCharArray();
        assertEquals(32, NumberInput.parseInt(testChars, 0, 2));
        testChars = "189".toCharArray();
        assertEquals(189, NumberInput.parseInt(testChars, 0, 3));

        testChars = "10".toCharArray();
        assertEquals(10, NumberInput.parseInt(testChars, 0, 2));
        assertEquals(0, NumberInput.parseInt(testChars, 1, 1));
    }

    public void testIntParsingWithStrings()
    {
        assertEquals(3, NumberInput.parseInt("3"));
        assertEquals(0, NumberInput.parseInt("0"));
        assertEquals(-3, NumberInput.parseInt("-3"));
        assertEquals(27, NumberInput.parseInt("27"));
        assertEquals(-31, NumberInput.parseInt("-31"));
        assertEquals(271, NumberInput.parseInt("271"));
        assertEquals(-131, NumberInput.parseInt("-131"));
        assertEquals(2709, NumberInput.parseInt("2709"));
        assertEquals(-9999, NumberInput.parseInt("-9999"));
        assertEquals(Integer.MIN_VALUE, NumberInput.parseInt(""+Integer.MIN_VALUE));
        assertEquals(Integer.MAX_VALUE, NumberInput.parseInt(""+Integer.MAX_VALUE));
    }

    /*
    /**********************************************************************
    /* Tests, Long
    /**********************************************************************
     */

    public void testSimpleLong()
    {
        _testSimpleLong(MODE_INPUT_STREAM);
        _testSimpleLong(MODE_INPUT_STREAM_THROTTLED);
        _testSimpleLong(MODE_READER);
        _testSimpleLong(MODE_DATA_INPUT);
    }

    private void _testSimpleLong(int mode)
    {
        long EXP_L = 12345678907L;
        
        JsonParser p = createParser(mode, "[ "+EXP_L+" ]");
        assertToken(JsonToken.START_ARRAY, p.nextToken());
        assertToken(JsonToken.VALUE_NUMBER_INT, p.nextToken());
        // beyond int, should be long
        assertEquals(JsonParser.NumberType.LONG, p.getNumberType());
        assertEquals(""+EXP_L, p.getText());

        assertEquals(EXP_L, p.getLongValue());
        // Should get an exception if trying to convert to int 
        try {
            p.getIntValue();
        } catch (InputCoercionException e) {
            verifyException(e, "out of range");
            assertEquals(JsonToken.VALUE_NUMBER_INT, e.getInputType());
            assertEquals(Integer.TYPE, e.getTargetType());
        }
        assertEquals((double) EXP_L, p.getDoubleValue());
        assertEquals(BigDecimal.valueOf((long) EXP_L), p.getDecimalValue());
        p.close();
    }

    public void testLongRange()
    {
        for (int mode : ALL_MODES) {
            long belowMinInt = -1L + Integer.MIN_VALUE;
            long aboveMaxInt = 1L + Integer.MAX_VALUE;
            String input = "[ "+Long.MAX_VALUE+","+Long.MIN_VALUE+","+aboveMaxInt+", "+belowMinInt+" ]";
            JsonParser p = createParser(mode, input);
            assertToken(JsonToken.START_ARRAY, p.nextToken());
            assertToken(JsonToken.VALUE_NUMBER_INT, p.nextToken());
            assertEquals(JsonParser.NumberType.LONG, p.getNumberType());
            assertEquals(Long.MAX_VALUE, p.getLongValue());
        
            assertToken(JsonToken.VALUE_NUMBER_INT, p.nextToken());
            assertEquals(JsonParser.NumberType.LONG, p.getNumberType());
            assertEquals(Long.MIN_VALUE, p.getLongValue());

            assertToken(JsonToken.VALUE_NUMBER_INT, p.nextToken());
            assertEquals(JsonParser.NumberType.LONG, p.getNumberType());
            assertEquals(aboveMaxInt, p.getLongValue());

            assertToken(JsonToken.VALUE_NUMBER_INT, p.nextToken());
            assertEquals(JsonParser.NumberType.LONG, p.getNumberType());
            assertEquals(belowMinInt, p.getLongValue());

            
            assertToken(JsonToken.END_ARRAY, p.nextToken());        
            p.close();
        }
    }

    public void testLongParsing()
    {
        char[] testChars = "123456789012345678".toCharArray();

        assertEquals(123456789012345678L, NumberInput.parseLong(testChars, 0, testChars.length));
    }

    public void testLongBoundsChecks()
    {
        String minLong = String.valueOf(Long.MIN_VALUE).substring(1);
        String belowMinLong = BigInteger.valueOf(Long.MIN_VALUE).subtract(BigInteger.ONE)
                .toString().substring(1);
        String maxLong = String.valueOf(Long.MAX_VALUE);
        String aboveMaxLong = BigInteger.valueOf(Long.MAX_VALUE).add(BigInteger.ONE).toString();
        final String VALUE_491 = "1323372036854775807"; // is within range (JACKSON-491)
        final String OVERFLOW =  "9999999999999999999"; // and this one is clearly out

        assertTrue(NumberInput.inLongRange(minLong, true));
        assertTrue(NumberInput.inLongRange(maxLong, false));
        assertTrue(NumberInput.inLongRange(VALUE_491, true));
        assertTrue(NumberInput.inLongRange(VALUE_491, false));

        assertFalse(NumberInput.inLongRange(OVERFLOW, false));
        assertFalse(NumberInput.inLongRange(OVERFLOW, true));
        assertFalse(NumberInput.inLongRange(belowMinLong, true));
        assertFalse(NumberInput.inLongRange(aboveMaxLong, false));

        char[] cbuf = minLong.toCharArray();
        assertTrue(NumberInput.inLongRange(cbuf, 0, cbuf.length, true));
        cbuf = maxLong.toCharArray();
        assertTrue(NumberInput.inLongRange(cbuf, 0, cbuf.length, false));
        cbuf = VALUE_491.toCharArray();
        assertTrue(NumberInput.inLongRange(cbuf, 0, cbuf.length, true));
        assertTrue(NumberInput.inLongRange(cbuf, 0, cbuf.length, false));

        cbuf = OVERFLOW.toCharArray();
        assertFalse(NumberInput.inLongRange(cbuf, 0, cbuf.length, true));
        assertFalse(NumberInput.inLongRange(cbuf, 0, cbuf.length, false));

        cbuf = aboveMaxLong.toCharArray();
        assertFalse(NumberInput.inLongRange(cbuf, 0, cbuf.length, false));
    }
    
    /*
    /**********************************************************************
    /* Tests, BigXxx
    /**********************************************************************
     */
    
    public void testBigDecimalRange()
    {
        for (int mode : ALL_MODES) {
            // let's test first values outside of Long range
            BigInteger small = new BigDecimal(Long.MIN_VALUE).toBigInteger();
            small = small.subtract(BigInteger.ONE);
            BigInteger big = new BigDecimal(Long.MAX_VALUE).toBigInteger();
            big = big.add(BigInteger.ONE);
            String input = "[ "+small+"  ,  "+big+"]";
            JsonParser p = createParser(mode, input);
            assertToken(JsonToken.START_ARRAY, p.nextToken());
            assertToken(JsonToken.VALUE_NUMBER_INT, p.nextToken());
            assertEquals(JsonParser.NumberType.BIG_INTEGER, p.getNumberType());
            assertEquals(small, p.getBigIntegerValue());
            assertToken(JsonToken.VALUE_NUMBER_INT, p.nextToken());
            assertEquals(JsonParser.NumberType.BIG_INTEGER, p.getNumberType());
            assertEquals(big, p.getBigIntegerValue());
            assertToken(JsonToken.END_ARRAY, p.nextToken());        
            p.close();
        }
    }

    // for [core#78]
    public void testBigNumbers()
    {
        StringBuilder sb = new StringBuilder();
        for (int i = 0; i < 520; ++i) { // input buffer is 512 bytes by default
            sb.append('1');
        }
        final String NUMBER_STR = sb.toString();
        BigInteger biggie = new BigInteger(NUMBER_STR);

        for (int mode : ALL_MODES) {
            JsonParser p = createParser(mode, NUMBER_STR +" ");
            assertToken(JsonToken.VALUE_NUMBER_INT, p.nextToken());
            assertEquals(JsonParser.NumberType.BIG_INTEGER, p.getNumberType());
            assertEquals(NUMBER_STR, p.getText());
            assertEquals(biggie, p.getBigIntegerValue());
            p.close();
        }
    }

    /*
    /**********************************************************************
    /* Tests, floating point (basic)
    /**********************************************************************
     */
    
    public void testSimpleDouble()
    {
        final String[] INPUTS = new String[] {
            "1234.00", "2.1101567E-16", "1.0e5", "0.0", "1.0", "-1.0", 
            "-0.5", "-12.9", "-999.0",
            "2.5e+5", "9e4", "-12e-3", "0.25",
        };
        for (int mode : ALL_MODES) {
            for (int i = 0; i < INPUTS.length; ++i) {

                // First in array
                
                String STR = INPUTS[i];
                double EXP_D = Double.parseDouble(STR);
                String DOC = "["+STR+"]";

                JsonParser p = createParser(mode, DOC+" ");
                assertToken(JsonToken.START_ARRAY, p.nextToken());

                assertToken(JsonToken.VALUE_NUMBER_FLOAT, p.nextToken());
                assertEquals(STR, p.getText());
                assertEquals(EXP_D, p.getDoubleValue());
                assertToken(JsonToken.END_ARRAY, p.nextToken());
                if (mode != MODE_DATA_INPUT) {
                    assertNull(p.nextToken());
                }
                p.close();

                // then outside
                p = createParser(mode, STR + " ");
                JsonToken t = null;

                try {
                    t = p.nextToken();
                } catch (Exception e) {
                    throw new RuntimeException("Failed to parse input '"+STR+"' (parser of type "+p.getClass().getSimpleName()+")", e);
                }
                
                assertToken(JsonToken.VALUE_NUMBER_FLOAT, t);
                assertEquals(STR, p.getText());
                if (mode != MODE_DATA_INPUT) {
                    assertNull(p.nextToken());
                }
                p.close();
            }
        }
    }

    public void testFloatBoundary146Chars()
    {
        final char[] arr = new char[50005];
        for(int i = 500; i != 9000; ++i) {
          java.util.Arrays.fill(arr, 0, i, ' ');
          arr[i] = '-';
          arr[i + 1] = '1';
          arr[i + 2] = 'e';
          arr[i + 3] = '-';
          arr[i + 4] = '1';
          CharArrayReader r = new CharArrayReader(arr, 0, i+5);
          JsonParser p = jsonFactory().createParser(ObjectReadContext.empty(), r);
          assertToken(JsonToken.VALUE_NUMBER_FLOAT, p.nextToken());
          p.close();
        }
    }

    public void testFloatBoundary146Bytes()
    {
        final byte[] arr = new byte[50005];
        for(int i = 500; i != 9000; ++i) {
            java.util.Arrays.fill(arr, 0, i, (byte) 0x20);
            arr[i] = '-';
            arr[i + 1] = '1';
            arr[i + 2] = 'e';
            arr[i + 3] = '-';
            arr[i + 4] = '1';
            ByteArrayInputStream in = new ByteArrayInputStream(arr, 0, i+5);
            JsonParser p = jsonFactory().createParser(ObjectReadContext.empty(), in);
            assertToken(JsonToken.VALUE_NUMBER_FLOAT, p.nextToken());
            p.close();
        }
    }

    /*
    /**********************************************************************
    /* Tests, BigDecimal (core#677)
    /**********************************************************************
     */

    public void testBigBigDecimalsBytes() throws Exception
    {
        _testBigBigDecimals(MODE_INPUT_STREAM);
        _testBigBigDecimals(MODE_INPUT_STREAM_THROTTLED);
    }

    public void testBigBigDecimalsChars() throws Exception
    {
        _testBigBigDecimals(MODE_READER);
    }

    public void testBigBigDecimalsDataInput() throws Exception
    {
        _testBigBigDecimals(MODE_DATA_INPUT);
    }

    private void _testBigBigDecimals(int mode) throws Exception
    {
        final String BASE_FRACTION =
 "01610253934481930774151441507943554511027782188707463024288149352877602369090537"
+"80583522838238149455840874862907649203136651528841378405339370751798532555965157588"
+"51877960056849468879933122908090021571162427934915567330612627267701300492535817858"
+"36107216979078343419634586362681098115326893982589327952357032253344676618872460059"
+"52652865429180458503533715200184512956356092484787210672008123556320998027133021328"
+"04777044107393832707173313768807959788098545050700242134577863569636367439867566923"
+"33479277494056927358573496400831024501058434838492057410330673302052539013639792877"
+"76670882022964335417061758860066263335250076803973514053909274208258510365484745192"
+"39425298649420795296781692303253055152441850691276044546565109657012938963181532017"
+"97420631515930595954388119123373317973532146157980827838377034575940814574561703270"
+"54949003909864767732479812702835339599792873405133989441135669998398892907338968744"
+"39682249327621463735375868408190435590094166575473967368412983975580104741004390308"
+"45302302121462601506802738854576700366634229106405188353120298347642313881766673834"
+"60332729485083952142460470270121052469394888775064758246516888122459628160867190501"
+"92476878886543996441778751825677213412487177484703116405390741627076678284295993334"
+"23142914551517616580884277651528729927553693274406612634848943914370188078452131231"
+"17351787166509190240927234853143290940647041705485514683182501795615082930770566118"
+"77488417962195965319219352314664764649802231780262169742484818333055713291103286608"
+"64318433253572997833038335632174050981747563310524775762280529871176578487487324067"
+"90242862159403953039896125568657481354509805409457993946220531587293505986329150608"
+"18702520420240989908678141379300904169936776618861221839938283876222332124814830207"
+"073816864076428273177778788053613345444299361357958409716099682468768353446625063";

        for (String asText : new String[] {
                "50."+BASE_FRACTION,
                "-37."+BASE_FRACTION,
                "0.00"+BASE_FRACTION,
                "-0.012"+BASE_FRACTION,
                "9999998."+BASE_FRACTION,
                "-8888392."+BASE_FRACTION,
        }) {
            final String DOC = "[ "+asText+" ]";

            JsonParser p = createParser(mode, DOC);
            assertToken(JsonToken.START_ARRAY, p.nextToken());
            assertToken(JsonToken.VALUE_NUMBER_FLOAT, p.nextToken());
            final BigDecimal exp = new BigDecimal(asText);
            assertEquals(exp, p.getDecimalValue());
            p.close();
        }
    }

    /*
    /**********************************************************************
    /* Tests, misc other
    /**********************************************************************
     */

    public void testNumbers()
    {
        _testNumbers(MODE_INPUT_STREAM);
        _testNumbers(MODE_INPUT_STREAM_THROTTLED);
        _testNumbers(MODE_READER);
        _testNumbers(MODE_DATA_INPUT);
    }
    
    private void _testNumbers(int mode)
    {
        final String DOC = "[ -13, 8100200300, 13.5, 0.00010, -2.033 ]";

        JsonParser p = createParser(mode, DOC);

        assertToken(JsonToken.START_ARRAY, p.nextToken());
        
        assertToken(JsonToken.VALUE_NUMBER_INT, p.nextToken());
        assertEquals(-13, p.getIntValue());
        assertEquals(-13L, p.getLongValue());
        assertEquals(-13., p.getDoubleValue());
        assertEquals("-13", p.getText());
        
        assertToken(JsonToken.VALUE_NUMBER_INT, p.nextToken());
        assertEquals(8100200300L, p.getLongValue());
        // Should get exception for overflow:
        try {
            /*int x =*/ p.getIntValue();
            fail("Expected an exception for overflow");
        } catch (InputCoercionException e) {
            verifyException(e, "out of range of `int`");
        }
        assertEquals(8100200300.0, p.getDoubleValue());
        assertEquals("8100200300", p.getText());
        
        assertToken(JsonToken.VALUE_NUMBER_FLOAT, p.nextToken());
        assertEquals(13, p.getIntValue());
        assertEquals(13L, p.getLongValue());
        assertEquals(13.5, p.getDoubleValue());
        assertEquals("13.5", p.getText());

        assertToken(JsonToken.VALUE_NUMBER_FLOAT, p.nextToken());
        assertEquals(0, p.getIntValue());
        assertEquals(0L, p.getLongValue());
        assertEquals(0.00010, p.getDoubleValue());
        assertEquals("0.00010", p.getText());
        
        assertToken(JsonToken.VALUE_NUMBER_FLOAT, p.nextToken());
        assertEquals(-2, p.getIntValue());
        assertEquals(-2L, p.getLongValue());
        assertEquals(-2.033, p.getDoubleValue());
        assertEquals("-2.033", p.getText());

        assertToken(JsonToken.END_ARRAY, p.nextToken());

        p.close();
    }

    
    /**
     * Method that tries to test that number parsing works in cases where
     * input is split between buffer boundaries.
     */
    public void testParsingOfLongerSequences()
    {
        double[] values = new double[] { 0.01, -10.5, 2.1e9, 4.0e-8 };
        StringBuilder sb = new StringBuilder();

        for (int i = 0; i < values.length; ++i) {
            if (i > 0) {
                sb.append(',');
            }
            sb.append(values[i]);
        }
        String segment = sb.toString();

        int COUNT = 1000;
        sb = new StringBuilder(COUNT * segment.length() + 20);
        sb.append("[");
        for (int i = 0; i < COUNT; ++i) {
            if (i > 0) {
                sb.append(',');
            }
            sb.append(segment);
            sb.append('\n');
            // let's add somewhat arbitrary number of spaces
            int x = (i & 3);
            if (i > 300) {
                x += i % 5;
            }
            while (--x > 0) {
                sb.append(' ');
            }
        }
        sb.append("]");
        String DOC = sb.toString();

        for (int input = 0; input < 2; ++input) {
            JsonParser p;

            if (input == 0) {
                p = createParserUsingStream(DOC, "UTF-8");
            } else {
                p = jsonFactory().createParser(ObjectReadContext.empty(), DOC);
            }

            assertToken(JsonToken.START_ARRAY, p.nextToken());
            for (int i = 0; i < COUNT; ++i) {
                for (double d : values) {
                    assertToken(JsonToken.VALUE_NUMBER_FLOAT, p.nextToken());
                    assertEquals(d, p.getDoubleValue());
                }
            }
            assertToken(JsonToken.END_ARRAY, p.nextToken());
            p.close();
        }
    }

    // [jackson-core#157]
    public void testLongNumbers()
    {
        StringBuilder sb = new StringBuilder(9000);
        for (int i = 0; i < 9000; ++i) {
            sb.append('9');
        }
        String NUM = sb.toString();
        // force use of new factory, just in case (might still recycle same buffers tho?)
        JsonFactory f = new JsonFactory();
        _testLongNumbers(f, NUM, false);
        _testLongNumbers(f, NUM, true);
    }
    
    private void _testLongNumbers(JsonFactory f, String num, boolean useStream)
    {
        final String doc = "[ "+num+" ]";
        JsonParser p = useStream
                ? f.createParser(ObjectReadContext.empty(), utf8Bytes(doc))
                        : f.createParser(ObjectReadContext.empty(), doc);
        assertToken(JsonToken.START_ARRAY, p.nextToken());
        assertToken(JsonToken.VALUE_NUMBER_INT, p.nextToken());
        assertEquals(num, p.getText());
        assertToken(JsonToken.END_ARRAY, p.nextToken());
    }

    // and alternate take on for #157 (with negative num)
    public void testLongNumbers2()
    {
        StringBuilder input = new StringBuilder();
        // test this with negative
        input.append('-');
        for (int i = 0; i < 2100; i++) {
            input.append(1);
        }
        final String DOC = input.toString();
        JsonFactory f = new JsonFactory();
        _testIssue160LongNumbers(f, DOC, false);
        _testIssue160LongNumbers(f, DOC, true);
    }

    private void _testIssue160LongNumbers(JsonFactory f, String doc, boolean useStream)
    {
        JsonParser p = useStream
                ? jsonFactory().createParser(ObjectReadContext.empty(), utf8Bytes(doc))
                        : jsonFactory().createParser(ObjectReadContext.empty(), doc);
        assertToken(JsonToken.VALUE_NUMBER_INT, p.nextToken());
        BigInteger v = p.getBigIntegerValue();
        assertNull(p.nextToken());
        assertEquals(doc, v.toString());
    }

    // for [jackson-core#181]
    /**
     * Method that tries to test that number parsing works in cases where
     * input is split between buffer boundaries.
     */
    public void testParsingOfLongerSequencesWithNonNumeric()
    {
<<<<<<< HEAD
        JsonFactory f = streamFactoryBuilder()
                .enable(JsonReadFeature.ALLOW_NON_NUMERIC_NUMBERS).build();
=======
        JsonFactory f = JsonFactory.builder()
                .enable(JsonReadFeature.ALLOW_NON_NUMERIC_NUMBERS)
                .build();
>>>>>>> 5c3d6ff1
        _testParsingOfLongerSequencesWithNonNumeric(f, MODE_INPUT_STREAM);
        _testParsingOfLongerSequencesWithNonNumeric(f, MODE_INPUT_STREAM_THROTTLED);
        _testParsingOfLongerSequencesWithNonNumeric(f, MODE_READER);
        _testParsingOfLongerSequencesWithNonNumeric(f, MODE_DATA_INPUT);
    }

    private void _testParsingOfLongerSequencesWithNonNumeric(JsonFactory f, int mode)
    {
        double[] values = new double[] {
                0.01, -10.5, 2.1e9, 4.0e-8,
                Double.NaN, Double.NEGATIVE_INFINITY, Double.POSITIVE_INFINITY
        };
        for (int i = 0; i < values.length; ++i) {
            int COUNT = 4096;
            // Don't see the failure with a multiple of 1
            int VCOUNT = 2 * COUNT;
            String arrayJson = toJsonArray(values[i], VCOUNT);
            StringBuilder sb = new StringBuilder(COUNT + arrayJson.length() + 20);
            for (int j = 0; j < COUNT; ++j) {
                sb.append(' ');
            }
            sb.append(arrayJson);
            String DOC = sb.toString();
            for (int input = 0; input < 2; ++input) {
                JsonParser p = createParser(f, mode, DOC);
                assertToken(JsonToken.START_ARRAY, p.nextToken());
                for (int j = 0; j < VCOUNT; ++j) {
                    assertToken(JsonToken.VALUE_NUMBER_FLOAT, p.nextToken());
                    double exp = values[i];
                    double act = p.getDoubleValue();
                    if (Double.compare(exp, act) != 0) {
                        fail("Expected at #"+j+" value "+exp+", instead got "+act);
                    }
                    if (Double.isNaN(exp) || Double.isInfinite(exp)) {
                        assertTrue(p.isNaN());
                    } else {
                        assertFalse(p.isNaN());
                    }
                }
                assertToken(JsonToken.END_ARRAY, p.nextToken());
                p.close();
            }
        }
    }

    /*
    /**********************************************************
    /* Tests for invalid access
    /**********************************************************
     */

    public void testInvalidBooleanAccess() {
        _testInvalidBooleanAccess(MODE_INPUT_STREAM);
        _testInvalidBooleanAccess(MODE_INPUT_STREAM_THROTTLED);
        _testInvalidBooleanAccess(MODE_READER);
        _testInvalidBooleanAccess(MODE_DATA_INPUT);
    }

    private void _testInvalidBooleanAccess(int mode)
    {
        JsonParser p = createParser(mode, "[ \"abc\" ]");
        assertToken(JsonToken.START_ARRAY, p.nextToken());
        assertToken(JsonToken.VALUE_STRING, p.nextToken());
        try {
            p.getBooleanValue();
            fail("Expected error trying to call getBooleanValue on non-boolean value");
        } catch (InputCoercionException e) {
            verifyException(e, "not of boolean type");
        }
        p.close();
    }

    public void testInvalidIntAccess() {
        _testInvalidIntAccess(MODE_INPUT_STREAM);
        _testInvalidIntAccess(MODE_INPUT_STREAM_THROTTLED);
        _testInvalidIntAccess(MODE_READER);
        _testInvalidIntAccess(MODE_DATA_INPUT);
    }
    
    private void _testInvalidIntAccess(int mode)
    {
        JsonParser p = createParser(mode, "[ \"abc\" ]");
        assertToken(JsonToken.START_ARRAY, p.nextToken());
        assertToken(JsonToken.VALUE_STRING, p.nextToken());
        try {
            p.getIntValue();
            fail("Expected error trying to call getIntValue on non-numeric value");
        } catch (InputCoercionException e) {
            verifyException(e, "can not use numeric value accessors");
        }
        p.close();
    }

    public void testInvalidLongAccess() {
        _testInvalidLongAccess(MODE_INPUT_STREAM);
        _testInvalidLongAccess(MODE_INPUT_STREAM_THROTTLED);
        _testInvalidLongAccess(MODE_READER);
        _testInvalidLongAccess(MODE_DATA_INPUT);
    }
    
    private void _testInvalidLongAccess(int mode)
    {
        JsonParser p = createParser(mode, "[ false ]");
        assertToken(JsonToken.START_ARRAY, p.nextToken());
        assertToken(JsonToken.VALUE_FALSE, p.nextToken());
        try {
            p.getLongValue();
            fail("Expected error trying to call getLongValue on non-numeric value");
        } catch (InputCoercionException e) {
            verifyException(e, "can not use numeric value accessors");
        }
        p.close();
    }

    // [core#317]
    public void testLongerFloatingPoint()
    {
        StringBuilder input = new StringBuilder();
        for (int i = 1; i < 201; i++) {
            input.append(1);
        }
        input.append(".0");
        final String DOC = input.toString();

        // test out with both Reader and ByteArrayInputStream
        JsonParser p;

        p = jsonFactory().createParser(ObjectReadContext.empty(), new StringReader(DOC));
        _testLongerFloat(p, DOC);
        p.close();

        p = jsonFactory().createParser(ObjectReadContext.empty(),
                new ByteArrayInputStream(utf8Bytes(DOC)));
        _testLongerFloat(p, DOC);
        p.close();
    }

    private void _testLongerFloat(JsonParser p, String text)
    {
        assertToken(JsonToken.VALUE_NUMBER_FLOAT, p.nextToken());
        assertEquals(text, p.getText());
        assertNull(p.nextToken());
    }

    public void testInvalidNumber() {
        for (int mode : ALL_MODES) {
            JsonParser p = createParser(mode, " -foo ");
            try {
                p.nextToken();
                fail("Should not pass");
            } catch (StreamReadException e) {
                verifyException(e, "Unexpected character ('f'");
            }
            p.close();
        }
    }

    /*
    /**********************************************************
    /* Helper methods
    /**********************************************************
     */

    private String toJsonArray(double v, int n) {
        StringBuilder sb = new StringBuilder().append('[').append(v);
        for (int i = 1; i < n; ++i) {
            sb.append(',').append(v);
        }
        return sb.append(']').toString();
    }
}<|MERGE_RESOLUTION|>--- conflicted
+++ resolved
@@ -689,14 +689,9 @@
      */
     public void testParsingOfLongerSequencesWithNonNumeric()
     {
-<<<<<<< HEAD
         JsonFactory f = streamFactoryBuilder()
-                .enable(JsonReadFeature.ALLOW_NON_NUMERIC_NUMBERS).build();
-=======
-        JsonFactory f = JsonFactory.builder()
                 .enable(JsonReadFeature.ALLOW_NON_NUMERIC_NUMBERS)
                 .build();
->>>>>>> 5c3d6ff1
         _testParsingOfLongerSequencesWithNonNumeric(f, MODE_INPUT_STREAM);
         _testParsingOfLongerSequencesWithNonNumeric(f, MODE_INPUT_STREAM_THROTTLED);
         _testParsingOfLongerSequencesWithNonNumeric(f, MODE_READER);
