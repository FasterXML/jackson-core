/* Jackson JSON-processor.
 *
 * Copyright (c) 2007- Tatu Saloranta, tatu.saloranta@iki.fi
 */
package com.fasterxml.jackson.core;

import java.io.*;
import java.math.BigDecimal;
import java.math.BigInteger;

import com.fasterxml.jackson.core.JsonParser.NumberType;
import com.fasterxml.jackson.core.io.CharacterEscapes;
import com.fasterxml.jackson.core.json.JsonFactory;
import com.fasterxml.jackson.core.type.WritableTypeId;
import com.fasterxml.jackson.core.type.WritableTypeId.Inclusion;
import com.fasterxml.jackson.core.util.VersionUtil;

import static com.fasterxml.jackson.core.JsonTokenId.*;

/**
 * Base class that defines public API for writing JSON content.
 * Instances are created using factory methods of
 * a {@link JsonFactory} instance.
 *
 * @author Tatu Saloranta
 */
public abstract class JsonGenerator
    implements Closeable, Flushable, Versioned
{
    /*
    /**********************************************************************
    /* Construction, initialization
    /**********************************************************************
     */

    protected JsonGenerator() { }

    /*
    /**********************************************************************
    /* Versioned
    /**********************************************************************
     */

    /**
     * Accessor for finding out version of the bundle that provided this generator instance.
     */
    @Override
    public abstract Version version();

    /*
    /**********************************************************************
    /* Public API, output configuration, state access
    /**********************************************************************
     */

    /**
     * Accessor for context object that provides information about low-level
     * logical position withing output token stream.
     */
    public abstract TokenStreamContext getOutputContext();

    /**
     * Accessor for context object provided by higher-level databinding
     * functionality (or, in some cases, simple placeholder of the same)
     * that allows some level of interaction including ability to trigger
     * serialization of Object values through generator instance.
     *
     * @since 3.0
     */
    public abstract ObjectWriteContext getObjectWriteContext();

    /**
     * Method that can be used to get access to object that is used
     * as target for generated output; this is usually either
     * {@link OutputStream} or {@link Writer}, depending on what
     * generator was constructed with.
     * Note that returned value may be null in some cases; including
     * case where implementation does not want to exposed raw
     * source to caller.
     * In cases where output has been decorated, object returned here
     * is the decorated version; this allows some level of interaction
     * between users of generator and decorator object.
     *<p>
     * In general use of this accessor should be considered as
     * "last effort", i.e. only used if no other mechanism is applicable.
     */
    public Object getOutputTarget() {
        return null;
    }

    /**
     * Method for verifying amount of content that is buffered by generator
     * but not yet flushed to the underlying target (stream, writer),
     * in units (byte, char) that the generator implementation uses for buffering;
     * or -1 if this information is not available.
     * Unit used is often the same as the unit of underlying target (that is,
     * `byte` for {@link java.io.OutputStream}, `char` for {@link java.io.Writer}),
     * but may differ if buffering is done before encoding.
     * Default JSON-backed implementations do use matching units.
     *<p>
     * Note: non-JSON implementations will be retrofitted for 2.6 and beyond;
     * please report if you see -1 (missing override)
     *
     * @return Amount of content buffered in internal units, if amount known and
     *    accessible; -1 if not accessible.
     */
    public int getOutputBuffered() {
        return -1;
    }

    /**
     * Helper method, usually equivalent to:
     *<code>
     *   getOutputContext().getCurrentValue();
     *</code>
     *<p>
     * Note that "current value" is NOT populated (or used) by Streaming parser;
     * it is only used by higher-level data-binding functionality.
     * The reason it is included here is that it can be stored and accessed hierarchically,
     * and gets passed through data-binding.
     */
    public abstract Object getCurrentValue();

    /**
     * Helper method, usually equivalent to:
     *<code>
     *   getOutputContext().setCurrentValue(v);
     *</code>
     */
    public abstract void setCurrentValue(Object v);

    /*
    /**********************************************************************
    /* Public API, Feature configuration
    /**********************************************************************
     */

    /**
     * Method for enabling specified parser features:
     * check {@link StreamWriteFeature} for list of available features.
     *
     * @return Generator itself (this), to allow chaining
     */
    public abstract JsonGenerator enable(StreamWriteFeature f);

    /**
     * Method for disabling specified  features
     * (check {@link StreamWriteFeature} for list of features)
     *
     * @return Generator itself (this), to allow chaining
     */
    public abstract JsonGenerator disable(StreamWriteFeature f);

    /**
     * Method for enabling or disabling specified feature:
     * check {@link StreamWriteFeature} for list of available features.
     *
     * @return Generator itself (this), to allow chaining
     */
    public final JsonGenerator configure(StreamWriteFeature f, boolean state) {
        if (state) enable(f); else disable(f);
        return this;
    }

    /**
     * Method for checking whether given feature is enabled.
     * Check {@link StreamWriteFeature} for list of available features.
     */
    public abstract boolean isEnabled(StreamWriteFeature f);

    /**
     * Bulk access method for getting state of all standard (non-dataformat-specific)
     * {@link StreamWriteFeature}s.
     * 
     * @return Bit mask that defines current states of all standard {@link StreamWriteFeature}s.
     *
     * @since 3.0
     */
    public abstract int streamWriteFeatures();

    /**
     * Bulk access method for getting state of all {@link FormatFeature}s, format-specific
     * on/off configuration settings.
     * 
     * @return Bit mask that defines current states of all standard {@link FormatFeature}s.
     *
     * @since 3.0
     */
    public abstract int formatWriteFeatures();

    /*
    /**********************************************************************
    /* Public API, Schema configuration
    /**********************************************************************
     */

    /**
     * Method to call to make this generator use specified schema.
     * Method must be called before generating any content, right after instance
     * has been created.
     * Note that not all generators support schemas; and those that do usually only
     * accept specific types of schemas: ones defined for data format this generator
     * produces.
     *<p>
     * If generator does not support specified schema, {@link UnsupportedOperationException}
     * is thrown.
     * 
     * @param schema Schema to use
     * 
     * @throws UnsupportedOperationException if generator does not support schema
     */
    /*
    public void setSchema(FormatSchema schema) {
        String schemaType = (schema == null) ? "NULL" : schema.getSchemaType();
        throw new UnsupportedOperationException("Generator of type "+getClass().getName()+" does not support schema of type '"
                +schemaType+"'");
    }
    */

    /**
     * Method for accessing Schema that this parser uses, if any.
     * Default implementation returns null.
     */
    public FormatSchema getSchema() { return null; }

    /*
    /**********************************************************************
    /* Public API, other configuration
    /**********************************************************************
      */

    /**
     * Method that can be called to request that generator escapes
     * all character codes above specified code point (if positive value);
     * or, to not escape any characters except for ones that must be
     * escaped for the data format (if -1).
     * To force escaping of all non-ASCII characters, for example,
     * this method would be called with value of 127.
     *<p>
     * Note that generators are NOT required to support setting of value
     * higher than 127, because there are other ways to affect quoting
     * (or lack thereof) of character codes between 0 and 127.
     * Not all generators support concept of escaping, either; if so,
     * calling this method will have no effect.
     *<p>
     * Default implementation does nothing; sub-classes need to redefine
     * it according to rules of supported data format.
     * 
     * @param charCode Either -1 to indicate that no additional escaping
     *   is to be done; or highest code point not to escape (meaning higher
     *   ones will be), if positive value.
     */
    public JsonGenerator setHighestNonEscapedChar(int charCode) { return this; }

    /**
     * Accessor method for testing what is the highest unescaped character
     * configured for this generator. This may be either positive value
     * (when escaping configuration has been set and is in effect), or
     * 0 to indicate that no additional escaping is in effect.
     * Some generators may not support additional escaping: for example,
     * generators for binary formats that do not use escaping should
     * simply return 0.
     * 
     * @return Currently active limitation for highest non-escaped character,
     *   if defined; or 0 to indicate no additional escaping is performed.
     */
    public int getHighestNonEscapedChar() { return 0; }

    /**
     * Method for accessing custom escapes generator uses for {@link JsonGenerator}s
     * it creates.
     */
    public CharacterEscapes getCharacterEscapes() { return null; }

    // 04-Oct-2017, tatu: Would like to remove this method, but alas JSONP-support
    //    does require it...
    /**
     * Method for defining custom escapes factory uses for {@link JsonGenerator}s
     * it creates.
     *<p>
     * Default implementation does nothing and simply returns this instance.
     */
    public JsonGenerator setCharacterEscapes(CharacterEscapes esc) { return this; }
    
    /*
    /**********************************************************************
    /* Public API, capability introspection methods
    /**********************************************************************
     */

    /**
     * Method that can be used to verify that given schema can be used with
     * this generator.
     * 
     * @param schema Schema to check
     * 
     * @return True if this generator can use given schema; false if not
     */
    public boolean canUseSchema(FormatSchema schema) { return false; }
    
    /**
     * Introspection method that may be called to see if the underlying
     * data format supports some kind of Object Ids natively (many do not;
     * for example, JSON doesn't).
     * This method <b>must</b> be called prior to calling
     * {@link #writeObjectId} or {@link #writeObjectRef}.
     *<p>
     * Default implementation returns false; overridden by data formats
     * that do support native Object Ids. Caller is expected to either
     * use a non-native notation (explicit property or such), or fail,
     * in case it can not use native object ids.
     */
    public boolean canWriteObjectId() { return false; }

    /**
     * Introspection method that may be called to see if the underlying
     * data format supports some kind of Type Ids natively (many do not;
     * for example, JSON doesn't).
     * This method <b>must</b> be called prior to calling
     * {@link #writeTypeId}.
     *<p>
     * Default implementation returns false; overridden by data formats
     * that do support native Type Ids. Caller is expected to either
     * use a non-native notation (explicit property or such), or fail,
     * in case it can not use native type ids.
     */
    public boolean canWriteTypeId() { return false; }

    /**
     * Introspection method that may be called to see if the underlying
     * data format supports "native" binary data; that is, an efficient
     * output of binary content without encoding.
     *<p>
     * Default implementation returns false; overridden by data formats
     * that do support native binary content.
     */
    public boolean canWriteBinaryNatively() { return false; }
    
    /**
     * Introspection method to call to check whether it is ok to omit
     * writing of Object fields or not. Most formats do allow omission,
     * but certain positional formats (such as CSV) require output of
     * placeholders, even if no real values are to be emitted.
     */
    public boolean canOmitFields() { return true; }

    /**
     * Introspection method to call to check whether it is possible
     * to write numbers using {@link #writeNumber(java.lang.String)}
     * using possible custom format, or not. Typically textual formats
     * allow this (and JSON specifically does), whereas binary formats
     * do not allow this (except by writing them as Strings).
     * Usual reason for calling this method is to check whether custom
     * formatting of numbers may be applied by higher-level code (databinding)
     * or not.
     */
    public boolean canWriteFormattedNumbers() { return false; }

    /*
    /**********************************************************************
    /* Public API, write methods, structural
    /**********************************************************************
     */

    /**
     * Method for writing starting marker of a Array value
     * (for JSON this is character '['; plus possible white space decoration
     * if pretty-printing is enabled).
     *<p>
     * Array values can be written in any context where values
     * are allowed: meaning everywhere except for when
     * a field name is expected.
     */
    public abstract void writeStartArray() throws IOException;

    /**
     * Method for writing start marker of an Array value, similar
     * to {@link #writeStartArray()}, but also specifying what is the
     * Java object that the Array Object being written represents (if any);
     * {@code null} may be passed if not known or not applicable.
     * This value is accessible from context as "current value"
     *
     * @param currentValue Java Object that Array being written represents, if any
     *    (or {@code null} if not known or not applicable)
     */
    public abstract void writeStartArray(Object currentValue) throws IOException;

    /**
     * Method for writing start marker of an Array value, similar
     * to {@link #writeStartArray()}, but also specifying what is the
     * Java object that the Array Object being written represents (if any)
     * and how many elements will be written for the array before calling
     * {@link #writeEndArray()}.
     * 
     * @param currentValue Java Object that Array being written represents, if any
     *    (or {@code null} if not known or not applicable)
     * @param size Number of elements this array will have: actual
     *   number of values written (before matching call to
     *   {@link #writeEndArray()} MUST match; generator MAY verify
     *   this is the case.
     */
    public abstract void writeStartArray(Object currentValue, int size) throws IOException;

    /**
     * Method for writing closing marker of a JSON Array value
     * (character ']'; plus possible white space decoration
     * if pretty-printing is enabled).
     *<p>
     * Marker can be written if the innermost structured type
     * is Array.
     */
    public abstract void writeEndArray() throws IOException;

    /**
     * Method for writing starting marker of an Object value
     * (character '{'; plus possible white space decoration
     * if pretty-printing is enabled).
     *<p>
     * Object values can be written in any context where values
     * are allowed: meaning everywhere except for when
     * a field name is expected.
     */
    public abstract void writeStartObject() throws IOException;

    /**
     * Method for writing starting marker of an Object value
     * to represent the given Java Object value.
     * Argument is offered as metadata, but more
     * importantly it should be assigned as the "current value"
     * for the Object content that gets constructed and initialized.
     *<p>
     * Object values can be written in any context where values
     * are allowed: meaning everywhere except for when
     * a field name is expected.
     *
     * @param currentValue Java Object that Object being written represents, if any
     *    (or {@code null} if not known or not applicable)
     */
    public abstract void writeStartObject(Object currentValue) throws IOException;

    /**
     * Method for writing starting marker of an Object value
     * to represent the given Java Object value.
     * Argument is offered as metadata, but more
     * importantly it should be assigned as the "current value"
     * for the Object content that gets constructed and initialized.
     * In addition, caller knows number of key/value pairs ("properties")
     * that will get written for the Object value: this is relevant for
     * some format backends (but not, as an example, for JSON).
     *<p>
     * Object values can be written in any context where values
     * are allowed: meaning everywhere except for when
     * a field name is expected.
     */
    public abstract void writeStartObject(Object forValue, int size) throws IOException;

    /**
     * Method for writing closing marker of an Object value
     * (character '}'; plus possible white space decoration
     * if pretty-printing is enabled).
     *<p>
     * Marker can be written if the innermost structured type
     * is Object, and the last written event was either a
     * complete value, or START-OBJECT marker (see JSON specification
     * for more details).
     */
    public abstract void writeEndObject() throws IOException;

    /**
     * Method for writing a field name (JSON String surrounded by
     * double quotes: syntactically identical to a JSON String value),
     * possibly decorated by white space if pretty-printing is enabled.
     *<p>
     * Field names can only be written in Object context (check out
     * JSON specification for details), when field name is expected
     * (field names alternate with values).
     */
    public abstract void writeFieldName(String name) throws IOException;

    /**
     * Method similar to {@link #writeFieldName(String)}, main difference
     * being that it may perform better as some of processing (such as
     * quoting of certain characters, or encoding into external encoding
     * if supported by generator) can be done just once and reused for
     * later calls.
     *<p>
     * Default implementation simple uses unprocessed name container in
     * serialized String; implementations are strongly encouraged to make
     * use of more efficient methods argument object has.
     */
    public abstract void writeFieldName(SerializableString name) throws IOException;

    /**
     * Alternative to {@link #writeFieldName(String)} that may be used
     * in cases where property key is of numeric type; either where
     * underlying format supports such notion (some binary formats do,
     * unlike JSON), or for convenient conversion into String presentation.
     * Default implementation will simply convert id into <code>String</code>
     * and call {@link #writeFieldName(String)}.
     */
    public abstract void writeFieldId(long id) throws IOException;

    /*
    /**********************************************************************
    /* Public API, write methods, scalar arrays
    /**********************************************************************
     */

    /**
     * Value write method that can be called to write a single
     * array (sequence of {@link JsonToken#START_ARRAY}, zero or
     * more {@link JsonToken#VALUE_NUMBER_INT}, {@link JsonToken#END_ARRAY})
     *
     * @param array Array that contains values to write
     * @param offset Offset of the first element to write, within array
     * @param length Number of elements in array to write, from `offset` to `offset + len - 1`
     */
    public void writeArray(int[] array, int offset, int length) throws IOException
    {
        if (array == null) {
            throw new IllegalArgumentException("null array");
        }
        _verifyOffsets(array.length, offset, length);
        writeStartArray(array, length);
        for (int i = offset, end = offset+length; i < end; ++i) {
            writeNumber(array[i]);
        }
        writeEndArray();
    }

    /**
     * Value write method that can be called to write a single
     * array (sequence of {@link JsonToken#START_ARRAY}, zero or
     * more {@link JsonToken#VALUE_NUMBER_INT}, {@link JsonToken#END_ARRAY})
     *
     * @param array Array that contains values to write
     * @param offset Offset of the first element to write, within array
     * @param length Number of elements in array to write, from `offset` to `offset + len - 1`
     */
    public void writeArray(long[] array, int offset, int length) throws IOException
    {
        if (array == null) {
            throw new IllegalArgumentException("null array");
        }
        _verifyOffsets(array.length, offset, length);
        writeStartArray(array, length);
        for (int i = offset, end = offset+length; i < end; ++i) {
            writeNumber(array[i]);
        }
        writeEndArray();
    }

    /**
     * Value write method that can be called to write a single
     * array (sequence of {@link JsonToken#START_ARRAY}, zero or
     * more {@link JsonToken#VALUE_NUMBER_FLOAT}, {@link JsonToken#END_ARRAY})
     *
     * @param array Array that contains values to write
     * @param offset Offset of the first element to write, within array
     * @param length Number of elements in array to write, from `offset` to `offset + len - 1`
     */
    public void writeArray(double[] array, int offset, int length) throws IOException
    {
        if (array == null) {
            throw new IllegalArgumentException("null array");
        }
        _verifyOffsets(array.length, offset, length);
        writeStartArray(array, length);
        for (int i = offset, end = offset+length; i < end; ++i) {
            writeNumber(array[i]);
        }
        writeEndArray();
    }

    /*
    /**********************************************************************
    /* Public API, write methods, text/String values
    /**********************************************************************
     */

    /**
     * Method for outputting a String value. Depending on context
     * this means either array element, (object) field value or
     * a stand alone String; but in all cases, String will be
     * surrounded in double quotes, and contents will be properly
     * escaped as required by JSON specification.
     */
    public abstract void writeString(String text) throws IOException;

    /**
     * Method for outputting a String value. Depending on context
     * this means either array element, (object) field value or
     * a stand alone String; but in all cases, String will be
     * surrounded in double quotes, and contents will be properly
     * escaped as required by JSON specification.
     * If the reader is null, then write a null.
     * If len is &lt; 0, then write all contents of the reader.
     * Otherwise, write only len characters.
     */
    public void writeString(Reader reader, int len) throws IOException {
        // Let's implement this as "unsupported" to make it easier to add new parser impls
        _reportUnsupportedOperation();
    }

    /**
     * Method for outputting a String value. Depending on context
     * this means either array element, (object) field value or
     * a stand alone String; but in all cases, String will be
     * surrounded in double quotes, and contents will be properly
     * escaped as required by JSON specification.
     */
    public abstract void writeString(char[] text, int offset, int len) throws IOException;

    /**
     * Method similar to {@link #writeString(String)}, but that takes
     * {@link SerializableString} which can make this potentially
     * more efficient to call as generator may be able to reuse
     * quoted and/or encoded representation.
     *<p>
     * Default implementation just calls {@link #writeString(String)};
     * sub-classes should override it with more efficient implementation
     * if possible.
     */
    public abstract void writeString(SerializableString text) throws IOException;

    /**
     * Method similar to {@link #writeString(String)} but that takes as
     * its input a UTF-8 encoded String that is to be output as-is, without additional
     * escaping (type of which depends on data format; backslashes for JSON).
     * However, quoting that data format requires (like double-quotes for JSON) will be added
     * around the value if and as necessary.
     *<p>
     * Note that some backends may choose not to support this method: for
     * example, if underlying destination is a {@link java.io.Writer}
     * using this method would require UTF-8 decoding.
     * If so, implementation may instead choose to throw a
     * {@link UnsupportedOperationException} due to ineffectiveness
     * of having to decode input.
     */
    public abstract void writeRawUTF8String(byte[] text, int offset, int length)
        throws IOException;

    /**
     * Method similar to {@link #writeString(String)} but that takes as its input
     * a UTF-8 encoded String which has <b>not</b> been escaped using whatever
     * escaping scheme data format requires (for JSON that is backslash-escaping
     * for control characters and double-quotes; for other formats something else).
     * This means that textual JSON backends need to check if value needs
     * JSON escaping, but otherwise can just be copied as is to output.
     * Also, quoting that data format requires (like double-quotes for JSON) will be added
     * around the value if and as necessary.
     *<p>
     * Note that some backends may choose not to support this method: for
     * example, if underlying destination is a {@link java.io.Writer}
     * using this method would require UTF-8 decoding.
     * In this case
     * generator implementation may instead choose to throw a
     * {@link UnsupportedOperationException} due to ineffectiveness
     * of having to decode input.
     */
    public abstract void writeUTF8String(byte[] text, int offset, int length)
        throws IOException;

    /*
    /**********************************************************************
    /* Public API, write methods, binary/raw content
    /**********************************************************************
     */

    /**
     * Method that will force generator to copy
     * input text verbatim with <b>no</b> modifications (including
     * that no escaping is done and no separators are added even
     * if context [array, object] would otherwise require such).
     * If such separators are desired, use
     * {@link #writeRawValue(String)} instead.
     *<p>
     * Note that not all generator implementations necessarily support
     * such by-pass methods: those that do not will throw
     * {@link UnsupportedOperationException}.
     */
    public abstract void writeRaw(String text) throws IOException;

    /**
     * Method that will force generator to copy
     * input text verbatim with <b>no</b> modifications (including
     * that no escaping is done and no separators are added even
     * if context [array, object] would otherwise require such).
     * If such separators are desired, use
     * {@link #writeRawValue(String)} instead.
     *<p>
     * Note that not all generator implementations necessarily support
     * such by-pass methods: those that do not will throw
     * {@link UnsupportedOperationException}.
     */
    public abstract void writeRaw(String text, int offset, int len) throws IOException;

    /**
     * Method that will force generator to copy
     * input text verbatim with <b>no</b> modifications (including
     * that no escaping is done and no separators are added even
     * if context [array, object] would otherwise require such).
     * If such separators are desired, use
     * {@link #writeRawValue(String)} instead.
     *<p>
     * Note that not all generator implementations necessarily support
     * such by-pass methods: those that do not will throw
     * {@link UnsupportedOperationException}.
     */
    public abstract void writeRaw(char[] text, int offset, int len) throws IOException;

    /**
     * Method that will force generator to copy
     * input text verbatim with <b>no</b> modifications (including
     * that no escaping is done and no separators are added even
     * if context [array, object] would otherwise require such).
     * If such separators are desired, use
     * {@link #writeRawValue(String)} instead.
     *<p>
     * Note that not all generator implementations necessarily support
     * such by-pass methods: those that do not will throw
     * {@link UnsupportedOperationException}.
     */
    public abstract void writeRaw(char c) throws IOException;

    /**
     * Method that will force generator to copy
     * input text verbatim with <b>no</b> modifications (including
     * that no escaping is done and no separators are added even
     * if context [array, object] would otherwise require such).
     * If such separators are desired, use
     * {@link #writeRawValue(String)} instead.
     *<p>
     * Note that not all generator implementations necessarily support
     * such by-pass methods: those that do not will throw
     * {@link UnsupportedOperationException}.
     *<p>
     * The default implementation delegates to {@link #writeRaw(String)};
     * other backends that support raw inclusion of text are encouraged
     * to implement it in more efficient manner (especially if they
     * use UTF-8 encoding).
     */
//    public abstract void writeRaw(SerializableString raw) throws IOException;
    public void writeRaw(SerializableString raw) throws IOException {
        writeRaw(raw.getValue());
    }

    /**
     * Method that will force generator to copy
     * input text verbatim without any modifications, but assuming
     * it must constitute a single legal JSON value (number, string,
     * boolean, null, Array or List). Assuming this, proper separators
     * are added if and as needed (comma or colon), and generator
     * state updated to reflect this.
     */
    public abstract void writeRawValue(String text) throws IOException;

    public abstract void writeRawValue(String text, int offset, int len) throws IOException;

    public abstract void writeRawValue(char[] text, int offset, int len) throws IOException;

    /**
     * Method similar to {@link #writeRawValue(String)}, but potentially more
     * efficient as it may be able to use pre-encoded content (similar to
     * {@link #writeRaw(SerializableString)}.
     */
    public void writeRawValue(SerializableString raw) throws IOException {
        writeRawValue(raw.getValue());
    }

    /**
     * Method that will output given chunk of binary data as base64
     * encoded, as a complete String value (surrounded by double quotes).
     * This method defaults
     *<p>
     * Note: because JSON Strings can not contain unescaped linefeeds,
     * if linefeeds are included (as per last argument), they must be
     * escaped. This adds overhead for decoding without improving
     * readability.
     * Alternatively if linefeeds are not included,
     * resulting String value may violate the requirement of base64
     * RFC which mandates line-length of 76 characters and use of
     * linefeeds. However, all {@link JsonParser} implementations
     * are required to accept such "long line base64"; as do
     * typical production-level base64 decoders.
     *
     * @param bv Base64 variant to use: defines details such as
     *   whether padding is used (and if so, using which character);
     *   what is the maximum line length before adding linefeed,
     *   and also the underlying alphabet to use.
     */
    public abstract void writeBinary(Base64Variant bv,
            byte[] data, int offset, int len) throws IOException;

    /**
     * Similar to {@link #writeBinary(Base64Variant,byte[],int,int)},
     * but default to using the Jackson default Base64 variant 
     * (which is {@link Base64Variants#MIME_NO_LINEFEEDS}).
     */
    public void writeBinary(byte[] data, int offset, int len) throws IOException {
        writeBinary(Base64Variants.getDefaultVariant(), data, offset, len);
    }

    /**
     * Similar to {@link #writeBinary(Base64Variant,byte[],int,int)},
     * but assumes default to using the Jackson default Base64 variant 
     * (which is {@link Base64Variants#MIME_NO_LINEFEEDS}). Also
     * assumes that whole byte array is to be output.
     */
    public void writeBinary(byte[] data) throws IOException {
        writeBinary(Base64Variants.getDefaultVariant(), data, 0, data.length);
    }

    /**
     * Similar to {@link #writeBinary(Base64Variant,InputStream,int)},
     * but assumes default to using the Jackson default Base64 variant 
     * (which is {@link Base64Variants#MIME_NO_LINEFEEDS}).
     * 
     * @param data InputStream to use for reading binary data to write.
     *    Will not be closed after successful write operation
     * @param dataLength (optional) number of bytes that will be available;
     *    or -1 to be indicate it is not known. Note that implementations
     *    need not support cases where length is not known in advance; this
     *    depends on underlying data format: JSON output does NOT require length,
     *    other formats may
     */
    public int writeBinary(InputStream data, int dataLength)
        throws IOException {
        return writeBinary(Base64Variants.getDefaultVariant(), data, dataLength);
    }
    
    /**
     * Method similar to {@link #writeBinary(Base64Variant,byte[],int,int)},
     * but where input is provided through a stream, allowing for incremental
     * writes without holding the whole input in memory.
     * 
     * @param bv Base64 variant to use
     * @param data InputStream to use for reading binary data to write.
     *    Will not be closed after successful write operation
     * @param dataLength (optional) number of bytes that will be available;
     *    or -1 to be indicate it is not known.
     *    If a positive length is given, <code>data</code> MUST provide at least
     *    that many bytes: if not, an exception will be thrown.
     *    Note that implementations
     *    need not support cases where length is not known in advance; this
     *    depends on underlying data format: JSON output does NOT require length,
     *    other formats may.
     * 
     * @return Number of bytes read from <code>data</code> and written as binary payload
     */
    public abstract int writeBinary(Base64Variant bv,
            InputStream data, int dataLength) throws IOException;

    /*
    /**********************************************************************
    /* Public API, write methods, numeric
    /**********************************************************************
     */

    /**
     * Method for outputting given value as JSON number.
     * Can be called in any context where a value is expected
     * (Array value, Object field value, root-level value).
     * Additional white space may be added around the value
     * if pretty-printing is enabled.
     *
     * @param v Number value to write
     */
    public void writeNumber(short v) throws IOException { writeNumber((int) v); }

    /**
     * Method for outputting given value as JSON number.
     * Can be called in any context where a value is expected
     * (Array value, Object field value, root-level value).
     * Additional white space may be added around the value
     * if pretty-printing is enabled.
     *
     * @param v Number value to write
     */
    public abstract void writeNumber(int v) throws IOException;

    /**
     * Method for outputting given value as JSON number.
     * Can be called in any context where a value is expected
     * (Array value, Object field value, root-level value).
     * Additional white space may be added around the value
     * if pretty-printing is enabled.
     *
     * @param v Number value to write
     */
    public abstract void writeNumber(long v) throws IOException;

    /**
     * Method for outputting given value as JSON number.
     * Can be called in any context where a value is expected
     * (Array value, Object field value, root-level value).
     * Additional white space may be added around the value
     * if pretty-printing is enabled.
     *
     * @param v Number value to write
     */
    public abstract void writeNumber(BigInteger v) throws IOException;

    /**
     * Method for outputting indicate JSON numeric value.
     * Can be called in any context where a value is expected
     * (Array value, Object field value, root-level value).
     * Additional white space may be added around the value
     * if pretty-printing is enabled.
     *
     * @param v Number value to write
     */
    public abstract void writeNumber(double v) throws IOException;

    /**
     * Method for outputting indicate JSON numeric value.
     * Can be called in any context where a value is expected
     * (Array value, Object field value, root-level value).
     * Additional white space may be added around the value
     * if pretty-printing is enabled.
     *
     * @param v Number value to write
     */
    public abstract void writeNumber(float v) throws IOException;

    /**
     * Method for outputting indicate JSON numeric value.
     * Can be called in any context where a value is expected
     * (Array value, Object field value, root-level value).
     * Additional white space may be added around the value
     * if pretty-printing is enabled.
     *
     * @param v Number value to write
     */
    public abstract void writeNumber(BigDecimal v) throws IOException;

    /**
     * Write method that can be used for custom numeric types that can
     * not be (easily?) converted to "standard" Java number types.
     * Because numbers are not surrounded by double quotes, regular
     * {@link #writeString} method can not be used; nor
     * {@link #writeRaw} because that does not properly handle
     * value separators needed in Array or Object contexts.
     *<p>
     * Note: because of lack of type safety, some generator
     * implementations may not be able to implement this
     * method. For example, if a binary JSON format is used,
     * it may require type information for encoding; similarly
     * for generator-wrappers around Java objects or JSON nodes.
     * If implementation does not implement this method,
     * it needs to throw {@link UnsupportedOperationException}.
     * 
     * @throws UnsupportedOperationException If underlying data format does not
     *   support numbers serialized textually AND if generator is not allowed
     *   to just output a String instead (Schema-based formats may require actual
     *   number, for example)
     */
    public abstract void writeNumber(String encodedValue) throws IOException;

    /*
    /**********************************************************************
    /* Public API, write methods, other value types
    /**********************************************************************
     */
    
    /**
     * Method for outputting literal JSON boolean value (one of
     * Strings 'true' and 'false').
     * Can be called in any context where a value is expected
     * (Array value, Object field value, root-level value).
     * Additional white space may be added around the value
     * if pretty-printing is enabled.
     */
    public abstract void writeBoolean(boolean state) throws IOException;

    /**
     * Method for outputting literal JSON null value.
     * Can be called in any context where a value is expected
     * (Array value, Object field value, root-level value).
     * Additional white space may be added around the value
     * if pretty-printing is enabled.
     */
    public abstract void writeNull() throws IOException;

    /**
     * Method that can be called on backends that support passing opaque datatypes of
     * non-JSON formats
     */
    public void writeEmbeddedObject(Object object) throws IOException {
        // 01-Sep-2016, tatu: As per [core#318], handle small number of cases
        if (object == null) {
            writeNull();
            return;
        }
        if (object instanceof byte[]) {
            writeBinary((byte[]) object);
            return;
        }
        throw new JsonGenerationException("No native support for writing embedded objects of type "
                +object.getClass().getName(),
                this);
    }

    /*
    /**********************************************************************
    /* Public API, write methods, Native Ids (type, object)
    /**********************************************************************
     */

    /**
     * Method that can be called to output so-called native Object Id.
     * Note that it may only be called after ensuring this is legal
     * (with {@link #canWriteObjectId()}), as not all data formats
     * have native type id support; and some may only allow them in
     * certain positions or locations.
     * If output is not allowed by the data format in this position,
     * a {@link JsonGenerationException} will be thrown.
     */
    public void writeObjectId(Object id) throws IOException {
        throw new JsonGenerationException("No native support for writing Object Ids", this);
    }

    /**
     * Method that can be called to output references to native Object Ids.
     * Note that it may only be called after ensuring this is legal
     * (with {@link #canWriteObjectId()}), as not all data formats
     * have native type id support; and some may only allow them in
     * certain positions or locations.
     * If output is not allowed by the data format in this position,
     * a {@link JsonGenerationException} will be thrown.
     */
    public void writeObjectRef(Object id) throws IOException {
        throw new JsonGenerationException("No native support for writing Object Ids", this);
    }
    
    /**
     * Method that can be called to output so-called native Type Id.
     * Note that it may only be called after ensuring this is legal
     * (with {@link #canWriteTypeId()}), as not all data formats
     * have native type id support; and some may only allow them in
     * certain positions or locations.
     * If output is not allowed by the data format in this position,
     * a {@link JsonGenerationException} will be thrown.
     */
    public void writeTypeId(Object id) throws IOException {
        throw new JsonGenerationException("No native support for writing Type Ids", this);
    }

    /*
     * Replacement method for {@link #writeTypeId(Object)} which is called
     * regardless of whether format has native type ids. If it does have native
     * type ids, those are to be used (if configuration allows this), if not,
     * structural type id inclusion is to be used. For JSON, for example, no
     * native type ids exist and structural inclusion is always used.
     *<p>
     * NOTE: databind may choose to skip calling this method for some special cases
     * (and instead included type id via regular write methods and/or {@link #writeTypeId}
     * -- this is discouraged, but not illegal, and may be necessary as a work-around
     * in some cases.
     */
    public WritableTypeId writeTypePrefix(WritableTypeId typeIdDef) throws IOException
    {
        Object id = typeIdDef.id;

        final JsonToken valueShape = typeIdDef.valueShape;
        if (canWriteTypeId()) {
            typeIdDef.wrapperWritten = false;
            // just rely on native type output method (sub-classes likely to override)
            writeTypeId(id);
        } else {
            // No native type id; write wrappers
            // Normally we only support String type ids (non-String reserved for native type ids)
            String idStr = (id instanceof String) ? (String) id : String.valueOf(id);
            typeIdDef.wrapperWritten = true;

            Inclusion incl = typeIdDef.include;
            // first: can not output "as property" if value not Object; if so, must do "as array"
            if ((valueShape != JsonToken.START_OBJECT)
                    && incl.requiresObjectContext()) {
                typeIdDef.include = incl = WritableTypeId.Inclusion.WRAPPER_ARRAY;
            }
            
            switch (incl) {
            case PARENT_PROPERTY:
                // nothing to do here, as it has to be written in suffix...
                break;
            case PAYLOAD_PROPERTY:
                // only output as native type id; otherwise caller must handle using some
                // other mechanism, so...
                break;
            case METADATA_PROPERTY:
                // must have Object context by now, so simply write as field name
                // Note, too, that it's bit tricky, since we must print START_OBJECT that is part
                // of value first -- and then NOT output it later on: hence return "early"
                writeStartObject(typeIdDef.forValue);
                writeStringField(typeIdDef.asProperty, idStr);
                return typeIdDef;

            case WRAPPER_OBJECT:
                // NOTE: this is wrapper, not directly related to value to output, so don't pass
                writeStartObject();
                writeFieldName(idStr);
                break;
            case WRAPPER_ARRAY:
            default: // should never occur but translate as "as-array"
                writeStartArray(); // wrapper, not actual array object to write
                writeString(idStr);
            }
        }
        // and finally possible start marker for value itself:
        if (valueShape == JsonToken.START_OBJECT) {
            writeStartObject(typeIdDef.forValue);
        } else if (valueShape == JsonToken.START_ARRAY) {
            // should we now set the current object?
            writeStartArray();
        }
        return typeIdDef;
    }

    public WritableTypeId writeTypeSuffix(WritableTypeId typeIdDef) throws IOException
    {
        final JsonToken valueShape = typeIdDef.valueShape;
        // First: does value need closing?
        if (valueShape == JsonToken.START_OBJECT) {
            writeEndObject();
        } else if (valueShape == JsonToken.START_ARRAY) {
            writeEndArray();
        }

        if (typeIdDef.wrapperWritten) {
            switch (typeIdDef.include) {
            case WRAPPER_ARRAY:
                writeEndArray();
                break;
            case PARENT_PROPERTY:
                // unusually, need to output AFTER value. And no real wrapper...
                {
                    Object id = typeIdDef.id;
                    String idStr = (id instanceof String) ? (String) id : String.valueOf(id);
                    writeStringField(typeIdDef.asProperty, idStr);
                }
                break;
            case METADATA_PROPERTY:
            case PAYLOAD_PROPERTY:
                // no actual wrapper; included within Object itself
                break;
            case WRAPPER_OBJECT:
            default: // should never occur but...
                writeEndObject();
                break;
            }
        }
        return typeIdDef;
    }

    /*
    /**********************************************************************
    /* Public API, write methods, serializing Java objects
    /**********************************************************************
     */

    /**
     * Method for writing given Java object (POJO) as tokens into
     * stream this generator manages.
     * This is done by delegating call to
     * {@link ObjectWriteContext#writeValue(JsonGenerator, Object)}.
     */
    public abstract void writeObject(Object pojo) throws IOException;

    /**
     * Method for writing given JSON tree (expressed as a tree
     * where given {@code TreeNode} is the root) using this generator.
     * This is done by delegating call to
     * {@link ObjectWriteContext#writeTree}.
     */
    public abstract void writeTree(TreeNode rootNode) throws IOException;

    /*
    /**********************************************************************
    /* Public API, convenience field write methods
    /**********************************************************************
     */

    /**
     * Convenience method for outputting a field entry ("member")
     * that has a String value. Equivalent to:
     *<pre>
     *  writeFieldName(fieldName);
     *  writeString(value);
     *</pre>
     *<p>
     * Note: many performance-sensitive implementations override this method
     */
    public void writeStringField(String fieldName, String value) throws IOException {
        writeFieldName(fieldName);
        writeString(value);
    }

    /**
     * Convenience method for outputting a field entry ("member")
     * that has a boolean value. Equivalent to:
     *<pre>
     *  writeFieldName(fieldName);
     *  writeBoolean(value);
     *</pre>
     */
    public void writeBooleanField(String fieldName, boolean value) throws IOException {
        writeFieldName(fieldName);
        writeBoolean(value);
    }

    /**
     * Convenience method for outputting a field entry ("member")
     * that has JSON literal value null. Equivalent to:
     *<pre>
     *  writeFieldName(fieldName);
     *  writeNull();
     *</pre>
     */
    public void writeNullField(String fieldName) throws IOException {
        writeFieldName(fieldName);
        writeNull();
    }

    /**
     * Convenience method for outputting a field entry ("member")
     * that has the specified numeric value. Equivalent to:
     *<pre>
     *  writeFieldName(fieldName);
     *  writeNumber(value);
     *</pre>
     *
     * @since 2.11
     */
    public void writeNumberField(String fieldName, short value) throws IOException {
        writeFieldName(fieldName);
        writeNumber(value);
    }

    /**
     * Convenience method for outputting a field entry ("member")
     * that has the specified numeric value. Equivalent to:
     *<pre>
     *  writeFieldName(fieldName);
     *  writeNumber(value);
     *</pre>
     */
<<<<<<< HEAD
    public void writeNumberField(String fieldName, short value) throws IOException {
=======
    public void writeNumberField(String fieldName, int value) throws IOException {
>>>>>>> 3bd28ae2
        writeFieldName(fieldName);
        writeNumber(value);
    }

    /**
     * Convenience method for outputting a field entry ("member")
     * that has the specified numeric value. Equivalent to:
     *<pre>
     *  writeFieldName(fieldName);
     *  writeNumber(value);
     *</pre>
     */
    public void writeNumberField(String fieldName, int value) throws IOException {
        writeFieldName(fieldName);
        writeNumber(value);
    }

    /**
     * Convenience method for outputting a field entry ("member")
     * that has the specified numeric value. Equivalent to:
     *<pre>
     *  writeFieldName(fieldName);
     *  writeNumber(value);
     *</pre>
     *
     * @since 2.11
     */
<<<<<<< HEAD
    public void writeNumberField(String fieldName, long value) throws IOException {
=======
    public void writeNumberField(String fieldName, BigInteger value) throws IOException {
>>>>>>> 3bd28ae2
        writeFieldName(fieldName);
        writeNumber(value);
    }

    /**
     * Convenience method for outputting a field entry ("member")
     * that has the specified numeric value. Equivalent to:
     *<pre>
     *  writeFieldName(fieldName);
     *  writeNumber(value);
     *</pre>
     */
    public void writeNumberField(String fieldName, BigInteger value) throws IOException {
        writeFieldName(fieldName);
        writeNumber(value);
    }

    /**
     * Convenience method for outputting a field entry ("member")
     * that has the specified numeric value. Equivalent to:
     *<pre>
     *  writeFieldName(fieldName);
     *  writeNumber(value);
     *</pre>
     */
    public void writeNumberField(String fieldName, double value) throws IOException {
        writeFieldName(fieldName);
        writeNumber(value);
    }

    /**
     * Convenience method for outputting a field entry ("member")
     * that has the specified numeric value. Equivalent to:
     *<pre>
     *  writeFieldName(fieldName);
     *  writeNumber(value);
     *</pre>
     */
    public void writeNumberField(String fieldName, float value) throws IOException {
        writeFieldName(fieldName);
        writeNumber(value);
    }

    /**
     * Convenience method for outputting a field entry ("member")
     * that has the specified numeric value. Equivalent to:
     *<pre>
     *  writeFieldName(fieldName);
     *  writeNumber(value);
     *</pre>
     */
    public void writeNumberField(String fieldName, double value) throws IOException {
        writeFieldName(fieldName);
        writeNumber(value);
    }

    /**
     * Convenience method for outputting a field entry ("member")
     * that has the specified numeric value.
     * Equivalent to:
     *<pre>
     *  writeFieldName(fieldName);
     *  writeNumber(value);
     *</pre>
     */
    public void writeNumberField(String fieldName, BigDecimal value) throws IOException {
        writeFieldName(fieldName);
        writeNumber(value);
    }

    /**
     * Convenience method for outputting a field entry ("member")
     * that contains specified data in base64-encoded form.
     * Equivalent to:
     *<pre>
     *  writeFieldName(fieldName);
     *  writeBinary(value);
     *</pre>
     */
    public void writeBinaryField(String fieldName, byte[] data) throws IOException {
        writeFieldName(fieldName);
        writeBinary(data);
    }

    /**
     * Convenience method for outputting a field entry ("member")
     * (that will contain a JSON Array value), and the START_ARRAY marker.
     * Equivalent to:
     *<pre>
     *  writeFieldName(fieldName);
     *  writeStartArray();
     *</pre>
     *<p>
     * Note: caller still has to take care to close the array
     * (by calling {#link #writeEndArray}) after writing all values
     * of the value Array.
     */
    public void writeArrayFieldStart(String fieldName) throws IOException {
        writeFieldName(fieldName);
        writeStartArray();
    }

    /**
     * Convenience method for outputting a field entry ("member")
     * (that will contain an Object value), and the START_OBJECT marker.
     * Equivalent to:
     *<pre>
     *  writeFieldName(fieldName);
     *  writeStartObject();
     *</pre>
     *<p>
     * Note: caller still has to take care to close the Object
     * (by calling {#link #writeEndObject}) after writing all
     * entries of the value Object.
     */
    public void writeObjectFieldStart(String fieldName) throws IOException {
        writeFieldName(fieldName);
        writeStartObject();
    }

    /**
     * Convenience method for outputting a field entry ("member")
     * that has contents of specific Java object as its value.
     * Equivalent to:
     *<pre>
     *  writeFieldName(fieldName);
     *  writeObject(pojo);
     *</pre>
     */
    public void writeObjectField(String fieldName, Object pojo) throws IOException {
        writeFieldName(fieldName);
        writeObject(pojo);
    }

    /**
     * Method called to indicate that a property in this position was
     * skipped. It is usually only called for generators that return
     * <code>false</code> from {@link #canOmitFields()}.
     *<p>
     * Default implementation does nothing.
     */
    public void writeOmittedField(String fieldName) throws IOException { }

    /*
    /**********************************************************************
    /* Public API, copy-through methods
    /**********************************************************************
     */

    /**
     * Method for copying contents of the current event that
     * the given parser instance points to.
     * Note that the method <b>will not</b> copy any other events,
     * such as events contained within JSON Array or Object structures.
     *<p>
     * Calling this method will not advance the given
     * parser, although it may cause parser to internally process
     * more data (if it lazy loads contents of value events, for example)
     */
    public void copyCurrentEvent(JsonParser p) throws IOException
    {
        JsonToken t = p.currentToken();
        final int token = (t == null) ? ID_NOT_AVAILABLE : t.id();
        switch (token) {
        case ID_NOT_AVAILABLE:
            _reportError("No current event to copy");
            break; // never gets here
        case ID_START_OBJECT:
            writeStartObject();
            break;
        case ID_END_OBJECT:
            writeEndObject();
            break;
        case ID_START_ARRAY:
            writeStartArray();
            break;
        case ID_END_ARRAY:
            writeEndArray();
            break;
        case ID_FIELD_NAME:
            writeFieldName(p.currentName());
            break;
        case ID_STRING:
            if (p.hasTextCharacters()) {
                writeString(p.getTextCharacters(), p.getTextOffset(), p.getTextLength());
            } else {
                writeString(p.getText());
            }
            break;
        case ID_NUMBER_INT:
        {
            NumberType n = p.getNumberType();
            if (n == NumberType.INT) {
                writeNumber(p.getIntValue());
            } else if (n == NumberType.BIG_INTEGER) {
                writeNumber(p.getBigIntegerValue());
            } else {
                writeNumber(p.getLongValue());
            }
            break;
        }
        case ID_NUMBER_FLOAT:
        {
            NumberType n = p.getNumberType();
            if (n == NumberType.BIG_DECIMAL) {
                writeNumber(p.getDecimalValue());
            } else if (n == NumberType.FLOAT) {
                writeNumber(p.getFloatValue());
            } else {
                writeNumber(p.getDoubleValue());
            }
            break;
        }
        case ID_TRUE:
            writeBoolean(true);
            break;
        case ID_FALSE:
            writeBoolean(false);
            break;
        case ID_NULL:
            writeNull();
            break;
        case ID_EMBEDDED_OBJECT:
            writeObject(p.getEmbeddedObject());
            break;
        default:
            throw new IllegalStateException("Internal error: unknown current token, "+t);
        }
    }

    /**
     * Method for copying contents of the current event
     * <b>and following events that it encloses</b>
     * the given parser instance points to.
     *<p>
     * So what constitutes enclosing? Here is the list of
     * events that have associated enclosed events that will
     * get copied:
     *<ul>
     * <li>{@link JsonToken#START_OBJECT}:
     *   all events up to and including matching (closing)
     *   {@link JsonToken#END_OBJECT} will be copied
     *  </li>
     * <li>{@link JsonToken#START_ARRAY}
     *   all events up to and including matching (closing)
     *   {@link JsonToken#END_ARRAY} will be copied
     *  </li>
     * <li>{@link JsonToken#FIELD_NAME} the logical value (which
     *   can consist of a single scalar value; or a sequence of related
     *   events for structured types (JSON Arrays, Objects)) will
     *   be copied along with the name itself. So essentially the
     *   whole <b>field entry</b> (name and value) will be copied.
     *  </li>
     *</ul>
     *<p>
     * After calling this method, parser will point to the
     * <b>last event</b> that was copied. This will either be
     * the event parser already pointed to (if there were no
     * enclosed events), or the last enclosed event copied.
     */
    public void copyCurrentStructure(JsonParser p) throws IOException
    {
        JsonToken t = p.currentToken();
        // Let's handle field-name separately first
        int id = (t == null) ? ID_NOT_AVAILABLE : t.id();
        if (id == ID_FIELD_NAME) {
            writeFieldName(p.currentName());
            t = p.nextToken();
            id = (t == null) ? ID_NOT_AVAILABLE : t.id();
            // fall-through to copy the associated value
        }
        switch (id) {
        case ID_START_OBJECT:
            writeStartObject();
            _copyCurrentContents(p);
            return;
        case ID_START_ARRAY:
            writeStartArray();
            _copyCurrentContents(p);
            return;

        default:
            copyCurrentEvent(p);
        }
    }

    protected void _copyCurrentContents(JsonParser p) throws IOException
    {
        int depth = 1;
        JsonToken t;

        // Mostly copied from `copyCurrentEvent()`, but with added nesting counts
        while ((t = p.nextToken()) != null) {
            switch (t.id()) {
            case ID_FIELD_NAME:
                writeFieldName(p.currentName());
                break;

            case ID_START_ARRAY:
                writeStartArray();
                ++depth;
                break;

            case ID_START_OBJECT:
                writeStartObject();
                ++depth;
                break;

            case ID_END_ARRAY:
                writeEndArray();
                if (--depth == 0) {
                    return;
                }
                break;
            case ID_END_OBJECT:
                writeEndObject();
                if (--depth == 0) {
                    return;
                }
                break;

            case ID_STRING:
                if (p.hasTextCharacters()) {
                    writeString(p.getTextCharacters(), p.getTextOffset(), p.getTextLength());
                } else {
                    writeString(p.getText());
                }
                break;
            case ID_NUMBER_INT:
            {
                NumberType n = p.getNumberType();
                if (n == NumberType.INT) {
                    writeNumber(p.getIntValue());
                } else if (n == NumberType.BIG_INTEGER) {
                    writeNumber(p.getBigIntegerValue());
                } else {
                    writeNumber(p.getLongValue());
                }
                break;
            }
            case ID_NUMBER_FLOAT:
            {
                NumberType n = p.getNumberType();
                if (n == NumberType.BIG_DECIMAL) {
                    writeNumber(p.getDecimalValue());
                } else if (n == NumberType.FLOAT) {
                    writeNumber(p.getFloatValue());
                } else {
                    writeNumber(p.getDoubleValue());
                }
                break;
            }
            case ID_TRUE:
                writeBoolean(true);
                break;
            case ID_FALSE:
                writeBoolean(false);
                break;
            case ID_NULL:
                writeNull();
                break;
            case ID_EMBEDDED_OBJECT:
                writeObject(p.getEmbeddedObject());
                break;
            default:
                throw new IllegalStateException("Internal error: unknown current token, "+t);
            }
        }
    }

    /*
    /**********************************************************************
    /* Public API, buffer handling
    /**********************************************************************
     */

    /**
     * Method called to flush any buffered content to the underlying
     * target (output stream, writer), and to flush the target itself
     * as well.
     */
    @Override
    public abstract void flush() throws IOException;

    /**
     * Method that can be called to determine whether this generator
     * is closed or not. If it is closed, no more output can be done.
     */
    public abstract boolean isClosed();

    /*
    /**********************************************************************
    /* Closeable implementation
    /**********************************************************************
     */

    /**
     * Method called to close this generator, so that no more content
     * can be written.
     *<p>
     * Whether the underlying target (stream, writer) gets closed depends
     * on whether this generator either manages the target (i.e. is the
     * only one with access to the target -- case if caller passes a
     * reference to the resource such as File, but not stream); or
     * has feature {@link StreamWriteFeature#AUTO_CLOSE_TARGET} enabled.
     * If either of above is true, the target is also closed. Otherwise
     * (not managing, feature not enabled), target is not closed.
     */
    @Override
    public abstract void close() throws IOException;

    /*
    /**********************************************************************
    /* Helper methods for sub-classes
    /**********************************************************************
     */

    /**
     * Helper method used for constructing and throwing
     * {@link JsonGenerationException} with given base message.
     *<p>
     * Note that sub-classes may override this method to add more detail
     * or use a {@link JsonGenerationException} sub-class.
     */
    protected <T> T  _reportError(String msg) throws JsonGenerationException {
        throw new JsonGenerationException(msg, this);
    }

    protected void _throwInternal() { VersionUtil.throwInternal(); }

    protected <T> T _reportUnsupportedOperation() {
        throw new UnsupportedOperationException("Operation not supported by generator of type "+getClass().getName());
    }

    protected final void _verifyOffsets(int arrayLength, int offset, int length)
    {
        if ((offset < 0) || (offset + length) > arrayLength) {
            throw new IllegalArgumentException(String.format(
                    "invalid argument(s) (offset=%d, length=%d) for input array of %d element",
                    offset, length, arrayLength));
        }
    }
}<|MERGE_RESOLUTION|>--- conflicted
+++ resolved
@@ -1229,8 +1229,6 @@
      *  writeFieldName(fieldName);
      *  writeNumber(value);
      *</pre>
-     *
-     * @since 2.11
      */
     public void writeNumberField(String fieldName, short value) throws IOException {
         writeFieldName(fieldName);
@@ -1245,11 +1243,7 @@
      *  writeNumber(value);
      *</pre>
      */
-<<<<<<< HEAD
-    public void writeNumberField(String fieldName, short value) throws IOException {
-=======
     public void writeNumberField(String fieldName, int value) throws IOException {
->>>>>>> 3bd28ae2
         writeFieldName(fieldName);
         writeNumber(value);
     }
@@ -1262,7 +1256,7 @@
      *  writeNumber(value);
      *</pre>
      */
-    public void writeNumberField(String fieldName, int value) throws IOException {
+    public void writeNumberField(String fieldName, long value) throws IOException {
         writeFieldName(fieldName);
         writeNumber(value);
     }
@@ -1274,40 +1268,8 @@
      *  writeFieldName(fieldName);
      *  writeNumber(value);
      *</pre>
-     *
-     * @since 2.11
-     */
-<<<<<<< HEAD
-    public void writeNumberField(String fieldName, long value) throws IOException {
-=======
+     */
     public void writeNumberField(String fieldName, BigInteger value) throws IOException {
->>>>>>> 3bd28ae2
-        writeFieldName(fieldName);
-        writeNumber(value);
-    }
-
-    /**
-     * Convenience method for outputting a field entry ("member")
-     * that has the specified numeric value. Equivalent to:
-     *<pre>
-     *  writeFieldName(fieldName);
-     *  writeNumber(value);
-     *</pre>
-     */
-    public void writeNumberField(String fieldName, BigInteger value) throws IOException {
-        writeFieldName(fieldName);
-        writeNumber(value);
-    }
-
-    /**
-     * Convenience method for outputting a field entry ("member")
-     * that has the specified numeric value. Equivalent to:
-     *<pre>
-     *  writeFieldName(fieldName);
-     *  writeNumber(value);
-     *</pre>
-     */
-    public void writeNumberField(String fieldName, double value) throws IOException {
         writeFieldName(fieldName);
         writeNumber(value);
     }
