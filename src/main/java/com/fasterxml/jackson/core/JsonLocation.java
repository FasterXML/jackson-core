/* Jackson JSON-processor.
 *
 * Copyright (c) 2007- Tatu Saloranta, tatu.saloranta@iki.fi
 */

package com.fasterxml.jackson.core;

import java.nio.charset.StandardCharsets;

import com.fasterxml.jackson.core.io.InputSourceReference;

/**
 * Object that encapsulates Location information used for reporting
 * parsing (or potentially generation) errors, as well as current location
 * within input streams.
 */
public class JsonLocation
    implements java.io.Serializable
{
    private static final long serialVersionUID = 2L; // in 2.13

    /**
     * Include at most first 500 characters/bytes from contents; should be enough
     * to give context, but not cause unfortunate side effects in things like
     * logs.
     */
    public static final int MAX_CONTENT_SNIPPET = 500;

    /**
     * Shared immutable "N/A location" that can be returned to indicate
     * that no location information is available.
     */
    public final static JsonLocation NA = new JsonLocation(InputSourceReference.unknown(),
            -1L, -1L, -1, -1);

    private final static String NO_LOCATION_DESC = "[No location information]";

    protected final long _totalBytes;
    protected final long _totalChars;

    protected final int _lineNr;
    protected final int _columnNr;

    /**
<<<<<<< HEAD
     * Displayable description for input source: file path, URL.
     *<p>
     * NOTE: <code>transient</code> so that Location itself is Serializable.
=======
     * Reference to input source; never null (but may be that of
     * {@link InputSourceReference#unknown()}).
     *
     * @since 2.13 (before we have {@code _sourceRef} (Object-valued)
>>>>>>> b89098e4
     */
    protected final InputSourceReference _inputSource;

    public JsonLocation(InputSourceReference inputSource, long totalChars,
            int lineNr, int colNr)
    {
        this(inputSource, -1L, totalChars, lineNr, colNr);
    }

    public JsonLocation(InputSourceReference inputSource, long totalBytes, long totalChars,
            int lineNr, int columnNr)
    {
        // 14-Mar-2021, tatu: Defensive programming, but also for convenience...
        if (inputSource == null) {
            inputSource = InputSourceReference.unknown();
        }
        _inputSource = inputSource;
        _totalBytes = totalBytes;
        _totalChars = totalChars;
        _lineNr = lineNr;
        _columnNr = columnNr;
    }

    @Deprecated
    public JsonLocation(Object srcRef, long totalChars, int lineNr, int columnNr) {
        this(_wrap(srcRef), totalChars, lineNr, columnNr);
    }

    @Deprecated
    public JsonLocation(Object srcRef, long totalBytes, long totalChars,
            int lineNr, int columnNr) {
        this(_wrap(srcRef), totalBytes, totalChars, lineNr, columnNr);
    }

    protected static InputSourceReference _wrap(Object srcRef) {
        if (srcRef instanceof InputSourceReference) {
            return (InputSourceReference) srcRef;
        }
        return new InputSourceReference(false, srcRef);
    }

    /**
     * Accessor for information about the original input source content is being
     * read from. Returned reference is never {@code null} but may not contain
     * useful information.
     *<p>
     * NOTE: not getter, on purpose, to avoid inlusion if serialized using
     * default Jackson serializer.
     *
     * @return Object with information about input source.
     *
     * @since 2.13 (to replace {@code getSourceRef})
     */
    public InputSourceReference inputSource() {
        return _inputSource;
    }

    /**
     * Reference to the original resource being read, if one available.
     * For example, when a parser has been constructed by passing
     * a {@link java.io.File} instance, this method would return
     * that File. Will return null if no such reference is available,
     * for example when {@link java.io.InputStream} was used to
     * construct the parser instance.
     *
     * @return Source reference this location was constructed with, if any; {@code null} if none
     *
     * @deprecated Since 2.13 Use {@link #inputSource} instead
     */
    @Deprecated
    public Object getSourceRef() {
        return _inputSource.getSource();
    }

    /**
     * @return Line number of the location (1-based)
     */
    public int getLineNr() { return _lineNr; }

    /**
     * @return Column number of the location (1-based)
     */
    public int getColumnNr() { return _columnNr; }

    /**
     * @return Character offset within underlying stream, reader or writer,
     *   if available; -1 if not.
     */
    public long getCharOffset() { return _totalChars; }

    /**
     * @return Byte offset within underlying stream, reader or writer,
     *   if available; -1 if not.
     */
    public long getByteOffset()
    {
        return _totalBytes;
    }

    /**
     * Accessor for getting a textual description of source reference
     * (Object returned by {@link #getSourceRef()}), as included in
     * description returned by {@link #toString()}.
     *<p>
     * NOTE: not added as a "getter" to prevent it from getting serialized.
     *
     * @return Description of the source reference (see {@link #getSourceRef()}
     */
    public String sourceDescription() {
        return _appendSourceDesc(new StringBuilder(100)).toString();
    }

    /*
    /**********************************************************************
    /* Std method overrides
    /**********************************************************************
     */

    @Override
    public int hashCode()
    {
        int hash = (_inputSource == null) ? 1 : 2;
        hash ^= _lineNr;
        hash += _columnNr;
        hash ^= (int) _totalChars;
        hash += (int) _totalBytes;
        return hash;
    }

    @Override
    public boolean equals(Object other)
    {
        if (other == this) return true;
        if (other == null) return false;
        if (!(other instanceof JsonLocation)) return false;
        JsonLocation otherLoc = (JsonLocation) other;

        if (_inputSource == null) {
            if (otherLoc._inputSource != null) return false;
        } else if (!_inputSource.equals(otherLoc._inputSource)) return false;

        return (_lineNr == otherLoc._lineNr)
            && (_columnNr == otherLoc._columnNr)
            && (_totalChars == otherLoc._totalChars)
            && (getByteOffset() == otherLoc.getByteOffset())
            ;
    }

    @Override
    public String toString()
    {
        // 23-Sep-2020, tatu: Let's not bother printing out non-existing location info
        if (this == NA) {
            return NO_LOCATION_DESC;
        }
        return toString(new StringBuilder(80)).toString();
    }

    public StringBuilder toString(StringBuilder sb) {
        // 23-Sep-2020, tatu: Let's not bother printing out non-existing location info
        if (this == NA) {
            sb.append(NO_LOCATION_DESC);
        } else {
            sb.append("[Source: ");
            _appendSourceDesc(sb);
            sb.append("; line: ");
            sb.append(_lineNr);
            sb.append(", column: ");
            sb.append(_columnNr);
            sb.append(']');
        }
        return sb;
    }

    protected StringBuilder _appendSourceDesc(StringBuilder sb)
    {
        final Object srcRef = _inputSource.getSource();

        if (srcRef == null) {
            sb.append("UNKNOWN");
            return sb;
        }
        // First, figure out what name to use as source type
        Class<?> srcType = (srcRef instanceof Class<?>) ?
                ((Class<?>) srcRef) : srcRef.getClass();
        String tn = srcType.getName();
        // standard JDK types without package
        if (tn.startsWith("java.")) {
            tn = srcType.getSimpleName();
        } else if (srcRef instanceof byte[]) { // then some other special cases
            tn = "byte[]";
        } else if (srcRef instanceof char[]) {
            tn = "char[]";
        }
        sb.append('(').append(tn).append(')');
        // and then, include (part of) contents for selected types:
        int len;
        String charStr = " chars";

        if (srcRef instanceof CharSequence) {
            CharSequence cs = (CharSequence) srcRef;
            len = cs.length();
            len -= _append(sb, cs.subSequence(0, Math.min(len, MAX_CONTENT_SNIPPET)).toString());
        } else if (srcRef instanceof char[]) {
            char[] ch = (char[]) srcRef;
            len = ch.length;
            len -= _append(sb, new String(ch, 0, Math.min(len, MAX_CONTENT_SNIPPET)));
        } else if (srcRef instanceof byte[]) {
            byte[] b = (byte[]) srcRef;
            int maxLen = Math.min(b.length, MAX_CONTENT_SNIPPET);
            _append(sb, new String(b, 0, maxLen, StandardCharsets.UTF_8));
            len = b.length - maxLen;
            charStr = " bytes";
        } else {
            len = 0;
        }
        if (len > 0) {
            sb.append("[truncated ").append(len).append(charStr).append(']');
        }
        return sb;
    }

    private int _append(StringBuilder sb, String content) {
        sb.append('"').append(content).append('"');
        return content.length();
    }
}<|MERGE_RESOLUTION|>--- conflicted
+++ resolved
@@ -42,16 +42,8 @@
     protected final int _columnNr;
 
     /**
-<<<<<<< HEAD
-     * Displayable description for input source: file path, URL.
-     *<p>
-     * NOTE: <code>transient</code> so that Location itself is Serializable.
-=======
      * Reference to input source; never null (but may be that of
      * {@link InputSourceReference#unknown()}).
-     *
-     * @since 2.13 (before we have {@code _sourceRef} (Object-valued)
->>>>>>> b89098e4
      */
     protected final InputSourceReference _inputSource;
 
@@ -102,8 +94,6 @@
      * default Jackson serializer.
      *
      * @return Object with information about input source.
-     *
-     * @since 2.13 (to replace {@code getSourceRef})
      */
     public InputSourceReference inputSource() {
         return _inputSource;
