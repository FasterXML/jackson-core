--- conflicted
+++ resolved
@@ -491,14 +491,9 @@
         if ((_numTypesValid & NR_BIGDECIMAL) != 0) {
             return _numberBigDecimal;
         }
-<<<<<<< HEAD
-        // And then floating point types. But here optimal type
-        // needs to be big decimal, to avoid losing any data?
-=======
         if ((_numTypesValid & NR_FLOAT) != 0) {
             return _numberFloat;
         }
->>>>>>> c3797df0
         if ((_numTypesValid & NR_DOUBLE) == 0) { // sanity check
             _throwInternal();
         }
@@ -616,15 +611,8 @@
     @Override
     public float getFloatValue() throws JacksonException
     {
-<<<<<<< HEAD
-        double value = getDoubleValue();
         // 22-Jan-2009, tatu: Bounds/range checks would be tricky
         //   here, so let's not bother even trying...
-=======
-        /* 22-Jan-2009, tatu: Bounds/range checks would be tricky
-         *   here, so let's not bother even trying...
-         */
->>>>>>> c3797df0
         /*
         if (value < -Float.MAX_VALUE || value > MAX_FLOAT_D) {
             _reportError("Numeric value ("+getText()+") out of range of Java float");
@@ -691,149 +679,7 @@
     protected abstract void _parseNumericValue(int expType)
         throws JacksonException, InputCoercionException;
 
-<<<<<<< HEAD
     protected abstract int _parseIntValue() throws JacksonException;
-=======
-        // Int or float?
-        if (_currToken == JsonToken.VALUE_NUMBER_INT) {
-            final int len = _intLength;
-            // First: optimization for simple int
-            if (len <= 9) {
-                int i = _textBuffer.contentsAsInt(_numberNegative);
-                _numberInt = i;
-                _numTypesValid = NR_INT;
-                return;
-            }
-            if (len <= 18) { // definitely fits AND is easy to parse using 2 int parse calls
-                long l = _textBuffer.contentsAsLong(_numberNegative);
-                // Might still fit in int, need to check
-                if (len == 10) {
-                    if (_numberNegative) {
-                        if (l >= MIN_INT_L) {
-                            _numberInt = (int) l;
-                            _numTypesValid = NR_INT;
-                            return;
-                        }
-                    } else {
-                        if (l <= MAX_INT_L) {
-                            _numberInt = (int) l;
-                            _numTypesValid = NR_INT;
-                            return;
-                        }
-                    }
-                }
-                _numberLong = l;
-                _numTypesValid = NR_LONG;
-                return;
-            }
-            _parseSlowInt(expType);
-            return;
-        }
-        if (_currToken == JsonToken.VALUE_NUMBER_FLOAT) {
-            _parseSlowFloat(expType);
-            return;
-        }
-        _reportError("Current token (%s) not numeric, can not use numeric value accessors", _currToken);
-    }
-
-    // @since 2.6
-    protected int _parseIntValue() throws IOException
-    {
-        // 12-Jun-2020, tatu: Sanity check to prevent more cryptic error for this case.
-        //    (note: could alternatively see if TextBuffer has aggregated contents, avoid
-        //    exception -- but that might be more confusing)
-        if (_closed) {
-            _reportError("Internal error: _parseNumericValue called when parser instance closed");
-        }
-        // Inlined variant of: _parseNumericValue(NR_INT)
-        if (_currToken == JsonToken.VALUE_NUMBER_INT) {
-            if (_intLength <= 9) {
-                int i = _textBuffer.contentsAsInt(_numberNegative);
-                _numberInt = i;
-                _numTypesValid = NR_INT;
-                return i;
-            }
-        }
-        // if not optimizable, use more generic
-        _parseNumericValue(NR_INT);
-        if ((_numTypesValid & NR_INT) == 0) {
-            convertNumberToInt();
-        }
-        return _numberInt;
-    }
-
-    private void _parseSlowFloat(int expType) throws IOException
-    {
-        /* Nope: floating point. Here we need to be careful to get
-         * optimal parsing strategy: choice is between accurate but
-         * slow (BigDecimal) and lossy but fast (Double). For now
-         * let's only use BD when explicitly requested -- it can
-         * still be constructed correctly at any point since we do
-         * retain textual representation
-         */
-        try {
-            if (expType == NR_BIGDECIMAL) {
-                _numberBigDecimal = _textBuffer.contentsAsDecimal();
-                _numTypesValid = NR_BIGDECIMAL;
-            } else if (expType == NR_FLOAT) {
-                _numberFloat = _textBuffer.contentsAsFloat();
-                _numTypesValid = NR_FLOAT;
-            } else {
-                // Otherwise double has to do
-                _numberDouble = _textBuffer.contentsAsDouble();
-                _numTypesValid = NR_DOUBLE;
-            }
-        } catch (NumberFormatException nex) {
-            // Can this ever occur? Due to overflow, maybe?
-            _wrapError("Malformed numeric value ("+_longNumberDesc(_textBuffer.contentsAsString())+")", nex);
-        }
-    }
-
-    private void _parseSlowInt(int expType) throws IOException
-    {
-        String numStr = _textBuffer.contentsAsString();
-        try {
-            int len = _intLength;
-            char[] buf = _textBuffer.getTextBuffer();
-            int offset = _textBuffer.getTextOffset();
-            if (_numberNegative) {
-                ++offset;
-            }
-            // Some long cases still...
-            if (NumberInput.inLongRange(buf, offset, len, _numberNegative)) {
-                // Probably faster to construct a String, call parse, than to use BigInteger
-                _numberLong = Long.parseLong(numStr);
-                _numTypesValid = NR_LONG;
-            } else {
-                // 16-Oct-2018, tatu: Need to catch "too big" early due to [jackson-core#488]
-                if ((expType == NR_INT) || (expType == NR_LONG)) {
-                    _reportTooLongIntegral(expType, numStr);
-                }
-                if ((expType == NR_DOUBLE) || (expType == NR_FLOAT)) {
-                    _numberDouble = NumberInput.parseDouble(numStr);
-                    _numTypesValid = NR_DOUBLE;
-                } else {
-                    // nope, need the heavy guns... (rare case)
-                    _numberBigInt = new BigInteger(numStr);
-                    _numTypesValid = NR_BIGINT;
-                }
-            }
-        } catch (NumberFormatException nex) {
-            // Can this ever occur? Due to overflow, maybe?
-            _wrapError("Malformed numeric value ("+_longNumberDesc(numStr)+")", nex);
-        }
-    }
-
-    // @since 2.9.8
-    protected void _reportTooLongIntegral(int expType, String rawNum) throws IOException
-    {
-        if (expType == NR_INT) {
-            reportOverflowInt(rawNum);
-        } else {
-            reportOverflowLong(rawNum);
-        }
-    }
->>>>>>> c3797df0
 
     /*
     /**********************************************************************
@@ -944,7 +790,7 @@
         _numTypesValid |= NR_DOUBLE;
     }
 
-    protected void convertNumberToFloat() throws IOException
+    protected void convertNumberToFloat()
     {
         /* 05-Aug-2008, tatus: Important note: this MUST start with
          *   more accurate representations, since we don't know which
