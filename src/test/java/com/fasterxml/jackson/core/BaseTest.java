package com.fasterxml.jackson.core;

import java.io.*;
import java.nio.charset.StandardCharsets;
import java.util.*;

import com.fasterxml.jackson.core.json.JsonFactory;
import com.fasterxml.jackson.core.json.JsonFactoryBuilder;
import com.fasterxml.jackson.core.testsupport.MockDataInput;
import com.fasterxml.jackson.core.testsupport.ThrottledInputStream;
import com.fasterxml.jackson.core.util.Named;

import junit.framework.TestCase;

@SuppressWarnings("resource")
public abstract class BaseTest
    extends TestCase
{
    protected final static String FIELD_BASENAME = "f";

    protected final static int MODE_INPUT_STREAM = 0;
    protected final static int MODE_INPUT_STREAM_THROTTLED = 1;
    protected final static int MODE_READER = 2;
    protected final static int MODE_DATA_INPUT = 3;

    protected final static int[] ALL_MODES = new int[] {
        MODE_INPUT_STREAM,
        MODE_INPUT_STREAM_THROTTLED,
        MODE_READER,
        MODE_DATA_INPUT
    };

    protected final static int[] ALL_BINARY_MODES = new int[] {
        MODE_INPUT_STREAM,
        MODE_INPUT_STREAM_THROTTLED,
        MODE_DATA_INPUT
    };

    protected final static int[] ALL_TEXT_MODES = new int[] {
        MODE_READER
    };

    // DataInput not streaming
    protected final static int[] ALL_STREAMING_MODES = new int[] {
        MODE_INPUT_STREAM,
        MODE_INPUT_STREAM_THROTTLED,
        MODE_READER
    };

    /*
    /**********************************************************************
    /* Some sample documents
    /**********************************************************************
     */

    protected final static int SAMPLE_SPEC_VALUE_WIDTH = 800;
    protected final static int SAMPLE_SPEC_VALUE_HEIGHT = 600;
    protected final static String SAMPLE_SPEC_VALUE_TITLE = "View from 15th Floor";
    protected final static String SAMPLE_SPEC_VALUE_TN_URL = "http://www.example.com/image/481989943";
    protected final static int SAMPLE_SPEC_VALUE_TN_HEIGHT = 125;
    protected final static String SAMPLE_SPEC_VALUE_TN_WIDTH = "100";
    protected final static int SAMPLE_SPEC_VALUE_TN_ID1 = 116;
    protected final static int SAMPLE_SPEC_VALUE_TN_ID2 = 943;
    protected final static int SAMPLE_SPEC_VALUE_TN_ID3 = 234;
    protected final static int SAMPLE_SPEC_VALUE_TN_ID4 = 38793;

    protected final static String SAMPLE_DOC_JSON_SPEC = 
        "{\n"
        +"  \"Image\" : {\n"
        +"    \"Width\" : "+SAMPLE_SPEC_VALUE_WIDTH+",\n"
        +"    \"Height\" : "+SAMPLE_SPEC_VALUE_HEIGHT+","
        +"\"Title\" : \""+SAMPLE_SPEC_VALUE_TITLE+"\",\n"
        +"    \"Thumbnail\" : {\n"
        +"      \"Url\" : \""+SAMPLE_SPEC_VALUE_TN_URL+"\",\n"
        +"\"Height\" : "+SAMPLE_SPEC_VALUE_TN_HEIGHT+",\n"
        +"      \"Width\" : \""+SAMPLE_SPEC_VALUE_TN_WIDTH+"\"\n"
        +"    },\n"
        +"    \"IDs\" : ["+SAMPLE_SPEC_VALUE_TN_ID1+","+SAMPLE_SPEC_VALUE_TN_ID2+","+SAMPLE_SPEC_VALUE_TN_ID3+","+SAMPLE_SPEC_VALUE_TN_ID4+"]\n"
        +"  }"
        +"}"
        ;

    /*
    /**********************************************************************
    /* Helper classes (beans)
    /**********************************************************************
     */

    /**
     * Sample class from Jackson tutorial ("JacksonInFiveMinutes")
     */
    protected static class FiveMinuteUser {
        public enum Gender { MALE, FEMALE };

        public static class Name
        {
          private String _first, _last;

          public Name() { }
          public Name(String f, String l) {
              _first = f;
              _last = l;
          }
          
          public String getFirst() { return _first; }
          public String getLast() { return _last; }

          public void setFirst(String s) { _first = s; }
          public void setLast(String s) { _last = s; }

          @Override
          public boolean equals(Object o)
          {
              if (o == this) return true;
              if (o == null || o.getClass() != getClass()) return false;
              Name other = (Name) o;
              return _first.equals(other._first) && _last.equals(other._last); 
          }
        }

        private Gender _gender;
        private Name _name;
        private boolean _isVerified;
        private byte[] _userImage;

        public FiveMinuteUser() { }

        public FiveMinuteUser(String first, String last, boolean verified, Gender g, byte[] data)
        {
            _name = new Name(first, last);
            _isVerified = verified;
            _gender = g;
            _userImage = data;
        }
        
        public Name getName() { return _name; }
        public boolean isVerified() { return _isVerified; }
        public Gender getGender() { return _gender; }
        public byte[] getUserImage() { return _userImage; }

        public void setName(Name n) { _name = n; }
        public void setVerified(boolean b) { _isVerified = b; }
        public void setGender(Gender g) { _gender = g; }
        public void setUserImage(byte[] b) { _userImage = b; }

        @Override
        public boolean equals(Object o)
        {
            if (o == this) return true;
            if (o == null || o.getClass() != getClass()) return false;
            FiveMinuteUser other = (FiveMinuteUser) o;
            if (_isVerified != other._isVerified) return false;
            if (_gender != other._gender) return false; 
            if (!_name.equals(other._name)) return false;
            byte[] otherImage = other._userImage;
            if (otherImage.length != _userImage.length) return false;
            for (int i = 0, len = _userImage.length; i < len; ++i) {
                if (_userImage[i] != otherImage[i]) {
                    return false;
                }
            }
            return true;
        }
    }

    protected final JsonFactory JSON_FACTORY = new JsonFactory();

    /*
    /**********************************************************************
    /* High-level helpers
    /**********************************************************************
     */

    protected void verifyJsonSpecSampleDoc(JsonParser p, boolean verifyContents)
    {
        verifyJsonSpecSampleDoc(p, verifyContents, true);
    }

    protected void verifyJsonSpecSampleDoc(JsonParser p, boolean verifyContents,
            boolean requireNumbers)
    {
        if (!p.hasCurrentToken()) {
            p.nextToken();
        }
        // first basic check, mostly for test coverage
        assertNull(p.getTypeId());
        assertNull(p.getObjectId());

        assertToken(JsonToken.START_OBJECT, p.currentToken()); // main object

        assertToken(JsonToken.PROPERTY_NAME, p.nextToken()); // 'Image'
        if (verifyContents) {
            verifyFieldName(p, "Image");
        }

        assertToken(JsonToken.START_OBJECT, p.nextToken()); // 'image' object

        assertToken(JsonToken.PROPERTY_NAME, p.nextToken()); // 'Width'
        if (verifyContents) {
            verifyFieldName(p, "Width");
        }

        verifyIntToken(p.nextToken(), requireNumbers);
        if (verifyContents) {
            verifyIntValue(p, SAMPLE_SPEC_VALUE_WIDTH);
        }

        assertToken(JsonToken.PROPERTY_NAME, p.nextToken()); // 'Height'
        if (verifyContents) {
            verifyFieldName(p, "Height");
        }

        verifyIntToken(p.nextToken(), requireNumbers);
        if (verifyContents) {
            verifyIntValue(p, SAMPLE_SPEC_VALUE_HEIGHT);
        }
        assertToken(JsonToken.PROPERTY_NAME, p.nextToken()); // 'Title'
        if (verifyContents) {
            verifyFieldName(p, "Title");
        }
        assertToken(JsonToken.VALUE_STRING, p.nextToken());
        assertEquals(SAMPLE_SPEC_VALUE_TITLE, getAndVerifyText(p));
        assertToken(JsonToken.PROPERTY_NAME, p.nextToken()); // 'Thumbnail'
        if (verifyContents) {
            verifyFieldName(p, "Thumbnail");
        }

        assertToken(JsonToken.START_OBJECT, p.nextToken()); // 'thumbnail' object
        assertToken(JsonToken.PROPERTY_NAME, p.nextToken()); // 'Url'
        if (verifyContents) {
            verifyFieldName(p, "Url");
        }
        assertToken(JsonToken.VALUE_STRING, p.nextToken());
        if (verifyContents) {
            assertEquals(SAMPLE_SPEC_VALUE_TN_URL, getAndVerifyText(p));
        }
        assertToken(JsonToken.PROPERTY_NAME, p.nextToken()); // 'Height'
        if (verifyContents) {
            verifyFieldName(p, "Height");
        }
        verifyIntToken(p.nextToken(), requireNumbers);
        if (verifyContents) {
            verifyIntValue(p, SAMPLE_SPEC_VALUE_TN_HEIGHT);
        }
        assertToken(JsonToken.PROPERTY_NAME, p.nextToken()); // 'Width'
        if (verifyContents) {
            verifyFieldName(p, "Width");
        }
        // Width value is actually a String in the example
        assertToken(JsonToken.VALUE_STRING, p.nextToken());
        if (verifyContents) {
            assertEquals(SAMPLE_SPEC_VALUE_TN_WIDTH, getAndVerifyText(p));
        }

        assertToken(JsonToken.END_OBJECT, p.nextToken()); // 'thumbnail' object
        assertToken(JsonToken.PROPERTY_NAME, p.nextToken()); // 'IDs'
        assertToken(JsonToken.START_ARRAY, p.nextToken()); // 'ids' array
        verifyIntToken(p.nextToken(), requireNumbers); // ids[0]
        if (verifyContents) {
            verifyIntValue(p, SAMPLE_SPEC_VALUE_TN_ID1);
        }
        verifyIntToken(p.nextToken(), requireNumbers); // ids[1]
        if (verifyContents) {
            verifyIntValue(p, SAMPLE_SPEC_VALUE_TN_ID2);
        }
        verifyIntToken(p.nextToken(), requireNumbers); // ids[2]
        if (verifyContents) {
            verifyIntValue(p, SAMPLE_SPEC_VALUE_TN_ID3);
        }
        verifyIntToken(p.nextToken(), requireNumbers); // ids[3]
        if (verifyContents) {
            verifyIntValue(p, SAMPLE_SPEC_VALUE_TN_ID4);
        }
        assertToken(JsonToken.END_ARRAY, p.nextToken()); // 'ids' array

        assertToken(JsonToken.END_OBJECT, p.nextToken()); // 'image' object

        assertToken(JsonToken.END_OBJECT, p.nextToken()); // main object
    }

    private void verifyIntToken(JsonToken t, boolean requireNumbers)
    {
        if (t == JsonToken.VALUE_NUMBER_INT) {
            return;
        }
        if (requireNumbers) { // to get error
            assertToken(JsonToken.VALUE_NUMBER_INT, t);
        }
        // if not number, must be String
        if (t != JsonToken.VALUE_STRING) {
            fail("Expected INT or STRING value, got "+t);
        }
    }
    
    protected void verifyFieldName(JsonParser p, String expName)
    {
        assertEquals(expName, p.getText());
        assertEquals(expName, p.currentName());
    }

    protected void verifyIntValue(JsonParser p, long expValue)
    {
        // First, via textual
        assertEquals(String.valueOf(expValue), p.getText());
    }

    /*
    /**********************************************************************
    /* Parser construction
    /**********************************************************************
     */

    protected JsonParser createParser(int mode, String doc) {
        return createParser(JSON_FACTORY, mode, doc);
    }

    protected JsonParser createParser(int mode, byte[] doc) {
        return createParser(JSON_FACTORY, mode, doc);
    }

<<<<<<< HEAD
    protected JsonParser createParser(JsonFactory f, int mode, String doc)
=======
    protected JsonParser createParser(TokenStreamFactory f, int mode, String doc) throws IOException
>>>>>>> c3797df0
    {
        switch (mode) {
        case MODE_INPUT_STREAM:
            return createParserUsingStream(f, doc, "UTF-8");
        case MODE_INPUT_STREAM_THROTTLED:
            {
                InputStream in = new ThrottledInputStream(doc.getBytes(StandardCharsets.UTF_8), 1);
                return f.createParser(ObjectReadContext.empty(), in);
            }
        case MODE_READER:
            return createParserUsingReader(f, doc);
        case MODE_DATA_INPUT:
            return createParserForDataInput(f, new MockDataInput(doc));
        default:
        }
        throw new RuntimeException("internal error");
    }

<<<<<<< HEAD
    protected JsonParser createParser(JsonFactory f, int mode, byte[] doc)
=======
    protected JsonParser createParser(TokenStreamFactory f, int mode, byte[] doc) throws IOException
>>>>>>> c3797df0
    {
        switch (mode) {
        case MODE_INPUT_STREAM:
            return f.createParser(ObjectReadContext.empty(), new ByteArrayInputStream(doc));
        case MODE_INPUT_STREAM_THROTTLED:
            {
                InputStream in = new ThrottledInputStream(doc, 1);
                return f.createParser(ObjectReadContext.empty(), in);
            }
        case MODE_READER:
            return f.createParser(ObjectReadContext.empty(), new StringReader(
                    new String(doc, StandardCharsets.UTF_8)));
        case MODE_DATA_INPUT:
            return createParserForDataInput(f, new MockDataInput(doc));
        default:
        }
        throw new RuntimeException("internal error");
    }
    
    protected JsonParser createParserUsingReader(String input)
    {
        return createParserUsingReader(new JsonFactory(), input);
    }

<<<<<<< HEAD
    protected JsonParser createParserUsingReader(JsonFactory f, String input)
=======
    protected JsonParser createParserUsingReader(TokenStreamFactory f, String input)
        throws IOException
>>>>>>> c3797df0
    {
        return f.createParser(ObjectReadContext.empty(), new StringReader(input));
    }

    protected JsonParser createParserUsingStream(String input, String encoding)
    {
        return createParserUsingStream(new JsonFactory(), input, encoding);
    }

    protected JsonParser createParserUsingStream(TokenStreamFactory f,
            String input, String encoding)
    {

        /* 23-Apr-2008, tatus: UTF-32 is not supported by JDK, have to
         *   use our own codec too (which is not optimal since there's
         *   a chance both encoder and decoder might have bugs, but ones
         *   that cancel each other out or such)
         */
        byte[] data;
        if (encoding.equalsIgnoreCase("UTF-32")) {
            data = encodeInUTF32BE(input);
        } else {
            try {
                data = input.getBytes(encoding);
            } catch (IOException e) {
                throw new RuntimeException(e);
            }
        }
        InputStream is = new ByteArrayInputStream(data);
        return f.createParser(ObjectReadContext.empty(), is);
    }

    protected JsonParser createParserForDataInput(TokenStreamFactory f,
            DataInput input)
    {
        return f.createParser(ObjectReadContext.empty(), input);
    }

    /*
    /**********************************************************************
    /* Generator construction
    /**********************************************************************
     */

    protected JsonGenerator createGenerator(OutputStream out) {
        return createGenerator(JSON_FACTORY, out);
    }

    protected JsonGenerator createGenerator(TokenStreamFactory f, OutputStream out) {
        return f.createGenerator(ObjectWriteContext.empty(), out);
    }

    protected JsonGenerator createGenerator(Writer w) {
        return createGenerator(JSON_FACTORY, w);
    }

    protected JsonGenerator createGenerator(TokenStreamFactory f, Writer w) {
        return f.createGenerator(ObjectWriteContext.empty(), w);
    }

    /*
    /**********************************************************************
    /* Helper read/write methods
    /**********************************************************************
     */

    protected void writeJsonDoc(JsonFactory f, String doc, Writer w)
    {
        writeJsonDoc(f, doc, f.createGenerator(ObjectWriteContext.empty(), w));
    }

    protected void writeJsonDoc(JsonFactory f, String doc, JsonGenerator g)
    {
        JsonParser p = f.createParser(ObjectReadContext.empty(), aposToQuotes(doc));
        
        while (p.nextToken() != null) {
            g.copyCurrentStructure(p);
        }
        p.close();
        g.close();
    }

    /*
    /**********************************************************************
    /* Additional assertion methods
    /**********************************************************************
     */

    protected void assertToken(JsonToken expToken, JsonToken actToken)
    {
        if (actToken != expToken) {
            fail("Expected token "+expToken+", current token "+actToken);
        }
    }

    protected void assertToken(JsonToken expToken, JsonParser p)
    {
        assertToken(expToken, p.currentToken());
    }

    protected void assertType(Object ob, Class<?> expType)
    {
        if (ob == null) {
            fail("Expected an object of type "+expType.getName()+", got null");
        }
        Class<?> cls = ob.getClass();
        if (!expType.isAssignableFrom(cls)) {
            fail("Expected type "+expType.getName()+", got "+cls.getName());
        }
    }

    protected void verifyException(Throwable e, String... matches)
    {
        String msg = e.getMessage();
        String lmsg = (msg == null) ? "" : msg.toLowerCase();
        for (String match : matches) {
            String lmatch = match.toLowerCase();
            if (lmsg.indexOf(lmatch) >= 0) {
                return;
            }
        }
        fail("Expected an exception with one of substrings ("+Arrays.asList(matches)+"): got one with message \""+msg+"\"");
    }

    /**
     * Method that gets textual contents of the current token using
     * available methods, and ensures results are consistent, before
     * returning them
     */
    protected String getAndVerifyText(JsonParser p)
    {
        // Ok, let's verify other accessors
        int actLen = p.getTextLength();
        char[] ch = p.getTextCharacters();
        String str2 = new String(ch, p.getTextOffset(), actLen);
        String str = p.getText();

        if (str.length() !=  actLen) {
            fail("Internal problem (p.token == "+p.currentToken()+"): p.getText().length() ['"+str+"'] == "+str.length()+"; p.getTextLength() == "+actLen);
        }
        assertEquals("String access via getText(), getTextXxx() must be the same", str, str2);

        return str;
    }

    /*
    /**********************************************************************
    /* And other helpers
    /**********************************************************************
     */

    protected static String quote(String str) {
        return '"'+str+'"';
    }

    protected static String aposToQuotes(String json) {
        return a2q(json);
    }

    protected static String a2q(String json) {
        return json.replace("'", "\"");
    }

    protected byte[] encodeInUTF32BE(String input)
    {
        int len = input.length();
        byte[] result = new byte[len * 4];
        int ptr = 0;
        for (int i = 0; i < len; ++i, ptr += 4) {
            char c = input.charAt(i);
            result[ptr] = result[ptr+1] = (byte) 0;
            result[ptr+2] = (byte) (c >> 8);
            result[ptr+3] = (byte) c;
        }
        return result;
    }

    protected static byte[] utf8Bytes(String str) {
        return str.getBytes(StandardCharsets.UTF_8);
    }

    protected static String utf8String(ByteArrayOutputStream bytes) {
        try {
            return bytes.toString(StandardCharsets.UTF_8.name());
        } catch (IOException e) {
            throw new IllegalArgumentException(e);
        }
    }

    protected byte[] readResource(String ref)
    {
       ByteArrayOutputStream bytes = new ByteArrayOutputStream();
       final byte[] buf = new byte[4000];

       InputStream in = getClass().getResourceAsStream(ref);
       if (in != null) {
           try {
               int len;
               while ((len = in.read(buf)) > 0) {
                   bytes.write(buf, 0, len);
               }
               in.close();
           } catch (IOException e) {
               throw new RuntimeException("Failed to read resource '"+ref+"': "+e);
           }
       }
       if (bytes.size() == 0) {
           throw new IllegalArgumentException("Failed to read resource '"+ref+"': empty resource?");
       }
       return bytes.toByteArray();
    }

    protected void fieldNameFor(StringBuilder sb, int index)
    {
        /* let's do something like "f1.1" to exercise different
         * field names (important for byte-based codec)
         * Other name shuffling done mostly just for fun... :)
         */
        sb.append(FIELD_BASENAME);
        sb.append(index);
        if (index > 50) {
            sb.append('.');
            if (index > 200) {
                sb.append(index);
                if (index > 4000) { // and some even longer symbols...
                    sb.append(".").append(index);
                }
            } else {
                sb.append(index >> 3); // divide by 8
            }
        }
    }

    protected JsonFactory sharedStreamFactory() {
        return JSON_FACTORY;
    }

    protected JsonFactory newStreamFactory() {
        return new JsonFactory();
    }

    protected JsonFactoryBuilder streamFactoryBuilder() {
        return JsonFactory.builder();
    }

    protected String fieldNameFor(int index)
    {
        StringBuilder sb = new StringBuilder(16);
        fieldNameFor(sb, index);
        return sb.toString();
    }

    protected int[] calcQuads(String word) {
        try {
            return calcQuads(word.getBytes("UTF-8"));
        } catch (IOException e) {
            throw new RuntimeException(e);
        }
    }

    protected int[] calcQuads(byte[] wordBytes) {
        int blen = wordBytes.length;
        int[] result = new int[(blen + 3) / 4];
        for (int i = 0; i < blen; ++i) {
            int x = wordBytes[i] & 0xFF;

            if (++i < blen) {
                x = (x << 8) | (wordBytes[i] & 0xFF);
                if (++i < blen) {
                    x = (x << 8) | (wordBytes[i] & 0xFF);
                    if (++i < blen) {
                        x = (x << 8) | (wordBytes[i] & 0xFF);
                    }
                }
            }
            result[i >> 2] = x;
        }
        return result;
    }

    public static List<Named> namedFromStrings(Collection<String> input) {
        ArrayList<Named> result = new ArrayList<>(input.size());
        for (String str : input) {
            result.add(Named.fromString(str));
        }
        return result;
    }

    public static List<Named> namedFromStrings(String... input) {
        return namedFromStrings(Arrays.asList(input));
    }
}<|MERGE_RESOLUTION|>--- conflicted
+++ resolved
@@ -318,11 +318,7 @@
         return createParser(JSON_FACTORY, mode, doc);
     }
 
-<<<<<<< HEAD
-    protected JsonParser createParser(JsonFactory f, int mode, String doc)
-=======
-    protected JsonParser createParser(TokenStreamFactory f, int mode, String doc) throws IOException
->>>>>>> c3797df0
+    protected JsonParser createParser(TokenStreamFactory f, int mode, String doc)
     {
         switch (mode) {
         case MODE_INPUT_STREAM:
@@ -341,11 +337,7 @@
         throw new RuntimeException("internal error");
     }
 
-<<<<<<< HEAD
-    protected JsonParser createParser(JsonFactory f, int mode, byte[] doc)
-=======
-    protected JsonParser createParser(TokenStreamFactory f, int mode, byte[] doc) throws IOException
->>>>>>> c3797df0
+    protected JsonParser createParser(TokenStreamFactory f, int mode, byte[] doc)
     {
         switch (mode) {
         case MODE_INPUT_STREAM:
@@ -370,12 +362,7 @@
         return createParserUsingReader(new JsonFactory(), input);
     }
 
-<<<<<<< HEAD
-    protected JsonParser createParserUsingReader(JsonFactory f, String input)
-=======
     protected JsonParser createParserUsingReader(TokenStreamFactory f, String input)
-        throws IOException
->>>>>>> c3797df0
     {
         return f.createParser(ObjectReadContext.empty(), new StringReader(input));
     }
