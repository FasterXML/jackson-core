--- conflicted
+++ resolved
@@ -123,7 +123,6 @@
      */
     protected final static int MAX_ERROR_TOKEN_LENGTH = 256;
 
-<<<<<<< HEAD
     /*
     /**********************************************************
     /* Minimal configuration state
@@ -132,13 +131,11 @@
 
     /**
      * Bit flag composed of bits that indicate which
-     * {@link com.fasterxml.jackson.core.JsonParser.Feature}s
+     * {@link com.fasterxml.jackson.core.StreamReaderFeature}s
      * are enabled.
      */
     protected int _streamReadFeatures;
 
-=======
->>>>>>> 3c407c41
     /*
     /**********************************************************
     /* Minimal generally useful state
