package com.fasterxml.jackson.core.json;

import java.io.*;
import java.util.Arrays;

import com.fasterxml.jackson.core.*;
import com.fasterxml.jackson.core.io.CharTypes;
import com.fasterxml.jackson.core.io.IOContext;
import com.fasterxml.jackson.core.sym.ByteQuadsCanonicalizer;
import com.fasterxml.jackson.core.util.*;

import static com.fasterxml.jackson.core.JsonTokenId.*;

/**
 * This is a concrete implementation of {@link JsonParser}, which is
 * based on a {@link java.io.DataInput} as the input source.
 *<p>
 * Due to limitations in look-ahead (basically there's none), as well
 * as overhead of reading content mostly byte-by-byte,
 * there are some
 * minor differences from regular streaming parsing. Specifically:
 *<ul>
 * <li>Input location offsets not being tracked, as offsets would need to
 *   be updated for each read from all over the place. If caller wants
 *   this information, it has to track this with {@link DataInput}.
 *   This also affects column number, so the only location information
 *   available is the row (line) number (but even that is approximate in
 *   case of two-byte linefeeds -- it should work with single CR or LF tho)
 *  </li>
 * <li>No white space validation: 
 *    checks are simplified NOT to check for control characters.
 *  </li>
 * </ul>
 */
public class UTF8DataInputJsonParser
    extends JsonParserBase
{
    final static byte BYTE_LF = (byte) '\n';

    // This is the main input-code lookup table, fetched eagerly
    private final static int[] _icUTF8 = CharTypes.getInputCodeUtf8();

    // Latin1 encoding is not supported, but we do use 8-bit subset for
    // pre-processing task, to simplify first pass, keep it fast.
    protected final static int[] _icLatin1 = CharTypes.getInputCodeLatin1();

    /*
    /**********************************************************
    /* Configuration
    /**********************************************************
     */

    /**
     * Symbol table that contains field names encountered so far
     */
    final protected ByteQuadsCanonicalizer _symbols;

    /*
    /**********************************************************
    /* Parsing state
    /**********************************************************
     */

    /**
     * Temporary buffer used for name parsing.
     */
    protected int[] _quadBuffer = new int[16];

    /**
     * Flag that indicates that the current token has not yet
     * been fully processed, and needs to be finished for
     * some access (or skipped to obtain the next token)
     */
    protected boolean _tokenIncomplete;

    /**
     * Temporary storage for partially parsed name bytes.
     */
    private int _quad1;

    /*
    /**********************************************************
    /* Current input data
    /**********************************************************
     */

    protected DataInput _inputData;

    /**
     * Sometimes we need buffering for just a single byte we read but
     * have to "push back"
     */
    protected int _nextByte = -1;

    /*
    /**********************************************************
    /* Life-cycle
    /**********************************************************
     */

    public UTF8DataInputJsonParser(ObjectReadContext readCtxt, IOContext ctxt,
            int stdFeatures, int formatFeatures, DataInput inputData,
            ByteQuadsCanonicalizer sym,
            int firstByte)
    {
        super(readCtxt, ctxt, stdFeatures, formatFeatures);
        _symbols = sym;
        _inputData = inputData;
        _nextByte = firstByte;
    }

    /*
    /**********************************************************
    /* Overrides for life-cycle
    /**********************************************************
     */

    @Override
    public int releaseBuffered(OutputStream out) throws IOException {
        return 0;
    }

    @Override
    public Object getInputSource() {
        return _inputData;
    }

    /*
    /**********************************************************
    /* Overrides, low-level reading
    /**********************************************************
     */

    @Override
    protected void _closeInput() throws IOException { }

    /**
     * Method called to release internal buffers owned by the base
     * reader. This may be called along with {@link #_closeInput} (for
     * example, when explicitly closing this reader instance), or
     * separately (if need be).
     */
    @Override
    protected void _releaseBuffers() throws IOException
    {
        super._releaseBuffers();
        // Merge found symbols, if any:
        _symbols.release();
    }

    /*
    /**********************************************************
    /* Public API, data access
    /**********************************************************
     */

    @Override
    public String getText() throws IOException
    {
        if (_currToken == JsonToken.VALUE_STRING) {
            if (_tokenIncomplete) {
                _tokenIncomplete = false;
                return _finishAndReturnString(); // only strings can be incomplete
            }
            return _textBuffer.contentsAsString();
        }
        return _getText2(_currToken);
    }

    @Override
    public int getText(Writer writer) throws IOException
    {
        JsonToken t = _currToken;
        if (t == JsonToken.VALUE_STRING) {
            if (_tokenIncomplete) {
                _tokenIncomplete = false;
                _finishString(); // only strings can be incomplete
            }
            return _textBuffer.contentsToWriter(writer);
        }
        if (t == JsonToken.FIELD_NAME) {
            String n = _parsingContext.currentName();
            writer.write(n);
            return n.length();
        }
        if (t != null) {
            if (t.isNumeric()) {
                return _textBuffer.contentsToWriter(writer);
            }
            char[] ch = t.asCharArray();
            writer.write(ch);
            return ch.length;
        }
        return 0;
    }

    // // // Let's override default impls for improved performance
    @Override
    public String getValueAsString() throws IOException
    {
        if (_currToken == JsonToken.VALUE_STRING) {
            if (_tokenIncomplete) {
                _tokenIncomplete = false;
                return _finishAndReturnString(); // only strings can be incomplete
            }
            return _textBuffer.contentsAsString();
        }
        if (_currToken == JsonToken.FIELD_NAME) {
            return currentName();
        }
        return super.getValueAsString(null);
    }

    @Override
    public String getValueAsString(String defValue) throws IOException
    {
        if (_currToken == JsonToken.VALUE_STRING) {
            if (_tokenIncomplete) {
                _tokenIncomplete = false;
                return _finishAndReturnString(); // only strings can be incomplete
            }
            return _textBuffer.contentsAsString();
        }
        if (_currToken == JsonToken.FIELD_NAME) {
            return currentName();
        }
        return super.getValueAsString(defValue);
    }

    @Override
    public int getValueAsInt() throws IOException
    {
        JsonToken t = _currToken;
        if ((t == JsonToken.VALUE_NUMBER_INT) || (t == JsonToken.VALUE_NUMBER_FLOAT)) {
            // inlined 'getIntValue()'
            if ((_numTypesValid & NR_INT) == 0) {
                if (_numTypesValid == NR_UNKNOWN) {
                    return _parseIntValue();
                }
                if ((_numTypesValid & NR_INT) == 0) {
                    convertNumberToInt();
                }
            }
            return _numberInt;
        }
        return super.getValueAsInt(0);
    }

    @Override
    public int getValueAsInt(int defValue) throws IOException
    {
        JsonToken t = _currToken;
        if ((t == JsonToken.VALUE_NUMBER_INT) || (t == JsonToken.VALUE_NUMBER_FLOAT)) {
            // inlined 'getIntValue()'
            if ((_numTypesValid & NR_INT) == 0) {
                if (_numTypesValid == NR_UNKNOWN) {
                    return _parseIntValue();
                }
                if ((_numTypesValid & NR_INT) == 0) {
                    convertNumberToInt();
                }
            }
            return _numberInt;
        }
        return super.getValueAsInt(defValue);
    }
    
    protected final String _getText2(JsonToken t)
    {
        if (t == null) {
            return null;
        }
        switch (t.id()) {
        case ID_FIELD_NAME:
            return _parsingContext.currentName();

        case ID_STRING:
            // fall through
        case ID_NUMBER_INT:
        case ID_NUMBER_FLOAT:
            return _textBuffer.contentsAsString();
        default:
        	return t.asString();
        }
    }

    @Override
    public char[] getTextCharacters() throws IOException
    {
        if (_currToken != null) { // null only before/after document
            switch (_currToken.id()) {
                
            case ID_FIELD_NAME:
                return currentFieldNameInBuffer();
            case ID_STRING:
                if (_tokenIncomplete) {
                    _tokenIncomplete = false;
                    _finishString(); // only strings can be incomplete
                }
                // fall through
            case ID_NUMBER_INT:
            case ID_NUMBER_FLOAT:
                return _textBuffer.getTextBuffer();
                
            default:
                return _currToken.asCharArray();
            }
        }
        return null;
    }

    @Override
    public int getTextLength() throws IOException
    {
        if (_currToken == JsonToken.VALUE_STRING) {
            if (_tokenIncomplete) {
                _tokenIncomplete = false;
                _finishString(); // only strings can be incomplete
            }
            return _textBuffer.size();
        }
        if (_currToken == JsonToken.FIELD_NAME) {
            return _parsingContext.currentName().length();
        }
        if (_currToken != null) { // null only before/after document
            if (_currToken.isNumeric()) {
                return _textBuffer.size();
            }
            return _currToken.asCharArray().length;
        }
        return 0;
    }

    @Override
    public int getTextOffset() throws IOException
    {
        // Most have offset of 0, only some may have other values:
        if (_currToken != null) {
            switch (_currToken.id()) {
            case ID_FIELD_NAME:
                return 0;
            case ID_STRING:
                if (_tokenIncomplete) {
                    _tokenIncomplete = false;
                    _finishString(); // only strings can be incomplete
                }
                // fall through
            case ID_NUMBER_INT:
            case ID_NUMBER_FLOAT:
                return _textBuffer.getTextOffset();
            default:
            }
        }
        return 0;
    }
    
    @Override
    public byte[] getBinaryValue(Base64Variant b64variant) throws IOException
    {
        if (_currToken != JsonToken.VALUE_STRING &&
                (_currToken != JsonToken.VALUE_EMBEDDED_OBJECT || _binaryValue == null)) {
            _reportError("Current token ("+_currToken+") not VALUE_STRING or VALUE_EMBEDDED_OBJECT, can not access as binary");
        }
        /* To ensure that we won't see inconsistent data, better clear up
         * state...
         */
        if (_tokenIncomplete) {
            try {
                _binaryValue = _decodeBase64(b64variant);
            } catch (IllegalArgumentException iae) {
                throw _constructError("Failed to decode VALUE_STRING as base64 ("+b64variant+"): "+iae.getMessage());
            }
            /* let's clear incomplete only now; allows for accessing other
             * textual content in error cases
             */
            _tokenIncomplete = false;
        } else { // may actually require conversion...
            if (_binaryValue == null) {
                @SuppressWarnings("resource")
                ByteArrayBuilder builder = _getByteArrayBuilder();
                _decodeBase64(getText(), builder, b64variant);
                _binaryValue = builder.toByteArray();
            }
        }
        return _binaryValue;
    }

    @Override
    public int readBinaryValue(Base64Variant b64variant, OutputStream out) throws IOException
    {
        // if we have already read the token, just use whatever we may have
        if (!_tokenIncomplete || _currToken != JsonToken.VALUE_STRING) {
            byte[] b = getBinaryValue(b64variant);
            out.write(b);
            return b.length;
        }
        // otherwise do "real" incremental parsing...
        byte[] buf = _ioContext.allocBase64Buffer();
        try {
            return _readBinary(b64variant, out, buf);
        } finally {
            _ioContext.releaseBase64Buffer(buf);
        }
    }

    protected int _readBinary(Base64Variant b64variant, OutputStream out,
                              byte[] buffer) throws IOException
    {
        int outputPtr = 0;
        final int outputEnd = buffer.length - 3;
        int outputCount = 0;

        while (true) {
            // first, we'll skip preceding white space, if any
            int ch;
            do {
                ch = _inputData.readUnsignedByte();
            } while (ch <= INT_SPACE);
            int bits = b64variant.decodeBase64Char(ch);
            if (bits < 0) { // reached the end, fair and square?
                if (ch == INT_QUOTE) {
                    break;
                }
                bits = _decodeBase64Escape(b64variant, ch, 0);
                if (bits < 0) { // white space to skip
                    continue;
                }
            }

            // enough room? If not, flush
            if (outputPtr > outputEnd) {
                outputCount += outputPtr;
                out.write(buffer, 0, outputPtr);
                outputPtr = 0;
            }

            int decodedData = bits;

            // then second base64 char; can't get padding yet, nor ws
            ch = _inputData.readUnsignedByte();
            bits = b64variant.decodeBase64Char(ch);
            if (bits < 0) {
                bits = _decodeBase64Escape(b64variant, ch, 1);
            }
            decodedData = (decodedData << 6) | bits;

            // third base64 char; can be padding, but not ws
            ch = _inputData.readUnsignedByte();
            bits = b64variant.decodeBase64Char(ch);

            // First branch: can get padding (-> 1 byte)
            if (bits < 0) {
                if (bits != Base64Variant.BASE64_VALUE_PADDING) {
                    // could also just be 'missing'  padding
                    if (ch == INT_QUOTE) {
                        decodedData >>= 4;
                        buffer[outputPtr++] = (byte) decodedData;
                        if (b64variant.usesPadding()) {
                            _handleBase64MissingPadding(b64variant);
                        }
                        break;
                    }
                    bits = _decodeBase64Escape(b64variant, ch, 2);
                }
                if (bits == Base64Variant.BASE64_VALUE_PADDING) {
                    // Ok, must get padding
                    ch = _inputData.readUnsignedByte();
                    if (!b64variant.usesPaddingChar(ch)) {
                        if ((ch != INT_BACKSLASH)
                                || _decodeBase64Escape(b64variant, ch, 3) != Base64Variant.BASE64_VALUE_PADDING) {
                            throw reportInvalidBase64Char(b64variant, ch, 3, "expected padding character '"+b64variant.getPaddingChar()+"'");
                        }
                    }
                    // Got 12 bits, only need 8, need to shift
                    decodedData >>= 4;
                    buffer[outputPtr++] = (byte) decodedData;
                    continue;
                }
            }
            // Nope, 2 or 3 bytes
            decodedData = (decodedData << 6) | bits;
            // fourth and last base64 char; can be padding, but not ws
            ch = _inputData.readUnsignedByte();
            bits = b64variant.decodeBase64Char(ch);
            if (bits < 0) {
                if (bits != Base64Variant.BASE64_VALUE_PADDING) {
                    // could also just be 'missing'  padding
                    if (ch == INT_QUOTE) {
                        decodedData >>= 2;
                        buffer[outputPtr++] = (byte) (decodedData >> 8);
                        buffer[outputPtr++] = (byte) decodedData;
                        if (b64variant.usesPadding()) {
                            _handleBase64MissingPadding(b64variant);
                        }
                        break;
                    }
                    bits = _decodeBase64Escape(b64variant, ch, 3);
                }
                if (bits == Base64Variant.BASE64_VALUE_PADDING) {
                    /* With padding we only get 2 bytes; but we have
                     * to shift it a bit so it is identical to triplet
                     * case with partial output.
                     * 3 chars gives 3x6 == 18 bits, of which 2 are
                     * dummies, need to discard:
                     */
                    decodedData >>= 2;
                    buffer[outputPtr++] = (byte) (decodedData >> 8);
                    buffer[outputPtr++] = (byte) decodedData;
                    continue;
                }
            }
            // otherwise, our triplet is now complete
            decodedData = (decodedData << 6) | bits;
            buffer[outputPtr++] = (byte) (decodedData >> 16);
            buffer[outputPtr++] = (byte) (decodedData >> 8);
            buffer[outputPtr++] = (byte) decodedData;
        }
        _tokenIncomplete = false;
        if (outputPtr > 0) {
            outputCount += outputPtr;
            out.write(buffer, 0, outputPtr);
        }
        return outputCount;
    }

    /*
    /**********************************************************
    /* Public API, traversal, basic
    /**********************************************************
     */

    /**
     * @return Next token from the stream, if any found, or null
     *   to indicate end-of-input
     */
    @Override
    public JsonToken nextToken() throws IOException
    {
        if (_closed) {
            return null;
        }
        /* First: field names are special -- we will always tokenize
         * (part of) value along with field name to simplify
         * state handling. If so, can and need to use secondary token:
         */
        if (_currToken == JsonToken.FIELD_NAME) {
            return _nextAfterName();
        }
        // But if we didn't already have a name, and (partially?) decode number,
        // need to ensure no numeric information is leaked
        _numTypesValid = NR_UNKNOWN;
        if (_tokenIncomplete) {
            _skipString(); // only strings can be partial
        }
        int i = _skipWSOrEnd();
        if (i < 0) { // end-of-input
            // Close/release things like input source, symbol table and recyclable buffers
            close();
            return (_currToken = null);
        }
        // clear any data retained so far
        _binaryValue = null;
        _tokenInputRow = _currInputRow;

        // Closing scope?
        if (i == INT_RBRACKET || i == INT_RCURLY) {
            _closeScope(i);
            return _currToken;
        }

        // Nope: do we then expect a comma?
        if (_parsingContext.expectComma()) {
            if (i != INT_COMMA) {
                _reportUnexpectedChar(i, "was expecting comma to separate "+_parsingContext.typeDesc()+" entries");
            }
            i = _skipWS();

            // Was that a trailing comma?
            if (isEnabled(JsonReadFeature.ALLOW_TRAILING_COMMA)) {
                if (i == INT_RBRACKET || i == INT_RCURLY) {
                    _closeScope(i);
                    return _currToken;
                }
            }
        }

        /* And should we now have a name? Always true for
         * Object contexts, since the intermediate 'expect-value'
         * state is never retained.
         */
        if (!_parsingContext.inObject()) {
            return _nextTokenNotInObject(i);
        }
        // So first parse the field name itself:
        String n = _parseName(i);
        _parsingContext.setCurrentName(n);
        _currToken = JsonToken.FIELD_NAME;

        i = _skipColon();

        // Ok: we must have a value... what is it? Strings are very common, check first:
        if (i == INT_QUOTE) {
            _tokenIncomplete = true;
            _nextToken = JsonToken.VALUE_STRING;
            return _currToken;
        }        
        JsonToken t;

        switch (i) {
        case '-':
            t = _parseNegNumber();
            break;

            // Should we have separate handling for plus? Although
            // it is not allowed per se, it may be erroneously used,
            // and could be indicate by a more specific error message.
        case '.': // as per [core#611]
            t = _parseFloatThatStartsWithPeriod();
            break;
        case '0':
        case '1':
        case '2':
        case '3':
        case '4':
        case '5':
        case '6':
        case '7':
        case '8':
        case '9':
            t = _parsePosNumber(i);
            break;
        case 'f':
            _matchToken("false", 1);
             t = JsonToken.VALUE_FALSE;
            break;
        case 'n':
            _matchToken("null", 1);
            t = JsonToken.VALUE_NULL;
            break;
        case 't':
            _matchToken("true", 1);
            t = JsonToken.VALUE_TRUE;
            break;
        case '[':
            t = JsonToken.START_ARRAY;
            break;
        case '{':
            t = JsonToken.START_OBJECT;
            break;

        default:
            t = _handleUnexpectedValue(i);
        }
        _nextToken = t;
        return _currToken;
    }

    private final JsonToken _nextTokenNotInObject(int i) throws IOException
    {
        if (i == INT_QUOTE) {
            _tokenIncomplete = true;
            return (_currToken = JsonToken.VALUE_STRING);
        }
        switch (i) {
        case '[':
            _parsingContext = _parsingContext.createChildArrayContext(_tokenInputRow, _tokenInputCol);
            return (_currToken = JsonToken.START_ARRAY);
        case '{':
            _parsingContext = _parsingContext.createChildObjectContext(_tokenInputRow, _tokenInputCol);
            return (_currToken = JsonToken.START_OBJECT);
        case 't':
            _matchToken("true", 1);
            return (_currToken = JsonToken.VALUE_TRUE);
        case 'f':
            _matchToken("false", 1);
            return (_currToken = JsonToken.VALUE_FALSE);
        case 'n':
            _matchToken("null", 1);
            return (_currToken = JsonToken.VALUE_NULL);
        case '-':
            return (_currToken = _parseNegNumber());
            // Should we have separate handling for plus? Although it is not allowed
            // per se, it may be erroneously used, and could be indicated by a more
            // specific error message.
        case '.': // as per [core#611]
            return (_currToken = _parseFloatThatStartsWithPeriod());
        case '0':
        case '1':
        case '2':
        case '3':
        case '4':
        case '5':
        case '6':
        case '7':
        case '8':
        case '9':
            return (_currToken = _parsePosNumber(i));
        }
        return (_currToken = _handleUnexpectedValue(i));
    }
    
    private final JsonToken _nextAfterName()
    {
        _nameCopied = false; // need to invalidate if it was copied
        JsonToken t = _nextToken;
        _nextToken = null;
        
        // Also: may need to start new context?
        if (t == JsonToken.START_ARRAY) {
            _parsingContext = _parsingContext.createChildArrayContext(_tokenInputRow, _tokenInputCol);
        } else if (t == JsonToken.START_OBJECT) {
            _parsingContext = _parsingContext.createChildObjectContext(_tokenInputRow, _tokenInputCol);
        }
        return (_currToken = t);
    }

    @Override
    public void finishToken() throws IOException {
        if (_tokenIncomplete) {
            _tokenIncomplete = false;
            _finishString(); // only strings can be incomplete
        }
    }

    /*
    /**********************************************************
    /* Public API, traversal, nextXxxValue/nextFieldName
    /**********************************************************
     */

    // Can not implement without look-ahead...
//    public boolean nextFieldName(SerializableString str) throws IOException

    @Override
    public String nextFieldName() throws IOException
    {
        // // // Note: this is almost a verbatim copy of nextToken()

        _numTypesValid = NR_UNKNOWN;
        if (_currToken == JsonToken.FIELD_NAME) {
            _nextAfterName();
            return null;
        }
        if (_tokenIncomplete) {
            _skipString();
        }
        int i = _skipWS();
        _binaryValue = null;
        _tokenInputRow = _currInputRow;

        if (i == INT_RBRACKET || i == INT_RCURLY) {
            _closeScope(i);
            return null;
        }

        // Nope: do we then expect a comma?
        if (_parsingContext.expectComma()) {
            if (i != INT_COMMA) {
                _reportUnexpectedChar(i, "was expecting comma to separate "+_parsingContext.typeDesc()+" entries");
            }
            i = _skipWS();

            // Was that a trailing comma?
            if (isEnabled(JsonReadFeature.ALLOW_TRAILING_COMMA)) {
                if (i == INT_RBRACKET || i == INT_RCURLY) {
                    _closeScope(i);
                    return null;
                }
            }

        }
        if (!_parsingContext.inObject()) {
            _nextTokenNotInObject(i);
            return null;
        }

        final String nameStr = _parseName(i);
        _parsingContext.setCurrentName(nameStr);
        _currToken = JsonToken.FIELD_NAME;

        i = _skipColon();
        if (i == INT_QUOTE) {
            _tokenIncomplete = true;
            _nextToken = JsonToken.VALUE_STRING;
            return nameStr;
        }
        JsonToken t;
        switch (i) {
        case '-':
            t = _parseNegNumber();
            break;
        case '.': // as per [core#611]
            t = _parseFloatThatStartsWithPeriod();
        case '0':
        case '1':
        case '2':
        case '3':
        case '4':
        case '5':
        case '6':
        case '7':
        case '8':
        case '9':
            t = _parsePosNumber(i);
            break;
        case 'f':
            _matchToken("false", 1);
             t = JsonToken.VALUE_FALSE;
            break;
        case 'n':
            _matchToken("null", 1);
            t = JsonToken.VALUE_NULL;
            break;
        case 't':
            _matchToken("true", 1);
            t = JsonToken.VALUE_TRUE;
            break;
        case '[':
            t = JsonToken.START_ARRAY;
            break;
        case '{':
            t = JsonToken.START_OBJECT;
            break;

        default:
            t = _handleUnexpectedValue(i);
        }
        _nextToken = t;
        return nameStr;
    }

    @Override
    public String nextTextValue() throws IOException
    {
        // two distinct cases; either got name and we know next type, or 'other'
        if (_currToken == JsonToken.FIELD_NAME) { // mostly copied from '_nextAfterName'
            _nameCopied = false;
            JsonToken t = _nextToken;
            _nextToken = null;
            _currToken = t;
            if (t == JsonToken.VALUE_STRING) {
                if (_tokenIncomplete) {
                    _tokenIncomplete = false;
                    return _finishAndReturnString();
                }
                return _textBuffer.contentsAsString();
            }
            if (t == JsonToken.START_ARRAY) {
                _parsingContext = _parsingContext.createChildArrayContext(_tokenInputRow, _tokenInputCol);
            } else if (t == JsonToken.START_OBJECT) {
                _parsingContext = _parsingContext.createChildObjectContext(_tokenInputRow, _tokenInputCol);
            }
            return null;
        }
        return (nextToken() == JsonToken.VALUE_STRING) ? getText() : null;
    }

    @Override
    public int nextIntValue(int defaultValue) throws IOException
    {
        // two distinct cases; either got name and we know next type, or 'other'
        if (_currToken == JsonToken.FIELD_NAME) { // mostly copied from '_nextAfterName'
            _nameCopied = false;
            JsonToken t = _nextToken;
            _nextToken = null;
            _currToken = t;
            if (t == JsonToken.VALUE_NUMBER_INT) {
                return getIntValue();
            }
            if (t == JsonToken.START_ARRAY) {
                _parsingContext = _parsingContext.createChildArrayContext(_tokenInputRow, _tokenInputCol);
            } else if (t == JsonToken.START_OBJECT) {
                _parsingContext = _parsingContext.createChildObjectContext(_tokenInputRow, _tokenInputCol);
            }
            return defaultValue;
        }
        return (nextToken() == JsonToken.VALUE_NUMBER_INT) ? getIntValue() : defaultValue;
    }

    @Override
    public long nextLongValue(long defaultValue) throws IOException
    {
        // two distinct cases; either got name and we know next type, or 'other'
        if (_currToken == JsonToken.FIELD_NAME) { // mostly copied from '_nextAfterName'
            _nameCopied = false;
            JsonToken t = _nextToken;
            _nextToken = null;
            _currToken = t;
            if (t == JsonToken.VALUE_NUMBER_INT) {
                return getLongValue();
            }
            if (t == JsonToken.START_ARRAY) {
                _parsingContext = _parsingContext.createChildArrayContext(_tokenInputRow, _tokenInputCol);
            } else if (t == JsonToken.START_OBJECT) {
                _parsingContext = _parsingContext.createChildObjectContext(_tokenInputRow, _tokenInputCol);
            }
            return defaultValue;
        }
        return (nextToken() == JsonToken.VALUE_NUMBER_INT) ? getLongValue() : defaultValue;
    }

    @Override
    public Boolean nextBooleanValue() throws IOException
    {
        // two distinct cases; either got name and we know next type, or 'other'
        if (_currToken == JsonToken.FIELD_NAME) { // mostly copied from '_nextAfterName'
            _nameCopied = false;
            JsonToken t = _nextToken;
            _nextToken = null;
            _currToken = t;
            if (t == JsonToken.VALUE_TRUE) {
                return Boolean.TRUE;
            }
            if (t == JsonToken.VALUE_FALSE) {
                return Boolean.FALSE;
            }
            if (t == JsonToken.START_ARRAY) {
                _parsingContext = _parsingContext.createChildArrayContext(_tokenInputRow, _tokenInputCol);
            } else if (t == JsonToken.START_OBJECT) {
                _parsingContext = _parsingContext.createChildObjectContext(_tokenInputRow, _tokenInputCol);
            }
            return null;
        }

        JsonToken t = nextToken();
        if (t == JsonToken.VALUE_TRUE) {
            return Boolean.TRUE;
        }
        if (t == JsonToken.VALUE_FALSE) {
            return Boolean.FALSE;
        }
        return null;
    }

    /*
    /**********************************************************
    /* Internal methods, number parsing
    /**********************************************************
     */

<<<<<<< HEAD
=======
    // @since 2.11, [core#611]
>>>>>>> c1920edc
    protected final JsonToken _parseFloatThatStartsWithPeriod() throws IOException
    {
        // [core#611]: allow optionally leading decimal point
        if (!isEnabled(JsonReadFeature.ALLOW_LEADING_DECIMAL_POINT_FOR_NUMBERS)) {
            return _handleUnexpectedValue(INT_PERIOD);
        }
        char[] outBuf = _textBuffer.emptyAndGetCurrentSegment();
        return _parseFloat(outBuf, 0, INT_PERIOD, false, 0);
    }

    /**
     * Initial parsing method for number values. It needs to be able
     * to parse enough input to be able to determine whether the
     * value is to be considered a simple integer value, or a more
     * generic decimal value: latter of which needs to be expressed
     * as a floating point number. The basic rule is that if the number
     * has no fractional or exponential part, it is an integer; otherwise
     * a floating point number.
     *<p>
     * Because much of input has to be processed in any case, no partial
     * parsing is done: all input text will be stored for further
     * processing. However, actual numeric value conversion will be
     * deferred, since it is usually the most complicated and costliest
     * part of processing.
     */
    protected JsonToken _parsePosNumber(int c) throws IOException
    {
        char[] outBuf = _textBuffer.emptyAndGetCurrentSegment();
        int outPtr;
        
        // One special case: if first char is 0, must not be followed by a digit.
        // Gets bit tricky as we only want to retain 0 if it's the full value
        if (c == INT_0) {
            c = _handleLeadingZeroes();
            if (c <= INT_9 && c >= INT_0) { // skip if followed by digit
                outPtr = 0;
            } else {
                outBuf[0] = '0';
                outPtr = 1;
            }
        } else {
            outBuf[0] = (char) c;
            c = _inputData.readUnsignedByte();
            outPtr = 1;
        }
        int intLen = outPtr;

        // With this, we have a nice and tight loop:
        while (c <= INT_9 && c >= INT_0) {
            ++intLen;
            if (outPtr >= outBuf.length) {
                outBuf = _textBuffer.finishCurrentSegment();
                outPtr = 0;
            }
            outBuf[outPtr++] = (char) c;
            c = _inputData.readUnsignedByte();
        }
        if (c == '.' || c == 'e' || c == 'E') {
            return _parseFloat(outBuf, outPtr, c, false, intLen);
        }
        _textBuffer.setCurrentLength(outPtr);
        // As per [core#105], need separating space between root values; check here
        if (_parsingContext.inRoot()) {
            _verifyRootSpace();
        } else {
            _nextByte = c;
        }
        // And there we have it!
        return resetInt(false, intLen);
    }
    
    protected JsonToken _parseNegNumber() throws IOException
    {
        char[] outBuf = _textBuffer.emptyAndGetCurrentSegment();
        int outPtr = 0;

        // Need to prepend sign?
        outBuf[outPtr++] = '-';
        int c = _inputData.readUnsignedByte();
        outBuf[outPtr++] = (char) c;
        // Note: must be followed by a digit
        if (c <= INT_0) {
            // One special case: if first char is 0 need to check no leading zeroes
            if (c == INT_0) {
                c = _handleLeadingZeroes();
            } else {
                return _handleInvalidNumberStart(c, true);
            }
        } else {
            if (c > INT_9) {
                return _handleInvalidNumberStart(c, true);
            }
            c = _inputData.readUnsignedByte();
        }
        // Ok: we can first just add digit we saw first:
        int intLen = 1;

        // With this, we have a nice and tight loop:
        while (c <= INT_9 && c >= INT_0) {
            ++intLen;
            outBuf[outPtr++] = (char) c;
            c = _inputData.readUnsignedByte();
        }
        if (c == '.' || c == 'e' || c == 'E') {
            return _parseFloat(outBuf, outPtr, c, true, intLen);
        }
        _textBuffer.setCurrentLength(outPtr);
        // As per [core#105], need separating space between root values; check here
        _nextByte = c;
        if (_parsingContext.inRoot()) {
            _verifyRootSpace();
        }
        // And there we have it!
        return resetInt(true, intLen);
    }

    /**
     * Method called when we have seen one zero, and want to ensure
     * it is not followed by another, or, if leading zeroes allowed,
     * skipped redundant ones.
     *
     * @return Character immediately following zeroes
     */
    private final int _handleLeadingZeroes() throws IOException
    {
        int ch = _inputData.readUnsignedByte();
        // if not followed by a number (probably '.'); return zero as is, to be included
        if (ch < INT_0 || ch > INT_9) {
            return ch;
        }
        // we may want to allow leading zeroes them, after all...
        if (!isEnabled(JsonReadFeature.ALLOW_LEADING_ZEROS_FOR_NUMBERS)) {
            reportInvalidNumber("Leading zeroes not allowed");
        }
        // if so, just need to skip either all zeroes (if followed by number); or all but one (if non-number)
        while (ch == INT_0) {
            ch = _inputData.readUnsignedByte();
        }
        return ch;
    }

    private final JsonToken _parseFloat(char[] outBuf, int outPtr, int c,
            boolean negative, int integerPartLength) throws IOException
    {
        int fractLen = 0;

        // And then see if we get other parts
        if (c == INT_PERIOD) { // yes, fraction
            outBuf[outPtr++] = (char) c;

            fract_loop:
            while (true) {
                c = _inputData.readUnsignedByte();
                if (c < INT_0 || c > INT_9) {
                    break fract_loop;
                }
                ++fractLen;
                if (outPtr >= outBuf.length) {
                    outBuf = _textBuffer.finishCurrentSegment();
                    outPtr = 0;
                }
                outBuf[outPtr++] = (char) c;
            }
            // must be followed by sequence of ints, one minimum
            if (fractLen == 0) {
                reportUnexpectedNumberChar(c, "Decimal point not followed by a digit");
            }
        }

        int expLen = 0;
        if (c == INT_e || c == INT_E) { // exponent?
            if (outPtr >= outBuf.length) {
                outBuf = _textBuffer.finishCurrentSegment();
                outPtr = 0;
            }
            outBuf[outPtr++] = (char) c;
            c = _inputData.readUnsignedByte();
            // Sign indicator?
            if (c == '-' || c == '+') {
                if (outPtr >= outBuf.length) {
                    outBuf = _textBuffer.finishCurrentSegment();
                    outPtr = 0;
                }
                outBuf[outPtr++] = (char) c;
                c = _inputData.readUnsignedByte();
            }
            while (c <= INT_9 && c >= INT_0) {
                ++expLen;
                if (outPtr >= outBuf.length) {
                    outBuf = _textBuffer.finishCurrentSegment();
                    outPtr = 0;
                }
                outBuf[outPtr++] = (char) c;
                c = _inputData.readUnsignedByte();
            }
            // must be followed by sequence of ints, one minimum
            if (expLen == 0) {
                reportUnexpectedNumberChar(c, "Exponent indicator not followed by a digit");
            }
        }

        // Ok; unless we hit end-of-input, need to push last char read back
        // As per #105, need separating space between root values; check here
        _nextByte = c;
        if (_parsingContext.inRoot()) {
            _verifyRootSpace();
        }
        _textBuffer.setCurrentLength(outPtr);

        // And there we have it!
        return resetFloat(negative, integerPartLength, fractLen, expLen);
    }

    /**
     * Method called to ensure that a root-value is followed by a space token,
     * if possible.
     *<p>
     * NOTE: with {@link DataInput} source, not really feasible, up-front.
     * If we did want, we could rearrange things to require space before
     * next read, but initially let's just do nothing.
     */
    private final void _verifyRootSpace() throws IOException
    {
        int ch = _nextByte;
        if (ch <= INT_SPACE) {
            _nextByte = -1;
            if (ch == INT_CR || ch == INT_LF) {
                ++_currInputRow;
            }
            return;
        }
        _reportMissingRootWS(ch);
    }

    /*
    /**********************************************************
    /* Internal methods, secondary parsing
    /**********************************************************
     */
    
    protected final String _parseName(int i) throws IOException
    {
        if (i != INT_QUOTE) {
            return _handleOddName(i);
        }
        // If so, can also unroll loops nicely
        /* 25-Nov-2008, tatu: This may seem weird, but here we do
         *   NOT want to worry about UTF-8 decoding. Rather, we'll
         *   assume that part is ok (if not it will get caught
         *   later on), and just handle quotes and backslashes here.
         */
        final int[] codes = _icLatin1;

        int q = _inputData.readUnsignedByte();

        if (codes[q] == 0) {
            i = _inputData.readUnsignedByte();
            if (codes[i] == 0) {
                q = (q << 8) | i;
                i = _inputData.readUnsignedByte();
                if (codes[i] == 0) {
                    q = (q << 8) | i;
                    i = _inputData.readUnsignedByte();
                    if (codes[i] == 0) {
                        q = (q << 8) | i;
                        i = _inputData.readUnsignedByte();
                        if (codes[i] == 0) {
                            _quad1 = q;
                            return _parseMediumName(i);
                        }
                        if (i == INT_QUOTE) { // 4 byte/char case or broken
                            return findName(q, 4);
                        }
                        return parseName(q, i, 4);
                    }
                    if (i == INT_QUOTE) { // 3 byte/char case or broken
                        return findName(q, 3);
                    }
                    return parseName(q, i, 3);
                }                
                if (i == INT_QUOTE) { // 2 byte/char case or broken
                    return findName(q, 2);
                }
                return parseName(q, i, 2);
            }
            if (i == INT_QUOTE) { // one byte/char case or broken
                return findName(q, 1);
            }
            return parseName(q, i, 1);
        }     
        if (q == INT_QUOTE) { // special case, ""
            return "";
        }
        return parseName(0, q, 0); // quoting or invalid char
    }

    private final String _parseMediumName(int q2) throws IOException
    {
        final int[] codes = _icLatin1;

        // Ok, got 5 name bytes so far
        int i = _inputData.readUnsignedByte();
        if (codes[i] != 0) {
            if (i == INT_QUOTE) { // 5 bytes
                return findName(_quad1, q2, 1);
            }
            return parseName(_quad1, q2, i, 1); // quoting or invalid char
        }
        q2 = (q2 << 8) | i;
        i = _inputData.readUnsignedByte();
        if (codes[i] != 0) {
            if (i == INT_QUOTE) { // 6 bytes
                return findName(_quad1, q2, 2);
            }
            return parseName(_quad1, q2, i, 2);
        }
        q2 = (q2 << 8) | i;
        i = _inputData.readUnsignedByte();
        if (codes[i] != 0) {
            if (i == INT_QUOTE) { // 7 bytes
                return findName(_quad1, q2, 3);
            }
            return parseName(_quad1, q2, i, 3);
        }
        q2 = (q2 << 8) | i;
        i = _inputData.readUnsignedByte();
        if (codes[i] != 0) {
            if (i == INT_QUOTE) { // 8 bytes
                return findName(_quad1, q2, 4);
            }
            return parseName(_quad1, q2, i, 4);
        }
        return _parseMediumName2(i, q2);
    }

    private final String _parseMediumName2(int q3, final int q2) throws IOException
    {
        final int[] codes = _icLatin1;

        // Got 9 name bytes so far
        int i = _inputData.readUnsignedByte();
        if (codes[i] != 0) {
            if (i == INT_QUOTE) { // 9 bytes
                return findName(_quad1, q2, q3, 1);
            }
            return parseName(_quad1, q2, q3, i, 1);
        }
        q3 = (q3 << 8) | i;
        i = _inputData.readUnsignedByte();
        if (codes[i] != 0) {
            if (i == INT_QUOTE) { // 10 bytes
                return findName(_quad1, q2, q3, 2);
            }
            return parseName(_quad1, q2, q3, i, 2);
        }
        q3 = (q3 << 8) | i;
        i = _inputData.readUnsignedByte();
        if (codes[i] != 0) {
            if (i == INT_QUOTE) { // 11 bytes
                return findName(_quad1, q2, q3, 3);
            }
            return parseName(_quad1, q2, q3, i, 3);
        }
        q3 = (q3 << 8) | i;
        i = _inputData.readUnsignedByte();
        if (codes[i] != 0) {
            if (i == INT_QUOTE) { // 12 bytes
                return findName(_quad1, q2, q3, 4);
            }
            return parseName(_quad1, q2, q3, i, 4);
        }
        return _parseLongName(i, q2, q3);
    }
    
    private final String _parseLongName(int q, final int q2, int q3) throws IOException
    {
        _quadBuffer[0] = _quad1;
        _quadBuffer[1] = q2;
        _quadBuffer[2] = q3;

        // As explained above, will ignore UTF-8 encoding at this point
        final int[] codes = _icLatin1;
        int qlen = 3;

        while (true) {
            int i = _inputData.readUnsignedByte();
            if (codes[i] != 0) {
                if (i == INT_QUOTE) {
                    return findName(_quadBuffer, qlen, q, 1);
                }
                return parseEscapedName(_quadBuffer, qlen, q, i, 1);
            }

            q = (q << 8) | i;
            i = _inputData.readUnsignedByte();
            if (codes[i] != 0) {
                if (i == INT_QUOTE) {
                    return findName(_quadBuffer, qlen, q, 2);
                }
                return parseEscapedName(_quadBuffer, qlen, q, i, 2);
            }

            q = (q << 8) | i;
            i = _inputData.readUnsignedByte();
            if (codes[i] != 0) {
                if (i == INT_QUOTE) {
                    return findName(_quadBuffer, qlen, q, 3);
                }
                return parseEscapedName(_quadBuffer, qlen, q, i, 3);
            }

            q = (q << 8) | i;
            i = _inputData.readUnsignedByte();
            if (codes[i] != 0) {
                if (i == INT_QUOTE) {
                    return findName(_quadBuffer, qlen, q, 4);
                }
                return parseEscapedName(_quadBuffer, qlen, q, i, 4);
            }

            // Nope, no end in sight. Need to grow quad array etc
            if (qlen >= _quadBuffer.length) {
                _quadBuffer = _growArrayBy(_quadBuffer, qlen);
            }
            _quadBuffer[qlen++] = q;
            q = i;
        }
    }

    private final String parseName(int q1, int ch, int lastQuadBytes) throws IOException {
        return parseEscapedName(_quadBuffer, 0, q1, ch, lastQuadBytes);
    }

    private final String parseName(int q1, int q2, int ch, int lastQuadBytes) throws IOException {
        _quadBuffer[0] = q1;
        return parseEscapedName(_quadBuffer, 1, q2, ch, lastQuadBytes);
    }

    private final String parseName(int q1, int q2, int q3, int ch, int lastQuadBytes) throws IOException {
        _quadBuffer[0] = q1;
        _quadBuffer[1] = q2;
        return parseEscapedName(_quadBuffer, 2, q3, ch, lastQuadBytes);
    }
    
    /**
     * Slower parsing method which is generally branched to when
     * an escape sequence is detected (or alternatively for long
     * names, one crossing input buffer boundary).
     * Needs to be able to handle more exceptional cases, gets slower,
     * and hance is offlined to a separate method.
     */
    protected final String parseEscapedName(int[] quads, int qlen, int currQuad, int ch,
            int currQuadBytes) throws IOException
    {
        /* 25-Nov-2008, tatu: This may seem weird, but here we do not want to worry about
         *   UTF-8 decoding yet. Rather, we'll assume that part is ok (if not it will get
         *   caught later on), and just handle quotes and backslashes here.
         */
        final int[] codes = _icLatin1;

        while (true) {
            if (codes[ch] != 0) {
                if (ch == INT_QUOTE) { // we are done
                    break;
                }
                // Unquoted white space?
                if (ch != INT_BACKSLASH) {
                    // As per [JACKSON-208], call can now return:
                    _throwUnquotedSpace(ch, "name");
                } else {
                    // Nope, escape sequence
                    ch = _decodeEscaped();
                }
                /* Oh crap. May need to UTF-8 (re-)encode it, if it's
                 * beyond 7-bit ascii. Gets pretty messy.
                 * If this happens often, may want to use different name
                 * canonicalization to avoid these hits.
                 */
                if (ch > 127) {
                    // Ok, we'll need room for first byte right away
                    if (currQuadBytes >= 4) {
                        if (qlen >= quads.length) {
                            _quadBuffer = quads = _growArrayBy(quads, quads.length);
                        }
                        quads[qlen++] = currQuad;
                        currQuad = 0;
                        currQuadBytes = 0;
                    }
                    if (ch < 0x800) { // 2-byte
                        currQuad = (currQuad << 8) | (0xc0 | (ch >> 6));
                        ++currQuadBytes;
                        // Second byte gets output below:
                    } else { // 3 bytes; no need to worry about surrogates here
                        currQuad = (currQuad << 8) | (0xe0 | (ch >> 12));
                        ++currQuadBytes;
                        // need room for middle byte?
                        if (currQuadBytes >= 4) {
                            if (qlen >= quads.length) {
                                _quadBuffer = quads = _growArrayBy(quads, quads.length);
                            }
                            quads[qlen++] = currQuad;
                            currQuad = 0;
                            currQuadBytes = 0;
                        }
                        currQuad = (currQuad << 8) | (0x80 | ((ch >> 6) & 0x3f));
                        ++currQuadBytes;
                    }
                    // And same last byte in both cases, gets output below:
                    ch = 0x80 | (ch & 0x3f);
                }
            }
            // Ok, we have one more byte to add at any rate:
            if (currQuadBytes < 4) {
                ++currQuadBytes;
                currQuad = (currQuad << 8) | ch;
            } else {
                if (qlen >= quads.length) {
                    _quadBuffer = quads = _growArrayBy(quads, quads.length);
                }
                quads[qlen++] = currQuad;
                currQuad = ch;
                currQuadBytes = 1;
            }
            ch = _inputData.readUnsignedByte();
        }

        if (currQuadBytes > 0) {
            if (qlen >= quads.length) {
                _quadBuffer = quads = _growArrayBy(quads, quads.length);
            }
            quads[qlen++] = pad(currQuad, currQuadBytes);
        }
        String name = _symbols.findName(quads, qlen);
        if (name == null) {
            name = addName(quads, qlen, currQuadBytes);
        }
        return name;
    }

    /**
     * Method called when we see non-white space character other
     * than double quote, when expecting a field name.
     * In standard mode will just throw an exception; but
     * in non-standard modes may be able to parse name.
     */
    protected String _handleOddName(int ch) throws IOException
    {
        if (ch == '\'' && isEnabled(JsonReadFeature.ALLOW_SINGLE_QUOTES)) {
            return _parseAposName();
        }
        if (!isEnabled(JsonReadFeature.ALLOW_UNQUOTED_FIELD_NAMES)) {
            char c = (char) _decodeCharForError(ch);
            _reportUnexpectedChar(c, "was expecting double-quote to start field name");
        }
        /* Also: note that although we use a different table here,
         * it does NOT handle UTF-8 decoding. It'll just pass those
         * high-bit codes as acceptable for later decoding.
         */
        final int[] codes = CharTypes.getInputCodeUtf8JsNames();
        // Also: must start with a valid character...
        if (codes[ch] != 0) {
            _reportUnexpectedChar(ch, "was expecting either valid name character (for unquoted name) or double-quote (for quoted) to start field name");
        }

        /* Ok, now; instead of ultra-optimizing parsing here (as with
         * regular JSON names), let's just use the generic "slow"
         * variant. Can measure its impact later on if need be
         */
        int[] quads = _quadBuffer;
        int qlen = 0;
        int currQuad = 0;
        int currQuadBytes = 0;

        while (true) {
            // Ok, we have one more byte to add at any rate:
            if (currQuadBytes < 4) {
                ++currQuadBytes;
                currQuad = (currQuad << 8) | ch;
            } else {
                if (qlen >= quads.length) {
                    _quadBuffer = quads = _growArrayBy(quads, quads.length);
                }
                quads[qlen++] = currQuad;
                currQuad = ch;
                currQuadBytes = 1;
            }
            ch = _inputData.readUnsignedByte();
            if (codes[ch] != 0) {
                break;
            }
        }
        // Note: we must "push back" character read here for future consumption
        _nextByte = ch;
        if (currQuadBytes > 0) {
            if (qlen >= quads.length) {
                _quadBuffer = quads = _growArrayBy(quads, quads.length);
            }
            quads[qlen++] = currQuad;
        }
        String name = _symbols.findName(quads, qlen);
        if (name == null) {
            name = addName(quads, qlen, currQuadBytes);
        }
        return name;
    }

    /* Parsing to allow optional use of non-standard single quotes.
     * Plenty of duplicated code;
     * main reason being to try to avoid slowing down fast path
     * for valid JSON -- more alternatives, more code, generally
     * bit slower execution.
     */
    protected String _parseAposName() throws IOException
    {
        int ch = _inputData.readUnsignedByte();
        if (ch == '\'') { // special case, ''
            return "";
        }
        int[] quads = _quadBuffer;
        int qlen = 0;
        int currQuad = 0;
        int currQuadBytes = 0;

        // Copied from parseEscapedFieldName, with minor mods:

        final int[] codes = _icLatin1;

        while (true) {
            if (ch == '\'') {
                break;
            }
            // additional check to skip handling of double-quotes
            if (ch != '"' && codes[ch] != 0) {
                if (ch != '\\') {
                    // Unquoted white space?
                    // As per [JACKSON-208], call can now return:
                    _throwUnquotedSpace(ch, "name");
                } else {
                    // Nope, escape sequence
                    ch = _decodeEscaped();
                }
                /* Oh crap. May need to UTF-8 (re-)encode it, if it's  beyond
                 * 7-bit ASCII. Gets pretty messy. If this happens often, may want
                 * to use different name canonicalization to avoid these hits.
                 */
                if (ch > 127) {
                    // Ok, we'll need room for first byte right away
                    if (currQuadBytes >= 4) {
                        if (qlen >= quads.length) {
                            _quadBuffer = quads = _growArrayBy(quads, quads.length);
                        }
                        quads[qlen++] = currQuad;
                        currQuad = 0;
                        currQuadBytes = 0;
                    }
                    if (ch < 0x800) { // 2-byte
                        currQuad = (currQuad << 8) | (0xc0 | (ch >> 6));
                        ++currQuadBytes;
                        // Second byte gets output below:
                    } else { // 3 bytes; no need to worry about surrogates here
                        currQuad = (currQuad << 8) | (0xe0 | (ch >> 12));
                        ++currQuadBytes;
                        // need room for middle byte?
                        if (currQuadBytes >= 4) {
                            if (qlen >= quads.length) {
                                _quadBuffer = quads = _growArrayBy(quads, quads.length);
                            }
                            quads[qlen++] = currQuad;
                            currQuad = 0;
                            currQuadBytes = 0;
                        }
                        currQuad = (currQuad << 8) | (0x80 | ((ch >> 6) & 0x3f));
                        ++currQuadBytes;
                    }
                    // And same last byte in both cases, gets output below:
                    ch = 0x80 | (ch & 0x3f);
                }
            }
            // Ok, we have one more byte to add at any rate:
            if (currQuadBytes < 4) {
                ++currQuadBytes;
                currQuad = (currQuad << 8) | ch;
            } else {
                if (qlen >= quads.length) {
                    _quadBuffer = quads = _growArrayBy(quads, quads.length);
                }
                quads[qlen++] = currQuad;
                currQuad = ch;
                currQuadBytes = 1;
            }
            ch = _inputData.readUnsignedByte();
        }

        if (currQuadBytes > 0) {
            if (qlen >= quads.length) {
                _quadBuffer = quads = _growArrayBy(quads, quads.length);
            }
            quads[qlen++] = pad(currQuad, currQuadBytes);
        }
        String name = _symbols.findName(quads, qlen);
        if (name == null) {
            name = addName(quads, qlen, currQuadBytes);
        }
        return name;
    }

    /*
    /**********************************************************
    /* Internal methods, symbol (name) handling
    /**********************************************************
     */

    private final String findName(int q1, int lastQuadBytes) throws JsonParseException
    {
        q1 = pad(q1, lastQuadBytes);
        // Usually we'll find it from the canonical symbol table already
        String name = _symbols.findName(q1);
        if (name != null) {
            return name;
        }
        // If not, more work. We'll need add stuff to buffer
        _quadBuffer[0] = q1;
        return addName(_quadBuffer, 1, lastQuadBytes);
    }

    private final String findName(int q1, int q2, int lastQuadBytes) throws JsonParseException
    {
        q2 = pad(q2, lastQuadBytes);
        // Usually we'll find it from the canonical symbol table already
        String name = _symbols.findName(q1, q2);
        if (name != null) {
            return name;
        }
        // If not, more work. We'll need add stuff to buffer
        _quadBuffer[0] = q1;
        _quadBuffer[1] = q2;
        return addName(_quadBuffer, 2, lastQuadBytes);
    }

    private final String findName(int q1, int q2, int q3, int lastQuadBytes) throws JsonParseException
    {
        q3 = pad(q3, lastQuadBytes);
        String name = _symbols.findName(q1, q2, q3);
        if (name != null) {
            return name;
        }
        int[] quads = _quadBuffer;
        quads[0] = q1;
        quads[1] = q2;
        quads[2] = pad(q3, lastQuadBytes);
        return addName(quads, 3, lastQuadBytes);
    }
    
    private final String findName(int[] quads, int qlen, int lastQuad, int lastQuadBytes) throws JsonParseException
    {
        if (qlen >= quads.length) {
            _quadBuffer = quads = _growArrayBy(quads, quads.length);
        }
        quads[qlen++] = pad(lastQuad, lastQuadBytes);
        String name = _symbols.findName(quads, qlen);
        if (name == null) {
            return addName(quads, qlen, lastQuadBytes);
        }
        return name;
    }

    /**
     * This is the main workhorse method used when we take a symbol
     * table miss. It needs to demultiplex individual bytes, decode
     * multi-byte chars (if any), and then construct Name instance
     * and add it to the symbol table.
     */
    private final String addName(int[] quads, int qlen, int lastQuadBytes) throws JsonParseException
    {
        /* Ok: must decode UTF-8 chars. No other validation is
         * needed, since unescaping has been done earlier as necessary
         * (as well as error reporting for unescaped control chars)
         */
        // 4 bytes per quad, except last one maybe less
        int byteLen = (qlen << 2) - 4 + lastQuadBytes;

        /* And last one is not correctly aligned (leading zero bytes instead
         * need to shift a bit, instead of trailing). Only need to shift it
         * for UTF-8 decoding; need revert for storage (since key will not
         * be aligned, to optimize lookup speed)
         */
        int lastQuad;

        if (lastQuadBytes < 4) {
            lastQuad = quads[qlen-1];
            // 8/16/24 bit left shift
            quads[qlen-1] = (lastQuad << ((4 - lastQuadBytes) << 3));
        } else {
            lastQuad = 0;
        }

        // Need some working space, TextBuffer works well:
        char[] cbuf = _textBuffer.emptyAndGetCurrentSegment();
        int cix = 0;

        for (int ix = 0; ix < byteLen; ) {
            int ch = quads[ix >> 2]; // current quad, need to shift+mask
            int byteIx = (ix & 3);
            ch = (ch >> ((3 - byteIx) << 3)) & 0xFF;
            ++ix;

            if (ch > 127) { // multi-byte
                int needed;
                if ((ch & 0xE0) == 0xC0) { // 2 bytes (0x0080 - 0x07FF)
                    ch &= 0x1F;
                    needed = 1;
                } else if ((ch & 0xF0) == 0xE0) { // 3 bytes (0x0800 - 0xFFFF)
                    ch &= 0x0F;
                    needed = 2;
                } else if ((ch & 0xF8) == 0xF0) { // 4 bytes; double-char with surrogates and all...
                    ch &= 0x07;
                    needed = 3;
                } else { // 5- and 6-byte chars not valid xml chars
                    _reportInvalidInitial(ch);
                    needed = ch = 1; // never really gets this far
                }
                if ((ix + needed) > byteLen) {
                    _reportInvalidEOF(" in field name", JsonToken.FIELD_NAME);
                }
                
                // Ok, always need at least one more:
                int ch2 = quads[ix >> 2]; // current quad, need to shift+mask
                byteIx = (ix & 3);
                ch2 = (ch2 >> ((3 - byteIx) << 3));
                ++ix;
                
                if ((ch2 & 0xC0) != 0x080) {
                    _reportInvalidOther(ch2);
                }
                ch = (ch << 6) | (ch2 & 0x3F);
                if (needed > 1) {
                    ch2 = quads[ix >> 2];
                    byteIx = (ix & 3);
                    ch2 = (ch2 >> ((3 - byteIx) << 3));
                    ++ix;
                    
                    if ((ch2 & 0xC0) != 0x080) {
                        _reportInvalidOther(ch2);
                    }
                    ch = (ch << 6) | (ch2 & 0x3F);
                    if (needed > 2) { // 4 bytes? (need surrogates on output)
                        ch2 = quads[ix >> 2];
                        byteIx = (ix & 3);
                        ch2 = (ch2 >> ((3 - byteIx) << 3));
                        ++ix;
                        if ((ch2 & 0xC0) != 0x080) {
                            _reportInvalidOther(ch2 & 0xFF);
                        }
                        ch = (ch << 6) | (ch2 & 0x3F);
                    }
                }
                if (needed > 2) { // surrogate pair? once again, let's output one here, one later on
                    ch -= 0x10000; // to normalize it starting with 0x0
                    if (cix >= cbuf.length) {
                        cbuf = _textBuffer.expandCurrentSegment();
                    }
                    cbuf[cix++] = (char) (0xD800 + (ch >> 10));
                    ch = 0xDC00 | (ch & 0x03FF);
                }
            }
            if (cix >= cbuf.length) {
                cbuf = _textBuffer.expandCurrentSegment();
            }
            cbuf[cix++] = (char) ch;
        }

        // Ok. Now we have the character array, and can construct the String
        String baseName = new String(cbuf, 0, cix);
        // And finally, un-align if necessary
        if (lastQuadBytes < 4) {
            quads[qlen-1] = lastQuad;
        }
        return _symbols.addName(baseName, quads, qlen);
    }

    /*
    /**********************************************************
    /* Internal methods, String value parsing
    /**********************************************************
     */

    protected void _finishString() throws IOException
    {
        int outPtr = 0;
        char[] outBuf = _textBuffer.emptyAndGetCurrentSegment();
        final int[] codes = _icUTF8;
        final int outEnd = outBuf.length;

        do {
            int c = _inputData.readUnsignedByte();
            if (codes[c] != 0) {
                if (c == INT_QUOTE) {
                    _textBuffer.setCurrentLength(outPtr);
                    return;
                }
                _finishString2(outBuf, outPtr, c);
                return;
            }
            outBuf[outPtr++] = (char) c;
        } while (outPtr < outEnd);
        _finishString2(outBuf, outPtr, _inputData.readUnsignedByte());
    }

    private String _finishAndReturnString() throws IOException
    {
        int outPtr = 0;
        char[] outBuf = _textBuffer.emptyAndGetCurrentSegment();
        final int[] codes = _icUTF8;
        final int outEnd = outBuf.length;

        do {
            int c = _inputData.readUnsignedByte();
            if (codes[c] != 0) {
                if (c == INT_QUOTE) {
                    return _textBuffer.setCurrentAndReturn(outPtr);
                }
                _finishString2(outBuf, outPtr, c);
                return _textBuffer.contentsAsString();
            }
            outBuf[outPtr++] = (char) c;
        } while (outPtr < outEnd);
        _finishString2(outBuf, outPtr, _inputData.readUnsignedByte());
        return _textBuffer.contentsAsString();
    }
    
    private final void _finishString2(char[] outBuf, int outPtr, int c)
        throws IOException
    {
        // Here we do want to do full decoding, hence:
        final int[] codes = _icUTF8;
        int outEnd = outBuf.length;

        main_loop:
        for (;; c = _inputData.readUnsignedByte()) {
            // Then the tight ASCII non-funny-char loop:
            while (codes[c] == 0) {
                if (outPtr >= outEnd) {
                    outBuf = _textBuffer.finishCurrentSegment();
                    outPtr = 0;
                    outEnd = outBuf.length;
                }
                outBuf[outPtr++] = (char) c;
                c = _inputData.readUnsignedByte();
            }
            // Ok: end marker, escape or multi-byte?
            if (c == INT_QUOTE) {
                break main_loop;
            }
            switch (codes[c]) {
            case 1: // backslash
                c = _decodeEscaped();
                break;
            case 2: // 2-byte UTF
                c = _decodeUtf8_2(c);
                break;
            case 3: // 3-byte UTF
                c = _decodeUtf8_3(c);
                break;
            case 4: // 4-byte UTF
                c = _decodeUtf8_4(c);
                // Let's add first part right away:
                if (outPtr >= outBuf.length) {
                    outBuf = _textBuffer.finishCurrentSegment();
                    outPtr = 0;
                    outEnd = outBuf.length;
                }
                outBuf[outPtr++] = (char) (0xD800 | (c >> 10));
                c = 0xDC00 | (c & 0x3FF);
                // And let the other char output down below
                break;
            default:
                if (c < INT_SPACE) {
                    _throwUnquotedSpace(c, "string value");
                } else {
                    // Is this good enough error message?
                    _reportInvalidChar(c);
                }
            }
            // Need more room?
            if (outPtr >= outBuf.length) {
                outBuf = _textBuffer.finishCurrentSegment();
                outPtr = 0;
                outEnd = outBuf.length;
            }
            // Ok, let's add char to output:
            outBuf[outPtr++] = (char) c;
        }
        _textBuffer.setCurrentLength(outPtr);
    }

    /**
     * Method called to skim through rest of unparsed String value,
     * if it is not needed. This can be done bit faster if contents
     * need not be stored for future access.
     */
    protected void _skipString() throws IOException
    {
        _tokenIncomplete = false;

        // Need to be fully UTF-8 aware here:
        final int[] codes = _icUTF8;

        main_loop:
        while (true) {
            int c;

            ascii_loop:
            while (true) {
                c = _inputData.readUnsignedByte();
                if (codes[c] != 0) {
                    break ascii_loop;
                }
            }
            // Ok: end marker, escape or multi-byte?
            if (c == INT_QUOTE) {
                break main_loop;
            }
            
            switch (codes[c]) {
            case 1: // backslash
                _decodeEscaped();
                break;
            case 2: // 2-byte UTF
                _skipUtf8_2();
                break;
            case 3: // 3-byte UTF
                _skipUtf8_3();
                break;
            case 4: // 4-byte UTF
                _skipUtf8_4();
                break;
            default:
                if (c < INT_SPACE) {
                    _throwUnquotedSpace(c, "string value");
                } else {
                    // Is this good enough error message?
                    _reportInvalidChar(c);
                }
            }
        }
    }

    /**
     * Method for handling cases where first non-space character
     * of an expected value token is not legal for standard JSON content.
     */
    protected JsonToken _handleUnexpectedValue(int c)
        throws IOException
    {
        // Most likely an error, unless we are to allow single-quote-strings
        switch (c) {
        case ']':
            if (!_parsingContext.inArray()) {
                break;
            }
            // fall through
        case ',':
            if (isEnabled(JsonReadFeature.ALLOW_MISSING_VALUES)) {
//               _inputPtr--;
                _nextByte = c;
               return JsonToken.VALUE_NULL;
            }
            // fall through
        case '}':
            // Error: neither is valid at this point; valid closers have
            // been handled earlier
            _reportUnexpectedChar(c, "expected a value");
        case '\'':
            if (isEnabled(JsonReadFeature.ALLOW_SINGLE_QUOTES)) {
                return _handleApos();
            }
            break;
        case 'N':
            _matchToken("NaN", 1);
            if (isEnabled(JsonReadFeature.ALLOW_NON_NUMERIC_NUMBERS)) {
                return resetAsNaN("NaN", Double.NaN);
            }
            _reportError("Non-standard token 'NaN': enable JsonParser.Feature.ALLOW_NON_NUMERIC_NUMBERS to allow");
            break;
        case 'I':
            _matchToken("Infinity", 1);
            if (isEnabled(JsonReadFeature.ALLOW_NON_NUMERIC_NUMBERS)) {
                return resetAsNaN("Infinity", Double.POSITIVE_INFINITY);
            }
            _reportError("Non-standard token 'Infinity': enable JsonParser.Feature.ALLOW_NON_NUMERIC_NUMBERS to allow");
            break;
        case '+': // note: '-' is taken as number
            return _handleInvalidNumberStart(_inputData.readUnsignedByte(), false);
        }
        // [core#77] Try to decode most likely token
        if (Character.isJavaIdentifierStart(c)) {
            _reportInvalidToken(c, ""+((char) c), _validJsonTokenList());
        }
        // but if it doesn't look like a token:
        _reportUnexpectedChar(c, "expected a valid value "+_validJsonValueList());
        return null;
    }

    protected JsonToken _handleApos() throws IOException
    {
        int c = 0;
        // Otherwise almost verbatim copy of _finishString()
        int outPtr = 0;
        char[] outBuf = _textBuffer.emptyAndGetCurrentSegment();

        // Here we do want to do full decoding, hence:
        final int[] codes = _icUTF8;

        main_loop:
        while (true) {
            // Then the tight ascii non-funny-char loop:
            ascii_loop:
            while (true) {
                int outEnd = outBuf.length;
                if (outPtr >= outBuf.length) {
                    outBuf = _textBuffer.finishCurrentSegment();
                    outPtr = 0;
                    outEnd = outBuf.length;
                }
                do {
                    c = _inputData.readUnsignedByte();
                    if (c == '\'') {
                        break main_loop;
                    }
                    if (codes[c] != 0) {
                        break ascii_loop;
                    }
                    outBuf[outPtr++] = (char) c;
                } while (outPtr < outEnd);
            }
            switch (codes[c]) {
            case 1: // backslash
                c = _decodeEscaped();
                break;
            case 2: // 2-byte UTF
                c = _decodeUtf8_2(c);
                break;
            case 3: // 3-byte UTF
                c = _decodeUtf8_3(c);
                break;
            case 4: // 4-byte UTF
                c = _decodeUtf8_4(c);
                // Let's add first part right away:
                outBuf[outPtr++] = (char) (0xD800 | (c >> 10));
                if (outPtr >= outBuf.length) {
                    outBuf = _textBuffer.finishCurrentSegment();
                    outPtr = 0;
                }
                c = 0xDC00 | (c & 0x3FF);
                // And let the other char output down below
                break;
            default:
                if (c < INT_SPACE) {
                    _throwUnquotedSpace(c, "string value");
                }
                // Is this good enough error message?
                _reportInvalidChar(c);
            }
            // Need more room?
            if (outPtr >= outBuf.length) {
                outBuf = _textBuffer.finishCurrentSegment();
                outPtr = 0;
            }
            // Ok, let's add char to output:
            outBuf[outPtr++] = (char) c;
        }
        _textBuffer.setCurrentLength(outPtr);

        return JsonToken.VALUE_STRING;
    }
    
    /**
     * Method called if expected numeric value (due to leading sign) does not
     * look like a number
     */
    protected JsonToken _handleInvalidNumberStart(int ch, boolean neg)
        throws IOException
    {
        while (ch == 'I') {
            ch = _inputData.readUnsignedByte();
            String match;
            if (ch == 'N') {
                match = neg ? "-INF" :"+INF";
            } else if (ch == 'n') {
                match = neg ? "-Infinity" :"+Infinity";
            } else {
                break;
            }
            _matchToken(match, 3);
            if (isEnabled(JsonReadFeature.ALLOW_NON_NUMERIC_NUMBERS)) {
                return resetAsNaN(match, neg ? Double.NEGATIVE_INFINITY : Double.POSITIVE_INFINITY);
            }
            _reportError("Non-standard token '"+match+"': enable JsonParser.Feature.ALLOW_NON_NUMERIC_NUMBERS to allow");
        }
        reportUnexpectedNumberChar(ch, "expected digit (0-9) to follow minus sign, for valid numeric value");
        return null;
    }

    protected final void _matchToken(String matchStr, int i) throws IOException
    {
        final int len = matchStr.length();
        do {
            int ch = _inputData.readUnsignedByte();
            if (ch != matchStr.charAt(i)) {
                _reportInvalidToken(ch, matchStr.substring(0, i));
            }
        } while (++i < len);

        int ch = _inputData.readUnsignedByte();
        if (ch >= '0' && ch != ']' && ch != '}') { // expected/allowed chars
            _checkMatchEnd(matchStr, i, ch);
        }
        _nextByte = ch;
    }

    private final void _checkMatchEnd(String matchStr, int i, int ch) throws IOException {
        // but actually only alphanums are problematic
        char c = (char) _decodeCharForError(ch);
        if (Character.isJavaIdentifierPart(c)) {
            _reportInvalidToken(c, matchStr.substring(0, i));
        }
    }

    /*
    /**********************************************************
    /* Internal methods, ws skipping, escape/unescape
    /**********************************************************
     */

    private final int _skipWS() throws IOException
    {
        int i = _nextByte;
        if (i < 0) {
            i = _inputData.readUnsignedByte();
        } else {
            _nextByte = -1;
        }
        while (true) {
            if (i > INT_SPACE) {
                if (i == INT_SLASH || i == INT_HASH) {
                    return _skipWSComment(i);
                }
                return i;
            } else {
                // 06-May-2016, tatu: Could verify validity of WS, but for now why bother.
                //   ... but line number is useful thingy
                if (i == INT_CR || i == INT_LF) {
                    ++_currInputRow;
                }
            }
            i = _inputData.readUnsignedByte();
        }
    }

    /**
     * Alternative to {@link #_skipWS} that handles possible {@link EOFException}
     * caused by trying to read past the end of {@link InputData}.
     *
     * @since 2.9
     */
    private final int _skipWSOrEnd() throws IOException
    {
        int i = _nextByte;
        if (i < 0) {
            try {
                i = _inputData.readUnsignedByte();
            } catch (EOFException e) {
                return _eofAsNextChar();
            }
        } else {
            _nextByte = -1;
        }
        while (true) {
            if (i > INT_SPACE) {
                if (i == INT_SLASH || i == INT_HASH) {
                    return _skipWSComment(i);
                }
                return i;
            } else {
                // 06-May-2016, tatu: Could verify validity of WS, but for now why bother.
                //   ... but line number is useful thingy
                if (i == INT_CR || i == INT_LF) {
                    ++_currInputRow;
                }
            }
            try {
                i = _inputData.readUnsignedByte();
            } catch (EOFException e) {
                return _eofAsNextChar();
            }
        }
    }
    
    private final int _skipWSComment(int i) throws IOException
    {
        while (true) {
            if (i > INT_SPACE) {
                if (i == INT_SLASH) {
                    _skipComment();
                } else if (i == INT_HASH) {
                    if (!_skipYAMLComment()) {
                        return i;
                    }
                } else {
                    return i;
                }
            } else {
                // 06-May-2016, tatu: Could verify validity of WS, but for now why bother.
                //   ... but line number is useful thingy
                if (i == INT_CR || i == INT_LF) {
                    ++_currInputRow;
                }
                /*
                if ((i != INT_SPACE) && (i != INT_LF) && (i != INT_CR)) {
                    _throwInvalidSpace(i);
                }
                */
            }
            i = _inputData.readUnsignedByte();
        }        
    }

    private final int _skipColon() throws IOException
    {
        int i = _nextByte;
        if (i < 0) {
            i = _inputData.readUnsignedByte();
        } else {
            _nextByte = -1;
        }
        // Fast path: colon with optional single-space/tab before and/or after:
        if (i == INT_COLON) { // common case, no leading space
            i = _inputData.readUnsignedByte();
            if (i > INT_SPACE) { // nor trailing
                if (i == INT_SLASH || i == INT_HASH) {
                    return _skipColon2(i, true);
                }
                return i;
            }
            if (i == INT_SPACE || i == INT_TAB) {
                i = _inputData.readUnsignedByte();
                if (i > INT_SPACE) {
                    if (i == INT_SLASH || i == INT_HASH) {
                        return _skipColon2(i, true);
                    }
                    return i;
                }
            }
            return _skipColon2(i, true); // true -> skipped colon
        }
        if (i == INT_SPACE || i == INT_TAB) {
            i = _inputData.readUnsignedByte();
        }
        if (i == INT_COLON) {
            i = _inputData.readUnsignedByte();
            if (i > INT_SPACE) {
                if (i == INT_SLASH || i == INT_HASH) {
                    return _skipColon2(i, true);
                }
                return i;
            }
            if (i == INT_SPACE || i == INT_TAB) {
                i = _inputData.readUnsignedByte();
                if (i > INT_SPACE) {
                    if (i == INT_SLASH || i == INT_HASH) {
                        return _skipColon2(i, true);
                    }
                    return i;
                }
            }
            return _skipColon2(i, true);
        }
        return _skipColon2(i, false);
    }

    private final int _skipColon2(int i, boolean gotColon) throws IOException
    {
        for (;; i = _inputData.readUnsignedByte()) {
            if (i > INT_SPACE) {
                if (i == INT_SLASH) {
                    _skipComment();
                    continue;
                }
                if (i == INT_HASH) {
                    if (_skipYAMLComment()) {
                        continue;
                    }
                }
                if (gotColon) {
                    return i;
                }
                if (i != INT_COLON) {
                    _reportUnexpectedChar(i, "was expecting a colon to separate field name and value");
                }
                gotColon = true;
            } else {
                // 06-May-2016, tatu: Could verify validity of WS, but for now why bother.
                //   ... but line number is useful thingy
                if (i == INT_CR || i == INT_LF) {
                    ++_currInputRow;
                }
            }
        }
    }

    private final void _skipComment() throws IOException
    {
        if (!isEnabled(JsonReadFeature.ALLOW_JAVA_COMMENTS)) {
            _reportUnexpectedChar('/', "maybe a (non-standard) comment? (not recognized as one since Feature 'ALLOW_COMMENTS' not enabled for parser)");
        }
        int c = _inputData.readUnsignedByte();
        if (c == '/') {
            _skipLine();
        } else if (c == '*') {
            _skipCComment();
        } else {
            _reportUnexpectedChar(c, "was expecting either '*' or '/' for a comment");
        }
    }

    private final void _skipCComment() throws IOException
    {
        // Need to be UTF-8 aware here to decode content (for skipping)
        final int[] codes = CharTypes.getInputCodeComment();
        int i = _inputData.readUnsignedByte();

        // Ok: need the matching '*/'
        main_loop:
        while (true) {
            int code = codes[i];
            if (code != 0) {
                switch (code) {
                case '*':
                    i = _inputData.readUnsignedByte();
                    if (i == INT_SLASH) {
                        return;
                    }
                    continue main_loop;
                case INT_LF:
                case INT_CR:
                    ++_currInputRow;
                    break;
                case 2: // 2-byte UTF
                    _skipUtf8_2();
                    break;
                case 3: // 3-byte UTF
                    _skipUtf8_3();
                    break;
                case 4: // 4-byte UTF
                    _skipUtf8_4();
                    break;
                default: // e.g. -1
                    // Is this good enough error message?
                    _reportInvalidChar(i);
                }
            }
            i = _inputData.readUnsignedByte();
        }
    }

    private final boolean _skipYAMLComment() throws IOException
    {
        if (!isEnabled(JsonReadFeature.ALLOW_YAML_COMMENTS)) {
            return false;
        }
        _skipLine();
        return true;
    }

    /**
     * Method for skipping contents of an input line; usually for CPP
     * and YAML style comments.
     */
    private final void _skipLine() throws IOException
    {
        // Ok: need to find EOF or linefeed
        final int[] codes = CharTypes.getInputCodeComment();
        while (true) {
            int i = _inputData.readUnsignedByte();
            int code = codes[i];
            if (code != 0) {
                switch (code) {
                case INT_LF:
                case INT_CR:
                    ++_currInputRow;
                    return;
                case '*': // nop for these comments
                    break;
                case 2: // 2-byte UTF
                    _skipUtf8_2();
                    break;
                case 3: // 3-byte UTF
                    _skipUtf8_3();
                    break;
                case 4: // 4-byte UTF
                    _skipUtf8_4();
                    break;
                default: // e.g. -1
                    if (code < 0) {
                        // Is this good enough error message?
                        _reportInvalidChar(i);
                    }
                }
            }
        }
    }
    
    @Override
    protected char _decodeEscaped() throws IOException
    {
        int c = _inputData.readUnsignedByte();

        switch (c) {
            // First, ones that are mapped
        case 'b':
            return '\b';
        case 't':
            return '\t';
        case 'n':
            return '\n';
        case 'f':
            return '\f';
        case 'r':
            return '\r';

            // And these are to be returned as they are
        case '"':
        case '/':
        case '\\':
            return (char) c;

        case 'u': // and finally hex-escaped
            break;

        default:
            return _handleUnrecognizedCharacterEscape((char) _decodeCharForError(c));
        }

        // Ok, a hex escape. Need 4 characters
        int value = 0;
        for (int i = 0; i < 4; ++i) {
            int ch = _inputData.readUnsignedByte();
            int digit = CharTypes.charToHex(ch);
            if (digit < 0) {
                _reportUnexpectedChar(ch, "expected a hex-digit for character escape sequence");
            }
            value = (value << 4) | digit;
        }
        return (char) value;
    }

    protected int _decodeCharForError(int firstByte) throws IOException
    {
        int c = firstByte & 0xFF;
        if (c > 0x7F) { // if >= 0, is ascii and fine as is
            int needed;
            
            // Ok; if we end here, we got multi-byte combination
            if ((c & 0xE0) == 0xC0) { // 2 bytes (0x0080 - 0x07FF)
                c &= 0x1F;
                needed = 1;
            } else if ((c & 0xF0) == 0xE0) { // 3 bytes (0x0800 - 0xFFFF)
                c &= 0x0F;
                needed = 2;
            } else if ((c & 0xF8) == 0xF0) {
                // 4 bytes; double-char with surrogates and all...
                c &= 0x07;
                needed = 3;
            } else {
                _reportInvalidInitial(c & 0xFF);
                needed = 1; // never gets here
            }

            int d = _inputData.readUnsignedByte();
            if ((d & 0xC0) != 0x080) {
                _reportInvalidOther(d & 0xFF);
            }
            c = (c << 6) | (d & 0x3F);
            
            if (needed > 1) { // needed == 1 means 2 bytes total
                d = _inputData.readUnsignedByte(); // 3rd byte
                if ((d & 0xC0) != 0x080) {
                    _reportInvalidOther(d & 0xFF);
                }
                c = (c << 6) | (d & 0x3F);
                if (needed > 2) { // 4 bytes? (need surrogates)
                    d = _inputData.readUnsignedByte();
                    if ((d & 0xC0) != 0x080) {
                        _reportInvalidOther(d & 0xFF);
                    }
                    c = (c << 6) | (d & 0x3F);
                }
            }
        }
        return c;
    }

    /*
    /**********************************************************
    /* Internal methods,UTF8 decoding
    /**********************************************************
     */

    private final int _decodeUtf8_2(int c) throws IOException
    {
        int d = _inputData.readUnsignedByte();
        if ((d & 0xC0) != 0x080) {
            _reportInvalidOther(d & 0xFF);
        }
        return ((c & 0x1F) << 6) | (d & 0x3F);
    }

    private final int _decodeUtf8_3(int c1) throws IOException
    {
        c1 &= 0x0F;
        int d = _inputData.readUnsignedByte();
        if ((d & 0xC0) != 0x080) {
            _reportInvalidOther(d & 0xFF);
        }
        int c = (c1 << 6) | (d & 0x3F);
        d = _inputData.readUnsignedByte();
        if ((d & 0xC0) != 0x080) {
            _reportInvalidOther(d & 0xFF);
        }
        c = (c << 6) | (d & 0x3F);
        return c;
    }

    /**
     * @return Character value <b>minus 0x10000</c>; this so that caller
     *    can readily expand it to actual surrogates
     */
    private final int _decodeUtf8_4(int c) throws IOException
    {
        int d = _inputData.readUnsignedByte();
        if ((d & 0xC0) != 0x080) {
            _reportInvalidOther(d & 0xFF);
        }
        c = ((c & 0x07) << 6) | (d & 0x3F);
        d = _inputData.readUnsignedByte();
        if ((d & 0xC0) != 0x080) {
            _reportInvalidOther(d & 0xFF);
        }
        c = (c << 6) | (d & 0x3F);
        d = _inputData.readUnsignedByte();
        if ((d & 0xC0) != 0x080) {
            _reportInvalidOther(d & 0xFF);
        }

        /* note: won't change it to negative here, since caller
         * already knows it'll need a surrogate
         */
        return ((c << 6) | (d & 0x3F)) - 0x10000;
    }

    private final void _skipUtf8_2() throws IOException
    {
        int c = _inputData.readUnsignedByte();
        if ((c & 0xC0) != 0x080) {
            _reportInvalidOther(c & 0xFF);
        }
    }

    /* Alas, can't heavily optimize skipping, since we still have to
     * do validity checks...
     */
    private final void _skipUtf8_3() throws IOException
    {
        //c &= 0x0F;
        int c = _inputData.readUnsignedByte();
        if ((c & 0xC0) != 0x080) {
            _reportInvalidOther(c & 0xFF);
        }
        c = _inputData.readUnsignedByte();
        if ((c & 0xC0) != 0x080) {
            _reportInvalidOther(c & 0xFF);
        }
    }

    private final void _skipUtf8_4() throws IOException
    {
        int d = _inputData.readUnsignedByte();
        if ((d & 0xC0) != 0x080) {
            _reportInvalidOther(d & 0xFF);
        }
        d = _inputData.readUnsignedByte();
        if ((d & 0xC0) != 0x080) {
            _reportInvalidOther(d & 0xFF);
        }
        d = _inputData.readUnsignedByte();
        if ((d & 0xC0) != 0x080) {
            _reportInvalidOther(d & 0xFF);
        }
    }

    /*
    /**********************************************************
    /* Internal methods, error reporting
    /**********************************************************
     */

    protected void _reportInvalidToken(int ch, String matchedPart) throws IOException
     {
         _reportInvalidToken(ch, matchedPart, _validJsonTokenList());
     }

    protected void _reportInvalidToken(int ch, String matchedPart, String msg)
        throws IOException
     {
         StringBuilder sb = new StringBuilder(matchedPart);

         /* Let's just try to find what appears to be the token, using
          * regular Java identifier character rules. It's just a heuristic,
          * nothing fancy here (nor fast).
          */
         while (true) {
             char c = (char) _decodeCharForError(ch);
             if (!Character.isJavaIdentifierPart(c)) {
                 break;
             }
             sb.append(c);
             ch = _inputData.readUnsignedByte();
         }
         _reportError("Unrecognized token '"+sb.toString()+"': was expecting "+msg);
     }
        
    protected void _reportInvalidChar(int c)
        throws JsonParseException
    {
        // Either invalid WS or illegal UTF-8 start char
        if (c < INT_SPACE) {
            _throwInvalidSpace(c);
        }
        _reportInvalidInitial(c);
    }

    protected void _reportInvalidInitial(int mask)
        throws JsonParseException
    {
        _reportError("Invalid UTF-8 start byte 0x"+Integer.toHexString(mask));
    }

    private void _reportInvalidOther(int mask)
        throws JsonParseException
    {
        _reportError("Invalid UTF-8 middle byte 0x"+Integer.toHexString(mask));
    }

    private static int[] _growArrayBy(int[] arr, int more)
    {
        if (arr == null) {
            return new int[more];
        }
        return Arrays.copyOf(arr, arr.length + more);
    }

    /*
    /**********************************************************
    /* Internal methods, binary access
    /**********************************************************
     */

    /**
     * Efficient handling for incremental parsing of base64-encoded
     * textual content.
     */
    @SuppressWarnings("resource")
    protected final byte[] _decodeBase64(Base64Variant b64variant) throws IOException
    {
        ByteArrayBuilder builder = _getByteArrayBuilder();

        //main_loop:
        while (true) {
            // first, we'll skip preceding white space, if any
            int ch;
            do {
                ch = _inputData.readUnsignedByte();
            } while (ch <= INT_SPACE);
            int bits = b64variant.decodeBase64Char(ch);
            if (bits < 0) { // reached the end, fair and square?
                if (ch == INT_QUOTE) {
                    return builder.toByteArray();
                }
                bits = _decodeBase64Escape(b64variant, ch, 0);
                if (bits < 0) { // white space to skip
                    continue;
                }
            }
            int decodedData = bits;
            
            // then second base64 char; can't get padding yet, nor ws
            ch = _inputData.readUnsignedByte();
            bits = b64variant.decodeBase64Char(ch);
            if (bits < 0) {
                bits = _decodeBase64Escape(b64variant, ch, 1);
            }
            decodedData = (decodedData << 6) | bits;
            // third base64 char; can be padding, but not ws
            ch = _inputData.readUnsignedByte();
            bits = b64variant.decodeBase64Char(ch);

            // First branch: can get padding (-> 1 byte)
            if (bits < 0) {
                if (bits != Base64Variant.BASE64_VALUE_PADDING) {
                    // could also just be 'missing'  padding
                    if (ch == INT_QUOTE) {
                        decodedData >>= 4;
                        builder.append(decodedData);
                        if (b64variant.usesPadding()) {
                            _handleBase64MissingPadding(b64variant);
                        }
                        return builder.toByteArray();
                    }
                    bits = _decodeBase64Escape(b64variant, ch, 2);
                }
                if (bits == Base64Variant.BASE64_VALUE_PADDING) {
                    ch = _inputData.readUnsignedByte();
                    if (!b64variant.usesPaddingChar(ch)) {
                        if ((ch != INT_BACKSLASH)
                                || _decodeBase64Escape(b64variant, ch, 3) != Base64Variant.BASE64_VALUE_PADDING) {
                            throw reportInvalidBase64Char(b64variant, ch, 3, "expected padding character '"+b64variant.getPaddingChar()+"'");
                        }
                    }
                    // Got 12 bits, only need 8, need to shift
                    decodedData >>= 4;
                    builder.append(decodedData);
                    continue;
                }
            }
            // Nope, 2 or 3 bytes
            decodedData = (decodedData << 6) | bits;
            // fourth and last base64 char; can be padding, but not ws
            ch = _inputData.readUnsignedByte();
            bits = b64variant.decodeBase64Char(ch);
            if (bits < 0) {
                if (bits != Base64Variant.BASE64_VALUE_PADDING) {
                    // could also just be 'missing'  padding
                    if (ch == INT_QUOTE) {
                        decodedData >>= 2;
                        builder.appendTwoBytes(decodedData);
                        if (b64variant.usesPadding()) {
                            _handleBase64MissingPadding(b64variant);
                        }
                        return builder.toByteArray();
                    }
                    bits = _decodeBase64Escape(b64variant, ch, 3);
                }
                if (bits == Base64Variant.BASE64_VALUE_PADDING) {
                    /* With padding we only get 2 bytes; but we have
                     * to shift it a bit so it is identical to triplet
                     * case with partial output.
                     * 3 chars gives 3x6 == 18 bits, of which 2 are
                     * dummies, need to discard:
                     */
                    decodedData >>= 2;
                    builder.appendTwoBytes(decodedData);
                    continue;
                }
            }
            // otherwise, our triplet is now complete
            decodedData = (decodedData << 6) | bits;
            builder.appendThreeBytes(decodedData);
        }
    }

    /*
    /**********************************************************
    /* Improved location updating (refactored in 2.7)
    /**********************************************************
     */

    @Override
    public JsonLocation getTokenLocation() {
        // 03-Jan-2020, tatu: Should probably track this, similar to how
        //   streaming parsers do it, but... not done yet

//        if (_currToken == JsonToken.FIELD_NAME) {
//           return new JsonLocation(_getSourceReference(),
//                    -1L, -1L, _nameStartRow, _nameStartCol);
//        }

        // No column tracking since we do not have pointers, DataInput has no offset
        
        return new JsonLocation(_getSourceReference(), -1L, -1L, _tokenInputRow, -1);
    }

    @Override
    public JsonLocation getCurrentLocation() {
        // No column tracking since we do not have pointers, DataInput has no offset
        final int col = -1;
        return new JsonLocation(_getSourceReference(), -1L, -1L,
                _currInputRow, col);
    }

    /*
    /**********************************************************
    /* Internal methods, other
    /**********************************************************
     */

    private void _closeScope(int i) throws JsonParseException {
        if (i == INT_RBRACKET) {
            if (!_parsingContext.inArray()) {
                _reportMismatchedEndMarker(i, '}');
            }
            _parsingContext = _parsingContext.clearAndGetParent();
            _currToken = JsonToken.END_ARRAY;
        }
        if (i == INT_RCURLY) {
            if (!_parsingContext.inObject()) {
                _reportMismatchedEndMarker(i, ']');
            }
            _parsingContext = _parsingContext.clearAndGetParent();
            _currToken = JsonToken.END_OBJECT;
        }
    }

    /**
     * Helper method needed to fix [Issue#148], masking of 0x00 character
     */
    private final static int pad(int q, int bytes) {
        return (bytes == 4) ? q : (q | (-1 << (bytes << 3)));
    }
}<|MERGE_RESOLUTION|>--- conflicted
+++ resolved
@@ -938,10 +938,6 @@
     /**********************************************************
      */
 
-<<<<<<< HEAD
-=======
-    // @since 2.11, [core#611]
->>>>>>> c1920edc
     protected final JsonToken _parseFloatThatStartsWithPeriod() throws IOException
     {
         // [core#611]: allow optionally leading decimal point
