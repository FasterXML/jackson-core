--- conflicted
+++ resolved
@@ -203,17 +203,14 @@
 
     protected BigDecimal _numberBigDecimal;
 
-<<<<<<< HEAD
-=======
     /**
      * Textual number representation captured from input in cases lazy-parsing
      * is desired.
      *<p>
-     * As of 2.14 this only applies to {@link BigInteger}.
+     * As of 2.14, this only applies to {@link BigInteger} and {@link BigDecimal}.
      *
      * @since 2.14
      */
->>>>>>> 7d3e902d
     protected String _numberString;
 
     // And then other information about value itself
