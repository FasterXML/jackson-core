--- conflicted
+++ resolved
@@ -53,21 +53,4 @@
         CI_DEPLOY_USERNAME: ${{ secrets.CI_DEPLOY_USERNAME }}
         CI_DEPLOY_PASSWORD: ${{ secrets.CI_DEPLOY_PASSWORD }}
         # MAVEN_GPG_PASSPHRASE: ${{ secrets.MAVEN_GPG_PASSPHRASE }}
-<<<<<<< HEAD
-      run: ./mvnw -V -B -ff -DskipTests -ntp source:jar deploy
-    - name: Generate code coverage
-      if: github.event_name != 'pull_request' && matrix.java_version == '8'
-      run: ./mvnw -V -B -ff -ntp test
-=======
-      run: ./mvnw -B -ff -DskipTests -ntp source:jar deploy
-    - name: Generate code coverage
-      if: github.event_name != 'pull_request' && matrix.java_version == '8'
-      run: ./mvnw -B -ff -ntp test
->>>>>>> 854eae72
-    - name: Publish code coverage
-      if: github.event_name != 'pull_request' && matrix.java_version == '8'
-      uses: codecov/codecov-action@v1
-      with:
-        token: ${{ secrets.CODECOV_TOKEN }}
-        file: ./target/site/jacoco/jacoco.xml
-        flags: unittests+      run: ./mvnw -B -ff -DskipTests -ntp source:jar deploy