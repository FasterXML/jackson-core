package com.fasterxml.jackson.core.read;

import com.fasterxml.jackson.core.*;
import com.fasterxml.jackson.core.exc.StreamReadException;
import com.fasterxml.jackson.core.json.JsonFactory;
import com.fasterxml.jackson.core.json.JsonReadFeature;

public class NonStandardNumberParsingTest
    extends com.fasterxml.jackson.core.BaseTest
{
    private final JsonFactory JSON_F = JsonFactory.builder()
            .enable(JsonReadFeature.ALLOW_LEADING_DECIMAL_POINT_FOR_NUMBERS)
            .build();

    protected JsonFactory jsonFactory() {
        return JSON_F;
    }

    /**
     * The format ".NNN" (as opposed to "0.NNN") is not valid JSON, so this should fail
     */
    public void testLeadingDotInDecimal() {
        for (int mode : ALL_MODES) {
            JsonParser p = createParser(mode, " .123 ");
            try {
                p.nextToken();
                fail("Should not pass");
            } catch (StreamReadException e) {
                verifyException(e, "Unexpected character ('.'");
            }
            p.close();
        }
    }

<<<<<<< HEAD
    public void testLeadingDotInDecimalAllowedAsync() {
        _testLeadingDotInDecimalAllowed(JSON_F, MODE_DATA_INPUT);
    }

    public void testLeadingDotInDecimalAllowedBytes() {
        _testLeadingDotInDecimalAllowed(JSON_F, MODE_INPUT_STREAM);
        _testLeadingDotInDecimalAllowed(JSON_F, MODE_INPUT_STREAM_THROTTLED);
    }

    public void testLeadingDotInDecimalAllowedReader() {
        _testLeadingDotInDecimalAllowed(JSON_F, MODE_READER);
=======
    public void testLeadingDotInDecimalAllowedAsync() throws Exception {
        _testLeadingDotInDecimalAllowed(jsonFactory(), MODE_DATA_INPUT);
    }

    public void testLeadingDotInDecimalAllowedBytes() throws Exception {
        _testLeadingDotInDecimalAllowed(jsonFactory(), MODE_INPUT_STREAM);
        _testLeadingDotInDecimalAllowed(jsonFactory(), MODE_INPUT_STREAM_THROTTLED);
    }

    public void testLeadingDotInDecimalAllowedReader() throws Exception {
        _testLeadingDotInDecimalAllowed(jsonFactory(), MODE_READER);
>>>>>>> 47e39f11
    }

    private void _testLeadingDotInDecimalAllowed(JsonFactory f, int mode)
    {
        JsonParser p = createParser(f, mode, " .125 ");
        assertEquals(JsonToken.VALUE_NUMBER_FLOAT, p.nextToken());
        assertEquals(0.125, p.getValueAsDouble());
        assertEquals("0.125", p.getDecimalValue().toString());
        assertEquals(".125", p.getText());
        p.close();
    }
}<|MERGE_RESOLUTION|>--- conflicted
+++ resolved
@@ -32,7 +32,6 @@
         }
     }
 
-<<<<<<< HEAD
     public void testLeadingDotInDecimalAllowedAsync() {
         _testLeadingDotInDecimalAllowed(JSON_F, MODE_DATA_INPUT);
     }
@@ -44,19 +43,6 @@
 
     public void testLeadingDotInDecimalAllowedReader() {
         _testLeadingDotInDecimalAllowed(JSON_F, MODE_READER);
-=======
-    public void testLeadingDotInDecimalAllowedAsync() throws Exception {
-        _testLeadingDotInDecimalAllowed(jsonFactory(), MODE_DATA_INPUT);
-    }
-
-    public void testLeadingDotInDecimalAllowedBytes() throws Exception {
-        _testLeadingDotInDecimalAllowed(jsonFactory(), MODE_INPUT_STREAM);
-        _testLeadingDotInDecimalAllowed(jsonFactory(), MODE_INPUT_STREAM_THROTTLED);
-    }
-
-    public void testLeadingDotInDecimalAllowedReader() throws Exception {
-        _testLeadingDotInDecimalAllowed(jsonFactory(), MODE_READER);
->>>>>>> 47e39f11
     }
 
     private void _testLeadingDotInDecimalAllowed(JsonFactory f, int mode)
