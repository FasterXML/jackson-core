Project: jackson-core

Contains core streaming reader (`JsonParser`) and writer (`JsonGenerator`) abstractions,
factory for constructing readers/writers (JsonFactory), as well as a minimal set
of interfaces needed for streaming level to make callbacks and call-throughs,
via `ObjectCodec` and `TreeNode`.

Also includes implementation of this API for JSON.
Forms the base for other data formats as well despite naming suggesting
JSON-specificity: naming is due to history, as Jackson started out as
a pure JSON library.

------------------------------------------------------------------------
=== Releases ===
------------------------------------------------------------------------

<<<<<<< HEAD
2.18.0 (not yet released)

#1230: Improve performance of `float` and `double` parsing from `TextBuffer`
 (implemented by @pjfanning)
#1251: `InternCache` replace synchronized with `ReentrantLock` - the cache
  size limit is no longer strictly enforced for performance reasons but
  we should never go far about the limit
 (implemented by @pjfanning)
#1252: `ThreadLocalBufferManager` replace synchronized with `ReentrantLock`
 (implemented by @pjfanning)
#1257: Increase InternCache default max size from 100 to 200
#1262: Add diagnostic method `pooledCount()` in `RecyclerPool`
#1264: Rename shaded `ch.randelshofer:fastdoubleparser` classes
  to prevent use by downstream consumers
 (requested by @seadbrane)
#1271: Deprecate `LockFreePool` implementation in 2.18 (remove from 3.0)
#1274: `NUL`-corrupted keys, values on JSON serialization
 (reported, fix contributed by Jared S)
#1277: Add back Java 22 optimisation in FastDoubleParser
#1284: Optimize `JsonParser.getDoubleValue()/getFloatValue()/getDecimalValue()`
  to avoid String allocation
#1305: Make helper methods of `WriterBasedJsonGenerator` non-final to allow overriding
  (contributed by @zhangOranges)
#1310: Add new `StreamReadConstraints` (`maxTokenCount`) to limit maximum number
  of Tokens allowed per document
 (implemented by @pjfanning)

2.17.2 (not yet released)
=======
2.17.2 (05-Jul-2024)
>>>>>>> 28647035

#1308: Relax validation by `NumberInput.looksLikeValidNumber()` to allow
  trailing dot (like `3.`)

2.17.1 (04-May-2024)

#1241: Fix `NumberInput.looksLikeValidNumber()` implementation
 (contributed by @pjfanning)
#1256: Revert #1117: change default recycler pool back to `threadLocalPool()`
  for 2.17.1

2.17.0 (12-Mar-2024)

#507: Add `JsonWriteFeature.ESCAPE_FORWARD_SLASHES` to allow escaping of '/' for
  String values
 (contributed by Joo-Hyuk K)
#1117: Change default `RecylerPool` implementation to `newLockFreePool` (from
  `threadLocalPool`)
#1137: Improve detection of "is a NaN" to only consider explicit cases,
  not `double` overflow/underflow
#1145: `JsonPointer.appendProperty(String)` does not escape the property name
 (reported by Robert E)
#1149: Add `JsonParser.getNumberTypeFP()`
#1157: Use fast parser (FDP) for large `BigDecimal`s (500+ chars)
 (contributed by @pjfanning)
#1169: `ArrayIndexOutOfBoundsException` for specific invalid content,
  with Reader-based parser
#1173: `JsonLocation` consistently off by one character for many
  invalid JSON parsing cases
 (reported by Paul B)
#1179: Allow configuring `DefaultPrettyPrinter` separators for empty
  Arrays and Objects
 (contributed by Guillaume L)
#1186: `BufferRecycler` should avoid setting replacement if one already returned, bigger
 (suggested by @kkkkkhhhh)
#1195: Use `BufferRecycler` provided by output (`OutputStream`, `Writer`) object if available
 (contributed by Mario F)
#1202: Add `RecyclerPool.clear()` method for dropping all pooled Objects
#1203: Faster division by 1000
 (contributed by @xtonik)
#1205: JsonFactory.setStreamReadConstraints(StreamReadConstraints) fails to
  update "maxNameLength" for symbol tables
 (reported by @denizk)
#1217: Optimize char comparison using bitwise OR
 (contributed by @xtonik)
#1218: Simplify Unicode surrogate pair conversion for generation
 (contributed by @xtonik)

2.16.2 (09-Mar-2024)

No changes since 2.16.1

2.16.1 (24-Dec-2023)

#1141: NPE in `Version.equals()` if snapshot-info `null`
 (reported by @TimSchweers)
#1161: NPE in "FastDoubleParser", method "JavaBigDecimalParser.parseBigDecimal()"
 (contributed by @pjfanning)
#1168: `JsonPointer.append(JsonPointer.tail())` includes the original pointer
 (contributed by Robert E)

2.16.0 (15-Nov-2023)

#991: Change `StreamReadFeature.INCLUDE_SOURCE_IN_LOCATION` default to `false`
  in Jackson 2.16
 (suggested by @quinlam)
#1007: Improve error message for `StreamReadConstraints` violations
#1015: `JsonFactory` implementations should respect `CANONICALIZE_FIELD_NAMES`
 (contributed by Carter K)
#1035: Root cause for failing test for `testMangledIntsBytes()` in `ParserErrorHandlingTest`
 (reported by @harsha-99)
#1036: Allow all array elements in `JsonPointerBasedFilter`
 (contributed by Markus S)
#1039: Indicate explicitly blocked sources as "REDACTED" instead of
  "UNKNOWN" in `JsonLocation`
#1041: Start using AssertJ in unit tests
#1042: Allow configuring spaces before and/or after the colon in `DefaultPrettyPrinter`
 (contributed by @digulla)
#1046: Add configurable limit for the maximum number of bytes/chars
  of content to parse before failing
#1047: Add configurable limit for the maximum length of Object property names
  to parse before failing (default max: 50,000 chars)
 (contributed by @pjfanning)
#1048: Add configurable processing limits for JSON generator (`StreamWriteConstraints`)
 (contributed by @pjfanning)
#1050: Compare `_snapshotInfo` in `Version`
 (contributed by @artoonie)
#1051: Add `JsonGeneratorDecorator` to allow decorating `JsonGenerator`s
 (contributed by @digulla)
#1064: Add full set of `BufferRecyclerPool` implementations
 (contributed by Mario F)
#1066: Add configurable error report behavior via `ErrorReportConfiguration`
 (contributed by Joo-Hyuk K)
#1081: Make `ByteSourceJsonBootstrapper` use `StringReader` for < 8KiB byte[] inputs
 (contributed by @schlosna)
#1089: Allow pluggable buffer recycling via new `BufferRecyclerPool` extension point
#1136: Change parsing error message to mention `-INF`
- Make `JacksonFeatureSet` serializable

2.15.4 (15-Feb-2024)

#1146: `JsonParserDelegate` missing overrides for `canParseAsync()`,
  `getNonBlockingInputFeeder()`
  (reported by Simon B)
#1161: NPE in "FastDoubleParser", method "JavaBigDecimalParser.parseBigDecimal()"
  (contributed by @pjfanning)

2.15.3 (12-Oct-2023)

#1111: Call the right `filterFinishArray()`/`filterFinishObject()`
  from `FilteringParserDelegate`
 (fix contributed by Dai M)

2.15.2 (30-May-2023)

#1019: Allow override of `StreamReadContraints` default with
  `overrideDefaultStreamReadConstraints()`
#1027: Extra module-info.class in 2.15.1
 (reported by @tbnguyen1407)
#1028: Wrong checksums in `module.json` (2.15.0, 2.15.1)
 (reported by @hboutemy)
#1032: `LICENSE` missing from 2.15.1 jar

2.15.1 (16-May-2023))

#999: Gradle metadata for `jackson-core` `2.15.0` adds dependency on
   `ch.randelshofer:fastdoubleparser`
  (reported by Chris R)
#1003: Add FastDoubleParser section to `NOTICE`
#1014: Increase default max allowed String value length from 5 megs to 20 megs
#1023: Problem with `FilteringGeneratorDelegate` wrt `TokenFilter.Inclusion.INCLUDE_NON_NULL`
  (reported by @honhimW)

2.15.0 (23-Apr-2023)

#815: Add maximum numeric value length limits via `StreamReadConstraints` (fixes
  `sonatype-2022-6438`)
 (contributed by @pjfanning)
#844: Add SLSA provenance via build script
 (contributed by Pedro N)
#851: Add `StreamReadFeature.USE_FAST_BIG_DECIMAL_PARSER` to enable
  faster `BigDecimal`, `BigInteger` parsing
 (contributed by @pjfanning)
#863: Add `StreamReadConstraints` limit for longest textual value to
  allow (default: 5M)
 (contributed by @pjfanning)
#865: Optimize parsing 19 digit longs
 (contributed by Phillipe M)
#897: Note that jackson-core 2.15 is now a multi-release jar
  (for more optimized number parsing for JDKs beyond 8)
#898: Possible flaw in `TokenFilterContext#skipParentChecks()`
 (reported by @robotmrv)
#902: Add `Object JsonParser.getNumberValueDeferred()` method to
  allow for deferred decoding in some cases
#921: Add `JsonFactory.Feature.CHARSET_DETECTION` to disable charset detection
 (contributed by @yawkat) 
#943: Add `StreamReadConstraints.maxNestingDepth()` to constraint max nesting
  depth (default: 1000)
#948: Use `StreamConstraintsException` in name canonicalizers
 (contributed by @pjfanning)
#962: Offer a way to directly set `StreamReadConstraints` via `JsonFactory` (not just Builder)
#968: Prevent inefficient internal conversion from `BigDecimal` to `BigInteger`
  wrt ultra-large scale
#984: Add `JsonGenerator.copyCurrentEventExact` as alternative to `copyCurrentEvent()`
- Build uses package type "jar" but still produces valid OSGi bundle
 (changed needed to keep class timestamps with Reproducible Build)

2.14.3 (05-May-2023)

#909: Revert schubfach changes in #854
 (contributed by @pjfanning)
#912: Optional padding Base64Variant still throws exception on missing
  padding character
 (reported by @Vity01)
#967: Address performance issue with `BigDecimalParser`
#990: Backport removal of BigDecimal to BigInt conversion (#987)
 (contributed by @pjfanning)
#1004: FastDoubleParser license
#1012: Got `NegativeArraySizeException` when calling `writeValueAsString()`
 (reported by @klettier)
 (fix contributed by @pjfanning)

2.14.2 (28-Jan-2023)

#854: Backport schubfach changes from v2.15#8
 (contributed by @pjfanning)
#882: Allow TokenFIlter to skip last elements in arrays
 (contributed by Przemyslaw G)
#886: Avoid instance creations in fast parser code
 (contributed by @pjfanning)
#890: `FilteringGeneratorDelegate` does not create new `filterContext`
  if `tokenFilter` is null
 (contributed by @DemonicTutor)

2.14.1 (21-Nov-2022)

No changes since 2.14.0

2.14.0 (05-Nov-2022)

#478: Provide implementation of async JSON parser fed by `ByteBufferFeeder`
 (requested by Arjen P)
 (contributed by @pjfanning)
#577: Allow use of faster floating-point number parsing with
  `StreamReadFeature.USE_FAST_DOUBLE_PARSER`
 (contributed by @wrandelshofer and @pjfanning)
#684: Add "JsonPointer#appendProperty" and "JsonPointer#appendIndex"
 (contributed by Ilya G)
#715: Allow TokenFilters to keep empty arrays and objects
 (contributed by Nik E)
#717: Hex capitalization for JsonWriter should be configurable (add
  `JsonWriteFeature.WRITE_HEX_UPPER_CASE`)
 (contributed by Richard K)
#733: Add `StreamReadCapability.EXACT_FLOATS` to indicate whether parser reports exact
  floating-point values or not
 (contributed Doug R)
#736: `JsonPointer` quadratic memory use: OOME on deep inputs
 (reported by Doug R)
#745: Change minimum Java version to 8
#749: Allow use of faster floating-point number serialization
  (`StreamWriteFeature.USE_FAST_DOUBLE_WRITER`)
 (contributed by @rgiulietti and @pjfanning)
#751: Remove workaround for old issue with a particular double
 (contributed by @pjfanning)
#753: Add `NumberInput.parseFloat()`
 (contributed by @pjfanning)
#757: Update ParserBase to support floats directly
 (contributed by @pjfanning)
#759: JsonGenerator to provide current value to the context before starting objects
 (reported by Illia O)
#762: Make `JsonPointer` `java.io.Serializable`
 (contributed by Evan G)
#763: `JsonFactory.createParser()` with `File` may leak `InputStream`s
#764: `JsonFactory.createGenerator()` with `File` may leak `OutputStream`s
#773: Add option to accept non-standard trailing decimal point
  (`JsonReadFeature.ALLOW_TRAILING_DECIMAL_POINT_FOR_NUMBERS`)
 (contributed by @pjfanning)
#774: Add a feature to allow leading plus sign
  (`JsonReadFeature.ALLOW_LEADING_PLUS_SIGN_FOR_NUMBERS`)
 (contributed by @pjfanning)
#788: `JsonPointer.empty()` should NOT indicate match of a property
  with key of ""
#798: Avoid copy when parsing `BigDecimal`
 (contributed by Philippe M)
#811: Add explicit bounds checks for `JsonGenerator` methods that take
  `byte[]`/`char[]`/String-with-offsets input
#812: Add explicit bounds checks for `JsonFactory.createParser()` methods
  that take `byte[]`/`char[]`-with-offsets input
#814: Use `BigDecimalParser` for BigInteger parsing very long numbers
 (contributed by @pjfanning)
#818: Calling `JsonPointer.compile(...)` on very deeply nested expression
  throws `StackOverflowError`
#828: Make `BigInteger` parsing lazy
 (contributed by @pjfanning)
#830: Make `BigDecimal` parsing lazy
 (contributed by @pjfanning)
#834: ReaderBaseJsonParser._verifyRootSpace() can cause buffer boundary failure

2.13.5 (23-Jan-2023)
2.13.4 (03-Sep-2022)

No changes since 2.13.3

2.13.3 (14-May-2022)

#744: Limit size of exception message in BigDecimalParser
 (contributed by @pjfanning))

2.13.2 (06-Mar-2022)

0#732: Update Maven wrapper
 (contributed by Andrey S)
#739: `JsonLocation` in 2.13 only uses identity comparison for "content reference"
 (reported by Vlad T)

2.13.1 (19-Dec-2021)

#713: Incorrect parsing of single-quoted surrounded String values containing double quotes
 (reported by wcarmon@github)

2.13.0 (30-Sep-2021)

#652: Misleading exception for input source when processing byte buffer
  with start offset
 (reported by Greg W)
#658: Escape contents of source document snippet for `JsonLocation._appendSourceDesc()`
#664: Add `StreamWriteException` type to eventually replace `JsonGenerationException`
#671: Replace `getCurrentLocation()`/`getTokenLocation()` with
  `currentLocation()`/`currentTokenLocation()` in `JsonParser`
#673: Replace `JsonGenerator.writeObject()` (and related) with `writePOJO()`
#674: Replace `getCurrentValue()`/`setCurrentValue()` with
  `currentValue()`/`assignCurrentValue()` in `JsonParser`/`JsonGenerator
#677: Introduce O(n^1.5) BigDecimal parser implementation
 (contributed by Ferenc C)
#687:  ByteQuadsCanonicalizer.addName(String, int, int) has incorrect handling
  for case of q2 == null
#692: UTF32Reader ArrayIndexOutOfBoundsException
 (reported by Fabian M)
#694: Improve exception/JsonLocation handling for binary content: don't
  show content, include byte offset
#700: Unable to ignore properties when deserializing. TokenFilter seems broken
 (reported by xiazuojie@github)
#712: Optimize array allocation by `JsonStringEncoder`
- Add `mvnw` wrapper

2.12.7 (26-May-2022)
2.12.6 (15-Dec-2021)

No changes since 2.12.5

2.12.5 (27-Aug-2021)

#712: (partial) Optimize array allocation by `JsonStringEncoder`
#713: Add back accidentally removed `JsonStringEncoder` related methods in
  `BufferRecyclers` (like `getJsonStringEncoder()`)

2.12.4 (06-Jul-2021)

#702: `ArrayOutOfBoundException` at `WriterBasedJsonGenerator.writeString(Reader, int)`
 (reported by Jeffrey Y)

2.12.3 (12-Apr-2021)
2.12.2 (03-Mar-2021)
2.12.1 (08-Jan-2021)

No changes since 2.12.0

2.12.0 (29-Nov-2020)

#500: Allow "optional-padding" for `Base64Variant`
 (contributed by Pavan K)
#573: More customizable TokenFilter inclusion (using `Tokenfilter.Inclusion`)
 (contributed by Jonathan H)
#618: Publish Gradle Module Metadata
 (contributed by Jendrik J)
#619: Add `StreamReadCapability` for further format-based/format-agnostic
  handling improvements
#627: Add `JsonParser.isExpectedNumberIntToken()` convenience method
#630: Add `StreamWriteCapability` for further format-based/format-agnostic
  handling improvements
#631: Add `JsonParser.getNumberValueExact()` to allow precision-retaining buffering
#639: Limit initial allocated block size by `ByteArrayBuilder` to max block size
#640: Add `JacksonException` as parent class of `JsonProcessingException`
#653: Make `JsonWriteContext.reset()` and `JsonReadContext.reset()` methods public
- Deprecate `JsonParser.getCurrentTokenId()` (use `#currentTokenId()` instead)
- Full "LICENSE" included in jar for easier access by compliancy tools

2.11.4 (12-Dec-2020)

#647: Fix NPE in `writeNumber(String)` method of `UTF8JsonGenerator`,
  `WriterBasedJsonGenerator`
 (contributed by Pavel K)

2.11.3 (02-Oct-2020)
2.11.2 (02-Aug-2020)
2.11.1 (25-Jun-2020)

No changes since 2.11.0

2.11.0 (26-Apr-2020)

#504: Add a String Array write method in the Streaming API
 (requested by Michel F, impl contributed by Oleksandr P)
#565: Synchronize variants of `JsonGenerator#writeNumberField` with `JsonGenerator#writeNumber`
 (contributed by valery1707@github)
#587: Add JsonGenerator#writeNumber(char[], int, int) method
 (contributed by Volkan Y)
#606: Do not clear aggregated contents of `TextBuffer` when `releaseBuffers()` called
#609: `FilteringGeneratorDelegate` does not handle `writeString(Reader, int)`
 (reported by Volkan Y)
#611: Optionally allow leading decimal in float tokens
 (contributed by James A)

2.10.5 (21-Jul-2020)

#616: Parsing JSON with `ALLOW_MISSING_VALUE` enabled results in endless stream
  of `VALUE_NULL` tokens
 (reported by Justin L)

2.10.4 (03-May-2020)

#605: Handle case when system property access is restricted
 (reported by rhernandez35@github)

2.10.3 (03-Mar-2020)

#592: DataFormatMatcher#getMatchedFormatName throws NPE when no match exists
 (reported by Scott L)
#603: 'JsonParser.getCurrentLocation()` byte/char offset update incorrectly for big payloads
 (reported, fix contributed by Fabien R)

2.10.2 (05-Jan-2020)

#580: FilteringGeneratorDelegate writeRawValue delegate to `writeRaw()`
  instead of `writeRawValue()`
 (reported by Arnaud R)
#582: `FilteringGeneratorDelegate` bug when filtering arrays (in 2.10.1)
 (reported by alarribeau@github)

2.10.1 (09-Nov-2019)

#455: Jackson reports wrong locations for JsonEOFException
 (reported by wastevenson@github, fix contributed by Todd O'B
#567: Add `uses` for `ObjectCodec` in module-info
 (reported by Marc M)
#578: Array index out of bounds in hex lookup
 (reported by Emily S)

2.10.0 (26-Sep-2019)

#433: Add Builder pattern for creating configured Stream factories
#464: Add "maximum unescaped char" configuration option for `JsonFactory` via builder
#467: Create `JsonReadFeature` to move JSON-specific `JsonParser.Feature`s to
#479: Improve thread-safety of buffer recycling
#480: `SerializableString` value can not directly render to Writer
 (requested by Philippe M)
#481: Create `JsonWriteFeature` to move JSON-specific `JsonGenerator.Feature`s to
#484: Implement `UTF8JsonGenerator.writeRawValue(SerializableString)` (and
  `writeRaw(..)`) more efficiently
#495: Create `StreamReadFeature` to move non-json specific `JsonParser.Feature`s to
#496: Create `StreamWriteFeature` to take over non-json-specific `JsonGenerator.Feature`s
#502: Make `DefaultPrettyPrinter.createInstance()` to fail for sub-classes
#506: Add missing type parameter for `TypeReference` in `ObjectCodec`
#508: Add new exception type `InputCoercionException` to be used for failed coercions
  like overflow for `int`
#517: Add `JsonGenerator.writeStartObject(Object, int)` (needed by CBOR, maybe Avro)
#527: Add simple module-info for JDK9+, using Moditect
#533: UTF-8 BOM not accounted for in JsonLocation.getByteOffset()
 (contributed by Fabien R)
#539: Reduce max size of recycled byte[]/char[] blocks by `TextBuffer`, `ByteArrayBuilder`
#547: `CharsToNameCanonicalizer`: Internal error on `SymbolTable.rehash()` with high
  number of hash collisions
 (reported by Alex R)
#548: ByteQuadsCanonicalizer: ArrayIndexOutOfBoundsException in addName
 (reported by Alex R)
#549: Add configurability of "quote character" for JSON factory
#561: Misleading exception for unquoted String parsing
#563: Async parser does not keep track of Array context properly
 (reported by Doug R)
- Rewrite `JsonGenerator.copyCurrentStructure()` to remove recursion)
- Add `missingNode()`, `nullNode()` in `TreeCodec`
- Add `JsonParserDelegate.delegate()` methods

2.9.10 (21-Sep-2019)

#540: UTF8StreamJsonParser: fix byte to int conversion for malformed escapes
 (reported by Alex R and Sam S)
#556: 'IndexOutOfBoundsException' in UTF8JsonGenerator.writeString(Reader, len)
  when using a negative length
 (reported by jacob-alan-ward@github)

2.9.9 (16-May-2019)

#516: _inputPtr off-by-one in UTF8StreamJsonParser._parseNumber2()
 (reported by Henrik G)
#531: Non-blocking parser reports incorrect locations when fed with non-zero offset
 (reported by David N)

2.9.8 (15-Dec-2018)

#488: Fail earlier on coercions from "too big" `BigInteger` into
  fixed-size types (`int`, `long`, `short`)
#510: Fix ArrayIndexOutofBoundsException found by LGTM.com
 (reported by Alexander E-T)
- Improve exception message for missing Base64 padding (see databind#2183)

2.9.7 (19-Sep-2018)

#476: Problem with `BufferRecycler` via async parser (or when sharing parser
 across threads)
#477: Exception while decoding Base64 value with escaped `=` character
#488: Fail earlier on coercions from "too big" `BigInteger` into
  fixed-size types (`int`, `long`, `short`)

2.9.6 (12-Jun-2018)

#400: Add mechanism for forcing `BufferRecycler` released (to call on shutdown)
 (contributed by Jeroen B)
#460: Failing to link `ObjectCodec` with `JsonFactory` copy constructor
#463: Ensure that `skipChildren()` of non-blocking `JsonParser` will throw
   exception if not enough input
  (requested by Doug R)

2.9.5 (26-Mar-2018)

No changes since 2.9.4

2.9.4 (24-Jan-2018)

#414: Base64 MIME variant does not ignore white space chars as per RFC2045
 (reported by tmoschou@github)
#437: `ArrayIndexOutOfBoundsException` in `UTF8StreamJsonParser`
 (reported by Igor A)

2.9.3 (09-Dec-2017)

#419: `ArrayIndexOutOfBoundsException` from `UTF32Reader.read()` on invalid input

2.9.2 (13-Oct-2017)

- New parent pom (`jackson-base`)

2.9.1 (07-Sep-2017)

#397: Add `Automatic-Module-Name` ("com.fasterxml.jackson.core") for JDK 9 module system

2.9.0 (30-Jul-2017))

#17: Add 'JsonGenerator.writeString(Reader r, int charLength)'
 (constributed by Logan W)
#57: Add support for non-blocking ("async") JSON parsing
#208: Make use of `_matchCount` in `FilteringParserDelegate`
 (contributed by Rafal F)
#242: Add new write methods in `JsonGenerator` for writing type id containers
#304: Optimize `NumberOutput.outputLong()` method
#306: Add new method in `JsonStreamContext` to construct `JsonPointer`
#312: Add `JsonProcessingException.clearLocation()` to allow clearing
  possibly security-sensitive information
 (contributed by Alex Y)
#314: Add a method in `JsonParser` to allow checking for "NaN" values
#323: Add `JsonParser.ALLOW_TRAILING_COMMA` to work for Arrays and Objects
 (contributed by Brad H)
#325: `DataInput` backed parser should handle `EOFException` at end of doc
 (reported by Brad H)
#330: `FilteringParserDelegate` seems to miss last closing `END_OBJECT`
 (contributed by Rafal F)
#340: Making `WriterBasedJsonGenerator` non-final
 (requested by rfoltyns@github)
#356: Improve indication of "source reference" in `JsonLocation` wrt `byte[]`,`char[]`
#372: JsonParserSequence#skipChildren() throws exception when current delegate is
  TokenBuffer.Parser with "incomplete" JSON
 (contributed by Michael S)
#374: Minimal and DefaultPrettyPrinter with configurable separators 
 (contributed by Rafal F)

2.8.11 (23-Dec-2017)

#418: ArrayIndexOutOfBoundsException from UTF32Reader.read on invalid input
 (reported, contributed fix for by pfitzsimons-r7@github)

2.8.10 (24-Aug-2017)

No changes since 2.8.9

2.8.9 (12-Jun-2017)

#382: ArrayIndexOutOfBoundsException from UTF32Reader.read on invalid input
 (reported by Wil S)

2.8.8 (05-Apr-2017)

#359: FilteringGeneratorDelegate does not override writeStartObject(Object forValue)
 (contributed by Arnaud R)
#362: Use correct length variable for UTF-8 surrogate writing

2.8.7 (21-Feb-2017)

#349: CharsToNameCanonicalizer performance bottleneck 
 (reported by Nuno D, nmldiegues@github)
#351: `java.lang.NegativeArraySizeException` at `ByteArrayBuilder.toByteArray()`
#354: Buffer size dependency in UTF8JsonGenerator writeRaw
 (reported by Chistopher C)

2.8.6 (12-Jan-2017)

#322: Trim tokens in error messages to 256 byte to prevent attacks
 (contributed by Alessio S)
#335: Missing exception for invalid last character of base64 string to decode
 using `Base64Variant.decode()`

2.8.5 (14-Nov-2016)
2.8.4 (14-Oct-2016)

No changes since 2.8.3

2.8.3 (17-Sep-2016)

#318: Add support for writing `byte[]` via `JsonGenerator.writeEmbeddedObject()`

2.8.2 (30-Aug-2016)
2.8.1 (20-Jul-2016)

No changes since 2.8.0

2.8.0 (04-Jul-2016)

#86: Allow inclusion of request body for `JsonParseException`
 (contributed by LokeshN)
#117: Add `JsonParser.Feature.ALLOW_MISSING_VALUES` to support for missing values
 (contributed by LokeshN)
#136: Add `JsonpCharacterEscapes` for easier handling of potential problems
 with JSONP and rare but technically allowed \u2028 and \u2029 linefeed characters
#253: Add `JsonGenerator. writeEmbeddedObject()` to allow writes of opaque native types
 (suggested by Gregoire C)
#255: Relax ownership checks for buffers not to require increase in size
#257: Add `writeStartObject(Object pojo)` to streamline assignment of current value
#265: `JsonStringEncoder` should allow passing `CharSequence`
 (contributed by Mikael S)
#276: Add support for serializing using `java.io.DataOutput`
#277: Add new scalar-array write methods for `int`/`long`/`double` cases
#279: Support `DataInput` for parsing
#280: Add `JsonParser.finishToken()` to force full, non-lazy reading of current token
#281: Add `JsonEOFException` as sub-class of `JsonParseException`
#282: Fail to report error for trying to write field name outside Object (root level)
#285: Add `JsonParser.getText(Writer)`
 (contributed by LokesN)
#290: Add `JsonGenerator.canWriteFormattedNumbers()` for introspection
#294: Add `JsonGenerator.writeFieldId(long)` method to support binary formats
 with non-String keys
#296: `JsonParserSequence` skips a token on a switched Parser
 (reported by Kevin G)
- Add `JsonParser.currentToken()` and `JsonParser.currentTokenId()` as replacements
  for `getCurrentToken()` and `getCurrentTokenId()`, respectively. Existing methods
  will likely be deprecated in 2.9.

2.7.9.3:

#1872: NullPointerException in SubTypeValidator.validateSubType when
  validating Spring interface
#1931: Two more c3p0 gadgets to exploit default typing issue

2.7.9.2 (20-Dec-2017)

#1607: `@JsonIdentityReference` not used when setup on class only
#1628: Don't print to error stream about failure to load JDK 7 types
#1680: Blacklist couple more types for deserialization
#1737: Block more JDK types from polymorphic deserialization
#1855: Blacklist for more serialization gadgets (dbcp/tomcat, spring)

2.7.9.1 (18-Apr-2017)

#1599: Jackson Deserializer security vulnerability

2.7.9 (04-Feb-2017)

No changes since 2.7.8

2.7.8 (26-Sep-2016)

#317: ArrayIndexOutOfBoundsException: 200 on floating point number with exactly
  200-length decimal part
 (reported by Allar H)

2.7.7 (27-Aug-2016)

#307: JsonGenerationException: Split surrogate on writeRaw() input thrown for
  input of a certain size
 (reported by Mike N)
#315: `OutOfMemoryError` when writing BigDecimal
 (reported by gmethwin@github)

2.7.6 (23-Jul-2016)

- Clean up of FindBugs reported possible issues.

2.7.5 (11-Jun-2016)
 
#280: FilteringGeneratorDelegate.writeUTF8String() should delegate to writeUTF8String()
 (reported by Tanguy L)

2.7.4 (29-Apr-2016)

#209: Make use of `_allowMultipleMatches` in `FilteringParserDelegate`
 (contributed by Lokesh N)
- Make `processor` transient in `JsonParseException`, `JsonGenerationException`
  to keep both Serializable

2.7.3 (16-Mar-2016)

No changes since 2.7.2.

2.7.2 (26-Feb-2016)

#246: Fix UTF8JsonGenerator to allow QUOTE_FIELD_NAMES to be toggled
 (suggested by philipa@github)

2.7.1 (02-Feb-2016)

No changes since 2.7.0.

2.7.0 (10-Jun-2016)

#37: JsonParser.getTokenLocation() doesn't update after field names
 (reported by Michael L)
#198: Add back-references to `JsonParser` / `JsonGenerator` for low-level parsing issues
 (via `JsonParseException`, `JsonGenerationException`)
#211: Typo of function name com.fasterxml.jackson.core.Version.isUknownVersion()
 (reported by timray@github)
#229: Array element and field token spans include previous comma.
- Implemented `ReaderBasedJsonParser.nextFieldName(SerializableString)`
  (to improved Afterburner performance over String/char[] sources)

2.6.6 (05-Apr-2016)

#248: VersionUtil.versionFor() unexpectedly return null instead of Version.unknownVersion()
 (reported by sammyhk@github)

2.6.5 (19-Jan-2016)
2.6.4 (07-Dec-2015)

No changes since 2.6.3.

2.6.3 (12-Oct-2015)

#220: Problem with `JsonParser.nextFieldName(SerializableString)` for byte-backed parser

2.6.2 (14-Sep-2015)

#213: Parser is sometimes wrong when using CANONICALIZE_FIELD_NAMES
 (reported by ichernev@github)
#216: ArrayIndexOutOfBoundsException: 128 when repeatedly serializing to a byte array
 (reported by geekbeast@github)

2.6.1 (09-Aug-2015)

#207: `ArrayIndexOutOfBoundsException` in `ByteQuadsCanonicalizer`
 (reported by Florian S, fschopp@github)

2.6.0 (17-Jul-2015)

#137: Allow filtering content read via `JsonParser` by specifying `JsonPointer`;
  uses new class `com.fasterxml.jackson.core.filter.FilteringParserDelegate`
  (and related, `TokenFilter`)
#177: Add a check so `JsonGenerator.writeString()` won't work if `writeFieldName()` expected.
#182: Inconsistent TextBuffer#getTextBuffer behavior
 (contributed by Masaru H)
#185: Allow filtering content written via `JsonGenerator` by specifying `JsonPointer`;
  uses new class `com.fasterxml.jackson.core.filter.FilteringGeneratorDelegate`
  (and related, `TokenFilter`)
#188: `JsonParser.getValueAsString()` should return field name for `JsonToken.FIELD_NAME`, not `null`
#189: Add `JsonFactory.Feature.USE_THREAD_LOCAL_FOR_BUFFER_RECYCLING` (default: true), which may
  be disabled to prevent use of ThreadLocal-based buffer recycling.
 (suggested by soldierkam@github)
#195: Add `JsonGenerator.getOutputBuffered()` to find out amount of content buffered,
  not yet flushed.
 (requested by Ruediger M)
#196: Add support for `FormatFeature` extension, for format-specifc Enum-backed
  parser/generator options
- Minor improvement to construction of "default PrettyPrinter": now overridable by data format
  modules
- Implement a new yet more optimized symbol table for byte-backed parsers
- Add `JsonParser.Feature.IGNORE_UNDEFINED`, useful for data formats like protobuf
- Optimize writing of String names (remove intermediate copy; with JDK7 no speed benefit)

2.5.5 (07-Dec-2015)

#220: Problem with `JsonParser.nextFieldName(SerializableString)` for byte-backed parser
#221: Fixed ArrayIndexOutOfBounds exception for character-based `JsonGenerator`
 (reported by a-lerion@github)

2.5.4 (09-Jun-2015)

No changes.

2.5.3 (24-Apr-2015)

#191: Longest collision chain in symbol table now exceeds maximum -- suspect a DoS attack
 (reported by Paul D)

2.5.2 (29-Mar-2015)

#181: Failure parsing -Infinity on buffer boundary
 (reported by brharrington@github)
#187: Longest collision chain in symbol table exceeds maximum length routinely
  in non-malicious code
 (reported by mazzaferri@github)

2.5.1 (06-Feb-2015)

#178: Add `Lf2SpacesIndenter.withLinefeed` back to keep binary-compatibility with 2.4.x
 (reported by ansell@github)
- Minor fix to alignment of null bytes in the last 4 bytes of name, in case where name
  may cross the input boundary

2.5.0 (01-Jan-2015)

#148: BytesToNameCanonicalizer can mishandle leading null byte(s).
 (reported by rjmac@github)
#164: Add `JsonGenerator.Feature.IGNORE_UNKNOWN` (but support via individual
  data format modules)
#166: Allow to configure line endings and indentation
 (contributed by Aaron D)
#167: `JsonGenerator` not catching problem of writing field name twice in a row
#168: Add methods in `JsonStreamContext` for keeping track of "current value"
#169: Add `JsonPointer.head()`
 (contributed by Alex S, lordofthejars@github)
- Added `ResolvedType.getParameterSource()` to support better resolution
 of generic types.
- Added `JsonGenerator.writeRawValue(SerializableString)`
- Added `JsonParser.hasExpectedStartObjectToken()` convenience method
- Added `JsonParser.hasTokenId(id)` convenience method
- Added `JsonParser.nextFieldName()` (no args)

2.4.6 (23-Apr-2015)

#184: WRITE_NUMBERS_AS_STRINGS disables WRITE_BIGDECIMAL_AS_PLAIN
 (reported by Derek C)

2.4.5 (13-Jan-2015)

No changes since 2.4.4.

2.4.4 (24-Nov-2014)

#157: ArrayIndexOutOfBoundsException: 200 on numbers with more than 200 digits.
 (reported by Lars P, larsp@github)
#173: An exception is thrown for a valid JsonPointer expression
 (reported by Alex S)
#176: `JsonPointer` should not consider "00" to be valid index
 (reported by fge@gitub)
- Fix `JsonGenerator.setFeatureMask()` to better handle dynamic changes.

2.4.3 (02-Oct-2014)

#152: Exception for property names longer than 256k
 (reported by CrendKing@github)

2.4.2 (13-Aug-2014)

#145: NPE at BytesToNameCanonicalizer
 (reported by Shay B)
#146: Error while parsing negative floats at the end of the input buffer
 (reported by rjmac@github)

2.4.1 (16-Jun-2014)

#143: Flaw in `BufferRecycler.allocByteBuffer(int,int)` that results in
 performance regression

2.4.0 (29-May-2014)

#121: Increase size of low-level byte[]/char[] input/output buffers
 (from 4k->8k for bytes, 2k->4k for chars)
#127: Add `JsonGenerator.writeStartArray(int size)` for binary formats
#138: Add support for using `char[]` as input source; optimize handling
  of `String` input as well.
- Refactor `BufferRecycler` to eliminate helper enums

2.3.5 (13-Jan-2015)

#152: Exception for property names longer than 256k
#173: An exception is thrown for a valid JsonPointer expression
#176: `JsonPointer` should not consider "00" to be valid index

2.3.4 (17-Jul-2014)
2.3.3 (10-Apr-2014)

No changes since 2.3.2.

2.3.2 (01-Mar-2014)

#126: Revert some 1.6 back to make core lib work with Android 2.2 (FroYo)
 (contributed by Goncalo S)
#129: Missing delegation method, `JsonParserDelegate.isExpectedStartArrayToken()`
 (Pascal G)
#133: Prevent error on JsonPointer expressions for properties that have numeric
  ids above 32-bit range
 (reported by mrstlee@github)

2.3.1 (28-Dec-2013)

No functional changes.

2.3.0 (13-Nov-2013)

#8: Add methods in `JsonParser`/`JsonGenerator` for reading/writing Object Ids
#47: Support YAML-style comments with `JsonParser.Feature.ALLOW_YAML_COMMENTS`
#60: Add a feature (`JsonParser.Feature.STRICT_DUPLICATE_DETECTION`) to verify
  that input does not contain duplicate filed names
#77: Improve error reporting for unrecognized tokens
 (requested by cowwoc@github)
#85: Add `JsonGenerator.Feature.WRITE_BIGDECIMAL_AS_PLAIN`
#91: Add methods in `JsonGenerator` for writing native Type Ids
#92: Add methods in `JsonParser` for reading native Type Ids
#93: Add `getFeatureMask()`, `setFeatureMask()` in `JsonGenerator`/`JsonParser`
#94: Allow coercion of String value "null" (similar to handling of null token)
#96: Add `JsonFactory.requiresPropertyOrdering()` introspection method
#97: JsonGenerator's `JsonWriteContext` not maintained properly, loses
  current field name
 (reported by Sam R)
#98: Improve handling of failures for `BigDecimal`, for "NaN" (and infinity)
#102: Unquoted field names can not start with a digit
#103: Add `JsonFactory.canHandleBinaryNatively`, `JsonGenerator.canWriteBinaryNatively`
 to let databind module detect level of support for binary data.
#105: Parser parsers numbers eagerly; does not report error with missing space
#106: Add `JsonGenerator.Feature.STRICT_DUPLICATE_DETECTION` for preventing dup names
#110: Improve overridability of `JsonGeneratorDelegate`
 (suggested by qpliu@github)
#111: _currInputRowStart isn't initialized in UTF8StreamJsonParser() constructor
 (reported by dreamershl@github)
#115: JsonGenerator writeRawValue problem with surrogate UTF-8 characters
 (reported by Marcin Z)
#116: WriterBasedJsonGenerator produces truncated Unicode escape sequences
 (reported by Steve L-S)
- Improve `DefaultPrettyPrinter`, `Lf2SpacesIndenter` (from databind #276)
- Add `JsonGenerator.canOmitFields()` method to support discovery of
  positional formats, needed for handling of filtering for CSV
- Rewrite `InternCache` to use `ConcurrentHashMap`, to work more efficiently both
  for common case of few misses (no block on access), and slowest cases (lots of
  misses).
- Add `JsonPointer` implementation, to be used by tree model, streaming
- Make `UTF8StreamJsonParser` non-final, for potential sub-classing

2.2.3 (23-Aug-2013)

#78: ArrayIndexOutOfBoundsException for very long numbers (>500 digits)
 (reported by boothen@github)
#81: CharTypes.appendQuoted misencodes first 32 Unicode values as '\0000'
 (reported by githubaff0@github)
#84: Support for parsing 'Infinity' when feature ALLOW_NON_NUMERIC_NUMBERS is on
 (contributed by ebrevdo@github)
- Add `Base64Variant.decode()` convenience methods

2.2.2 (26-May-2013)

No changes since previous version.

2.2.1 (03-May-2013)

#72: JsonFactory.copy() was not copying settings properly
 (reported by Christian S (squiddle@github))
- Moved VERSION/LICENSE contained in jars under META-INF/, to resolve
  Android packaging (APK) issues

2.2.0 (22-Apr-2013)

Fixes:

#51: JsonLocation had non-serializable field, mark as transient

Improvements

#46, #49: Improve VersionUtil to generate PackageVersion, instead of
  reading VERSION.txt from jar -- improves startup perf on Android significantly
 (contributed by Ben G)
#59: Add more functionality in `TreeNode` interface, to allow some
 level of traversal over any and all Tree Model implementations
#69: Add support for writing `short` values in JsonGenerator

2.1.3 (19-Jan-2013)

* [JACKSON-884]: JsonStringEncoder.quoteAsStringValue() fails to encode 
  ctrl chars correctly.
* [Issue#48] Problems with spaces in URLs
 (reported by KlausBrunner)

2.1.2 (04-Dec-2012)

* [Issue#42] Problems with UTF32Reader
 (reported by James R [jroper@github])
* Added missing methods (like 'setPrettyPrinter()' in JsonGeneratorDelegate

2.1.1 (11-Nov-2012)

* [Issue#34] `JsonParser.nextFieldName()` fails on buffer boundary
 (reported by gsson@github)
* [Issue#38] `JsonParser.nextFieldName()` problems when handling
 names with trailing spaces
 (reported by matjazs@github)

2.1.0 (08-Oct-2012)

A new minor version for 2.x.

New features:

* [Issue#14]: add 'readBinaryValue(...)' method in JsonParser
* [Issue#16]: add 'writeBinary(InputStream, int)' method in JsonGenerator
  (and implement for JSON backend)
* [Issue#26]: Allow overriding "root value separator"
 (suggested by Henning S)

Improvements:

* [JACKSON-837]: Made JsonGenerator implement Flushable.
 (suggested by Matt G)
* [Issue#10]: add 'JsonProcessingException.getOriginalMessage()' for accessing
  message without location info
* [Issue#31]: make `JsonFactory` java.io.Serializable (via JDK)

Other:

* [Issue-25]: Add 'createParser' and 'createGenerator' (as eventual replacements
  for 'createJsonParser'/'createJsonGenerator') in 'JsonFactory'
* Try to improve locking aspects of symbol tables, by reducing scope of
  synchronized sections when creating, merging table contents.
* Added 'JsonFactory.copy()' method to support databinding's 'ObjectMapper.copy()'
* Added method 'requiresCustomCodec()' for JsonFactory and JsonParser
* Added 'JsonParser.getValueAsString()' method (to support flexible conversions)
* Added META-INF/services/com.fasterxml.jackson.core.JsonFactory SPI to register
  `JsonFactory` for even more automatic format discovery in future.

2.0.4 (26-Jun-2012)

Fixes:

* [Issue-6] PrettyPrinter, count wrong for end-object case
* 1.9.x fixes up to 1.9.8

2.0.3: skipped;	 only some modules use this version

2.0.2 (14-May-2012)

* 1.9.x fixes up to 1.9.7

2.0.1 (22-Apr-2012)

Fixes:

* [JACKSON-827] Fix incompatibilities with JDK 1.5 (2.0.0 accidentally
  required 1.6)
 (reported Pascal G)

2.0.0 (25-Mar-2012)

Fixes:

(all fixes up until 1.9.6)

Improvements

* [JACKSON-730]: Add checks to ensure that Features are applicable for
  instances (parsers, generators), or if not, throw IllegalArgumentException
* [JACKSON-742]: Add append-methods in SerializableString

New features:

* [JACKSON-782]: Add 'JsonParser.overrideCurrentName()', needed as a workaround
  for some exotic data binding cases (and/or formats)

[entries for versions 1.x and earlier not retained; refer to earlier releases)<|MERGE_RESOLUTION|>--- conflicted
+++ resolved
@@ -14,7 +14,6 @@
 === Releases ===
 ------------------------------------------------------------------------
 
-<<<<<<< HEAD
 2.18.0 (not yet released)
 
 #1230: Improve performance of `float` and `double` parsing from `TextBuffer`
@@ -42,10 +41,7 @@
   of Tokens allowed per document
  (implemented by @pjfanning)
 
-2.17.2 (not yet released)
-=======
 2.17.2 (05-Jul-2024)
->>>>>>> 28647035
 
 #1308: Relax validation by `NumberInput.looksLikeValidNumber()` to allow
   trailing dot (like `3.`)
