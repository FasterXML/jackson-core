package com.fasterxml.jackson.core.io;

import com.fasterxml.jackson.core.io.schubfach.DoubleToDecimal;
import com.fasterxml.jackson.core.io.schubfach.FloatToDecimal;

public final class NumberOutput
{
    private static int MILLION = 1000000;
    private static int BILLION = 1000000000;
    private static long BILLION_L = 1000000000L;

    private static long MIN_INT_AS_LONG = (long) Integer.MIN_VALUE;
    private static long MAX_INT_AS_LONG = (long) Integer.MAX_VALUE;

    final static String SMALLEST_INT = String.valueOf(Integer.MIN_VALUE);
    final static String SMALLEST_LONG = String.valueOf(Long.MIN_VALUE);

    /**
     * Encoded representations of 3-decimal-digit indexed values, where
     * 3 LSB are ascii characters
     *
     * @since 2.8.2
     */
    private final static int[] TRIPLET_TO_CHARS = new int[1000];

    static {
        // Let's fill it with NULLs for ignorable leading digits,
        // and digit chars for others
        int fullIx = 0;
        for (int i1 = 0; i1 < 10; ++i1) {
            for (int i2 = 0; i2 < 10; ++i2) {
                for (int i3 = 0; i3 < 10; ++i3) {
                    int enc = ((i1 + '0') << 16)
                            | ((i2 + '0') << 8)
                            | (i3 + '0');
                    TRIPLET_TO_CHARS[fullIx++] = enc;
                }
            }
        }
    }

    /*
    /**********************************************************************
    /* Efficient serialization methods using raw buffers
    /**********************************************************************
     */

    /**
     * Method for appending value of given {@code int} value into
     * specified {@code char[]}.
     *<p>
     * NOTE: caller must guarantee that the output buffer has enough room
     * for String representation of the value.
     *
     * @param v Value to append to buffer
     * @param b Buffer to append value to: caller must guarantee there is enough room
     * @param off Offset within output buffer ({@code b}) to append number at
     *
     * @return Offset within buffer after outputting {@code int}
     */
    public static int outputInt(int v, char[] b, int off)
    {
        if (v < 0) {
            if (v == Integer.MIN_VALUE) {
                // Special case: no matching positive value within range;
                // let's then "upgrade" to long and output as such.
                return _outputSmallestI(b, off);
            }
            b[off++] = '-';
            v = -v;
        }

        if (v < MILLION) { // at most 2 triplets...
            if (v < 10) {
                b[off] = (char) ('0' + v);
                return off+1;
            }
            if (v < 1000) {
                return _leading3(v, b, off);
            }
            int thousands = v / 1000;
            v -= (thousands * 1000); // == value % 1000
            off = _leading3(thousands, b, off);
            off = _full3(v, b, off);
            return off;
        }

        // ok, all 3 triplets included
        /* Let's first hand possible billions separately before
         * handling 3 triplets. This is possible since we know we
         * can have at most '2' as billion count.
         */
        if (v >= BILLION) {
            v -= BILLION;
            if (v >= BILLION) {
                v -= BILLION;
                b[off++] = '2';
            } else {
                b[off++] = '1';
            }
            return _outputFullBillion(v, b, off);
        }
        int newValue = v / 1000;
        int ones = (v - (newValue * 1000)); // == value % 1000
        v = newValue;
        newValue /= 1000;
        int thousands = (v - (newValue * 1000));
        
        off = _leading3(newValue, b, off);
        off = _full3(thousands, b, off);
        return _full3(ones, b, off);
    }

    public static int outputInt(int v, byte[] b, int off)
    {
        if (v < 0) {
            if (v == Integer.MIN_VALUE) {
                return _outputSmallestI(b, off);
            }
            b[off++] = '-';
            v = -v;
        }

        if (v < MILLION) { // at most 2 triplets...
            if (v < 1000) {
                if (v < 10) {
                    b[off++] = (byte) ('0' + v);
                } else {
                    off = _leading3(v, b, off);
                }
            } else {
                int thousands = v / 1000;
                v -= (thousands * 1000); // == value % 1000
                off = _leading3(thousands, b, off);
                off = _full3(v, b, off);
            }
            return off;
        }
        if (v >= BILLION) {
            v -= BILLION;
            if (v >= BILLION) {
                v -= BILLION;
                b[off++] = '2';
            } else {
                b[off++] = '1';
            }
            return _outputFullBillion(v, b, off);
        }
        int newValue = v / 1000;
        int ones = (v - (newValue * 1000)); // == value % 1000
        v = newValue;
        newValue /= 1000;
        int thousands = (v - (newValue * 1000));
        off = _leading3(newValue, b, off);
        off = _full3(thousands, b, off);
        return _full3(ones, b, off);
    }

    /**
     * Method for appending value of given {@code long} value into
     * specified {@code char[]}.
     *<p>
     * NOTE: caller must guarantee that the output buffer has enough room
     * for String representation of the value.
     *
     * @param v Value to append to buffer
     * @param b Buffer to append value to: caller must guarantee there is enough room
     * @param off Offset within output buffer ({@code b}) to append number at
     *
     * @return Offset within buffer after outputting {@code long}
     */
    public static int outputLong(long v, char[] b, int off)
    {
        // First: does it actually fit in an int?
        if (v < 0L) {
            if (v > MIN_INT_AS_LONG) {
                return outputInt((int) v, b, off);
            }
            if (v == Long.MIN_VALUE) {
                return _outputSmallestL(b, off);
            }
            b[off++] = '-';
            v = -v;
        } else {
            if (v <= MAX_INT_AS_LONG) {
                return outputInt((int) v, b, off);
            }
        }

        // Ok, let's separate last 9 digits (3 x full sets of 3)
        long upper = v / BILLION_L;
        v -= (upper * BILLION_L);

        // two integers?
        if (upper < BILLION_L) {
            off = _outputUptoBillion((int) upper, b, off);
        } else {
            // no, two ints and bits; hi may be about 16 or so
            long hi = upper / BILLION_L;
            upper -= (hi * BILLION_L);
            off = _leading3((int) hi, b, off);
            off = _outputFullBillion((int) upper, b, off);
        }
        return _outputFullBillion((int) v, b, off);
    }

    public static int outputLong(long v, byte[] b, int off)
    {
        if (v < 0L) {
            if (v > MIN_INT_AS_LONG) {
                return outputInt((int) v, b, off);
            }
            if (v == Long.MIN_VALUE) {
                return _outputSmallestL(b, off);
            }
            b[off++] = '-';
            v = -v;
        } else {
            if (v <= MAX_INT_AS_LONG) {
                return outputInt((int) v, b, off);
            }
        }

        // Ok, let's separate last 9 digits (3 x full sets of 3)
        long upper = v / BILLION_L;
        v -= (upper * BILLION_L);

        // two integers?
        if (upper < BILLION_L) {
            off = _outputUptoBillion((int) upper, b, off);
        } else {
            // no, two ints and bits; hi may be about 16 or so
            long hi = upper / BILLION_L;
            upper -= (hi * BILLION_L);
            off = _leading3((int) hi, b, off);
            off = _outputFullBillion((int) upper, b, off);
        }
        return _outputFullBillion((int) v, b, off);
    }

    /*
<<<<<<< HEAD
    /**********************************************************************
=======
    /**********************************************************
    /* Convenience serialization methods
    /**********************************************************
     */

    /* !!! 05-Aug-2008, tatus: Any ways to further optimize
     *   these? (or need: only called by diagnostics methods?)
     */
    public static String toString(int v)
    {
        // Lookup table for small values
        if (v < sSmallIntStrs.length) {
            if (v >= 0) {
                return sSmallIntStrs[v];
            }
            int v2 = -v - 1;
            if (v2 < sSmallIntStrs2.length) {
                return sSmallIntStrs2[v2];
            }
        }
        return Integer.toString(v);
    }

    public static String toString(long v) {
        if (v <= Integer.MAX_VALUE && v >= Integer.MIN_VALUE) {
            return toString((int) v);
        }
        return Long.toString(v);
    }

    /**
     * @param v double
     * @return double as a string
     */
    public static String toString(final double v) {
        return toString(v, false);
    }

    /**
     * @param v double
     * @param useFastWriter whether to use Schubfach algorithm to write output (default false)
     * @return double as a string
     * @since 2.14
     */
    public static String toString(final double v, final boolean useFastWriter) {
        return useFastWriter ? DoubleToDecimal.toString(v) : Double.toString(v);
    }

    /**
     * @param v float
     * @return float as a string
     * @since 2.6
     */
    public static String toString(final float v) {
        return toString(v, false);
    }

    /**
     * @param v float
     * @param useFastWriter whether to use Schubfach algorithm to write output (default false)
     * @return float as a string
     * @since 2.14
     */
    public static String toString(final float v, final boolean useFastWriter) {
        return useFastWriter ? FloatToDecimal.toString(v) : Float.toString(v);
    }

    /*
    /**********************************************************
>>>>>>> 5a8ed082
    /* Other convenience methods
    /**********************************************************************
     */

    /**
     * Helper method to verify whether given {@code double} value is finite
     * (regular rational number} or not (NaN or Infinity).
     *
     * @param value {@code double} value to check
     *
     * @return True if number is NOT finite (is Infinity or NaN); false otherwise
     *
     * Since 2.10
     */
    public static boolean notFinite(double value) {
        return !Double.isFinite(value);
    }

    /**
     * Helper method to verify whether given {@code float} value is finite
     * (regular rational number} or not (NaN or Infinity).
     *
     * @param value {@code float} value to check
     *
     * @return True if number is NOT finite (is Infinity or NaN); false otherwise
     */
    public static boolean notFinite(float value) {
        return !Float.isFinite(value);
    }

    /*
    /**********************************************************************
    /* Internal helper methods
    /**********************************************************************
     */

    private static int _outputUptoBillion(int v, char[] b, int off)
    {
        if (v < MILLION) { // at most 2 triplets...
            if (v < 1000) {
                return _leading3(v, b, off);
            }
            int thousands = v / 1000;
            int ones = v - (thousands * 1000); // == value % 1000
            return _outputUptoMillion(b, off, thousands, ones);
        }
        int thousands = v / 1000;
        int ones = (v - (thousands * 1000)); // == value % 1000
        int millions = thousands / 1000;
        thousands -= (millions * 1000);

        off = _leading3(millions, b, off);

        int enc = TRIPLET_TO_CHARS[thousands];
        b[off++] = (char) (enc >> 16);
        b[off++] = (char) ((enc >> 8) & 0x7F);
        b[off++] = (char) (enc & 0x7F);

        enc = TRIPLET_TO_CHARS[ones];
        b[off++] = (char) (enc >> 16);
        b[off++] = (char) ((enc >> 8) & 0x7F);
        b[off++] = (char) (enc & 0x7F);

        return off;
    }
    
    private static int _outputFullBillion(int v, char[] b, int off)
    {
        int thousands = v / 1000;
        int ones = (v - (thousands * 1000)); // == value % 1000
        int millions = thousands / 1000;

        int enc = TRIPLET_TO_CHARS[millions];
        b[off++] = (char) (enc >> 16);
        b[off++] = (char) ((enc >> 8) & 0x7F);
        b[off++] = (char) (enc & 0x7F);

        thousands -= (millions * 1000);
        enc = TRIPLET_TO_CHARS[thousands];
        b[off++] = (char) (enc >> 16);
        b[off++] = (char) ((enc >> 8) & 0x7F);
        b[off++] = (char) (enc & 0x7F);

        enc = TRIPLET_TO_CHARS[ones];
        b[off++] = (char) (enc >> 16);
        b[off++] = (char) ((enc >> 8) & 0x7F);
        b[off++] = (char) (enc & 0x7F);

        return off;
    }
    
    private static int _outputUptoBillion(int v, byte[] b, int off)
    {
        if (v < MILLION) { // at most 2 triplets...
            if (v < 1000) {
                return _leading3(v, b, off);
            }
            int thousands = v / 1000;
            int ones = v - (thousands * 1000); // == value % 1000
            return _outputUptoMillion(b, off, thousands, ones);
        }
        int thousands = v / 1000;
        int ones = (v - (thousands * 1000)); // == value % 1000
        int millions = thousands / 1000;
        thousands -= (millions * 1000);

        off = _leading3(millions, b, off);

        int enc = TRIPLET_TO_CHARS[thousands];
        b[off++] = (byte) (enc >> 16);
        b[off++] = (byte) (enc >> 8);
        b[off++] = (byte) enc;

        enc = TRIPLET_TO_CHARS[ones];
        b[off++] = (byte) (enc >> 16);
        b[off++] = (byte) (enc >> 8);
        b[off++] = (byte) enc;

        return off;
    }

    private static int _outputFullBillion(int v, byte[] b, int off)
    {
        int thousands = v / 1000;
        int ones = (v - (thousands * 1000)); // == value % 1000
        int millions = thousands / 1000;
        thousands -= (millions * 1000);

        int enc = TRIPLET_TO_CHARS[millions];
        b[off++] = (byte) (enc >> 16);
        b[off++] = (byte) (enc >> 8);
        b[off++] = (byte) enc;

        enc = TRIPLET_TO_CHARS[thousands];
        b[off++] = (byte) (enc >> 16);
        b[off++] = (byte) (enc >> 8);
        b[off++] = (byte) enc;

        enc = TRIPLET_TO_CHARS[ones];
        b[off++] = (byte) (enc >> 16);
        b[off++] = (byte) (enc >> 8);
        b[off++] = (byte) enc;

        return off;
    }

    private static int _outputUptoMillion(char[] b, int off, int thousands, int ones)
    {
        int enc = TRIPLET_TO_CHARS[thousands];
        if (thousands > 9) {
            if (thousands > 99) {
                b[off++] = (char) (enc >> 16);
            }
            b[off++] = (char) ((enc >> 8) & 0x7F);
        }
        b[off++] = (char) (enc & 0x7F);
        // and then full
        enc = TRIPLET_TO_CHARS[ones];
        b[off++] = (char) (enc >> 16);
        b[off++] = (char) ((enc >> 8) & 0x7F);
        b[off++] = (char) (enc & 0x7F);
        return off;
    }

    private static int _outputUptoMillion(byte[] b, int off, int thousands, int ones)
    {
        int enc = TRIPLET_TO_CHARS[thousands];
        if (thousands > 9) {
            if (thousands > 99) {
                b[off++] = (byte) (enc >> 16);
            }
            b[off++] = (byte) (enc >> 8);
        }
        b[off++] = (byte) enc;
        // and then full
        enc = TRIPLET_TO_CHARS[ones];
        b[off++] = (byte) (enc >> 16);
        b[off++] = (byte) (enc >> 8);
        b[off++] = (byte) enc;
        return off;
    }
    
    private static int _leading3(int t, char[] b, int off)
    {
        int enc = TRIPLET_TO_CHARS[t];
        if (t > 9) {
            if (t > 99) {
                b[off++] = (char) (enc >> 16);
            }
            b[off++] = (char) ((enc >> 8) & 0x7F);
        }
        b[off++] = (char) (enc & 0x7F);
        return off;
    }

    private static int _leading3(int t, byte[] b, int off)
    {
        int enc = TRIPLET_TO_CHARS[t];
        if (t > 9) {
            if (t > 99) {
                b[off++] = (byte) (enc >> 16);
            }
            b[off++] = (byte) (enc >> 8);
        }
        b[off++] = (byte) enc;
        return off;
    }

    private static int _full3(int t, char[] b, int off)
    {
        int enc = TRIPLET_TO_CHARS[t];
        b[off++] = (char) (enc >> 16);
        b[off++] = (char) ((enc >> 8) & 0x7F);
        b[off++] = (char) (enc & 0x7F);
        return off;
    }

    private static int _full3(int t, byte[] b, int off)
    {
        int enc = TRIPLET_TO_CHARS[t];
        b[off++] = (byte) (enc >> 16);
        b[off++] = (byte) (enc >> 8);
        b[off++] = (byte) enc;
        return off;
    }

    // // // Special cases for where we can not flip the sign bit

    private static int _outputSmallestL(char[] b, int off)
    {
        int len = SMALLEST_LONG.length();
        SMALLEST_LONG.getChars(0, len, b, off);
        return (off + len);
    }

    private static int _outputSmallestL(byte[] b, int off)
    {
        int len = SMALLEST_LONG.length();
        for (int i = 0; i < len; ++i) {
            b[off++] = (byte) SMALLEST_LONG.charAt(i);
        }
        return off;
    }

    private static int _outputSmallestI(char[] b, int off)
    {
        int len = SMALLEST_INT.length();
        SMALLEST_INT.getChars(0, len, b, off);
        return (off + len);
    }

    private static int _outputSmallestI(byte[] b, int off)
    {
        int len = SMALLEST_INT.length();
        for (int i = 0; i < len; ++i) {
            b[off++] = (byte) SMALLEST_INT.charAt(i);
        }
        return off;
    }
}<|MERGE_RESOLUTION|>--- conflicted
+++ resolved
@@ -18,8 +18,6 @@
     /**
      * Encoded representations of 3-decimal-digit indexed values, where
      * 3 LSB are ascii characters
-     *
-     * @since 2.8.2
      */
     private final static int[] TRIPLET_TO_CHARS = new int[1000];
 
@@ -239,38 +237,10 @@
     }
 
     /*
-<<<<<<< HEAD
-    /**********************************************************************
-=======
-    /**********************************************************
+    /**********************************************************************
     /* Convenience serialization methods
-    /**********************************************************
-     */
-
-    /* !!! 05-Aug-2008, tatus: Any ways to further optimize
-     *   these? (or need: only called by diagnostics methods?)
-     */
-    public static String toString(int v)
-    {
-        // Lookup table for small values
-        if (v < sSmallIntStrs.length) {
-            if (v >= 0) {
-                return sSmallIntStrs[v];
-            }
-            int v2 = -v - 1;
-            if (v2 < sSmallIntStrs2.length) {
-                return sSmallIntStrs2[v2];
-            }
-        }
-        return Integer.toString(v);
-    }
-
-    public static String toString(long v) {
-        if (v <= Integer.MAX_VALUE && v >= Integer.MIN_VALUE) {
-            return toString((int) v);
-        }
-        return Long.toString(v);
-    }
+    /**********************************************************************
+     */
 
     /**
      * @param v double
@@ -284,7 +254,6 @@
      * @param v double
      * @param useFastWriter whether to use Schubfach algorithm to write output (default false)
      * @return double as a string
-     * @since 2.14
      */
     public static String toString(final double v, final boolean useFastWriter) {
         return useFastWriter ? DoubleToDecimal.toString(v) : Double.toString(v);
@@ -293,7 +262,6 @@
     /**
      * @param v float
      * @return float as a string
-     * @since 2.6
      */
     public static String toString(final float v) {
         return toString(v, false);
@@ -303,15 +271,13 @@
      * @param v float
      * @param useFastWriter whether to use Schubfach algorithm to write output (default false)
      * @return float as a string
-     * @since 2.14
      */
     public static String toString(final float v, final boolean useFastWriter) {
         return useFastWriter ? FloatToDecimal.toString(v) : Float.toString(v);
     }
 
     /*
-    /**********************************************************
->>>>>>> 5a8ed082
+    /**********************************************************************
     /* Other convenience methods
     /**********************************************************************
      */
@@ -323,8 +289,6 @@
      * @param value {@code double} value to check
      *
      * @return True if number is NOT finite (is Infinity or NaN); false otherwise
-     *
-     * Since 2.10
      */
     public static boolean notFinite(double value) {
         return !Double.isFinite(value);
