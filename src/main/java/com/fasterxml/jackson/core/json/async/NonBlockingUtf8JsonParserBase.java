package com.fasterxml.jackson.core.json.async;

import com.fasterxml.jackson.core.JsonParseException;
import com.fasterxml.jackson.core.JsonToken;
import com.fasterxml.jackson.core.io.CharTypes;
import com.fasterxml.jackson.core.io.IOContext;
import com.fasterxml.jackson.core.json.JsonReadFeature;
import com.fasterxml.jackson.core.sym.ByteQuadsCanonicalizer;
import com.fasterxml.jackson.core.util.VersionUtil;

import java.io.IOException;

/**
 * Non-blocking parser base implementation for JSON content.
 *<p>
 * NOTE: only supports parsing of UTF-8 encoded content (and 7-bit US-ASCII since
 * it is strict subset of UTF-8): other encodings are not supported.
 *
 * @since 2.9
 */
public abstract class NonBlockingUtf8JsonParserBase
    extends NonBlockingJsonParserBase
{
    @SuppressWarnings("deprecation")
    private final static int FEAT_MASK_TRAILING_COMMA = Feature.ALLOW_TRAILING_COMMA.getMask();
    @SuppressWarnings("deprecation")
    private final static int FEAT_MASK_LEADING_ZEROS = Feature.ALLOW_NUMERIC_LEADING_ZEROS.getMask();
    @SuppressWarnings("deprecation")
    private final static int FEAT_MASK_ALLOW_MISSING = Feature.ALLOW_MISSING_VALUES.getMask();
    private final static int FEAT_MASK_ALLOW_SINGLE_QUOTES = Feature.ALLOW_SINGLE_QUOTES.getMask();
    private final static int FEAT_MASK_ALLOW_UNQUOTED_NAMES = Feature.ALLOW_UNQUOTED_FIELD_NAMES.getMask();
    private final static int FEAT_MASK_ALLOW_JAVA_COMMENTS = Feature.ALLOW_COMMENTS.getMask();
    private final static int FEAT_MASK_ALLOW_YAML_COMMENTS = Feature.ALLOW_YAML_COMMENTS.getMask();

    // This is the main input-code lookup table, fetched eagerly
    private final static int[] _icUTF8 = CharTypes.getInputCodeUtf8();

    // Latin1 encoding is not supported, but we do use 8-bit subset for
    // pre-processing task, to simplify first pass, keep it fast.
    protected final static int[] _icLatin1 = CharTypes.getInputCodeLatin1();

    /*
    /**********************************************************************
    /* Input source config
    /**********************************************************************
     */

    /**
     * In addition to current buffer pointer, and end pointer,
     * we will also need to know number of bytes originally
     * contained. This is needed to correctly update location
     * information when the block has been completed.
     */
    protected int _origBufferLen;

    /*
    /**********************************************************************
    /* Life-cycle
    /**********************************************************************
     */

    protected NonBlockingUtf8JsonParserBase(IOContext ctxt, int parserFeatures,
                                            ByteQuadsCanonicalizer sym)
    {
        super(ctxt, parserFeatures, sym);
    }

    /*
    /**********************************************************************
    /* AsyncInputFeeder impl
    /**********************************************************************
     */

    public final boolean needMoreInput() {
        return (_inputPtr >=_inputEnd) && !_endOfInput;
    }

    public void endOfInput() {
        _endOfInput = true;
    }

    /*
    /**********************************************************************
    /* Abstract methods/overrides from JsonParser
    /**********************************************************************
     */

    /* Implementing these methods efficiently for non-blocking cases would
     * be complicated; so for now let's just use the default non-optimized
     * implementation
     */

//    public boolean nextFieldName(SerializableString str) throws IOException
//    public String nextTextValue() throws IOException
//    public int nextIntValue(int defaultValue) throws IOException
//    public long nextLongValue(long defaultValue) throws IOException
//    public Boolean nextBooleanValue() throws IOException

    // Should never be called: can not be implemented quite as expected
    // due to non-blocking behavior
    @Override
    protected char _decodeEscaped() throws IOException {
        VersionUtil.throwInternal();
        return ' ';
    }

    /*
    /**********************************************************************
    /* Main-level decoding
    /**********************************************************************
     */

    @Override
    public JsonToken nextToken() throws IOException
    {
        // First: regardless of where we really are, need at least one more byte;
        // can simplify some of the checks by short-circuiting right away
        if (_inputPtr >= _inputEnd) {
            if (_closed) {
                return null;
            }
            // note: if so, do not even bother changing state
            if (_endOfInput) { // except for this special case
                // End-of-input within (possibly...) started token is bit complicated,
                // so offline
                if (_currToken == JsonToken.NOT_AVAILABLE) {
                    return _finishTokenWithEOF();
                }
                return _eofAsNextToken();
            }
            return JsonToken.NOT_AVAILABLE;
        }
        // in the middle of tokenization?
        if (_currToken == JsonToken.NOT_AVAILABLE) {
            return _finishToken();
        }

        // No: fresh new token; may or may not have existing one
        _numTypesValid = NR_UNKNOWN;
        _tokenInputTotal = _currInputProcessed + _inputPtr;
        // also: clear any data retained so far
        _binaryValue = null;
        int ch = getNextUnsignedByteFromBuffer();

        switch (_majorState) {
        case MAJOR_INITIAL:
            return _startDocument(ch);

        case MAJOR_ROOT:
            return _startValue(ch);

        case MAJOR_OBJECT_FIELD_FIRST: // expect field-name or end-object
            return _startFieldName(ch);
        case MAJOR_OBJECT_FIELD_NEXT: // expect comma + field-name or end-object
            return _startFieldNameAfterComma(ch);

        case MAJOR_OBJECT_VALUE: // expect colon, followed by value
            return _startValueExpectColon(ch);

        case MAJOR_ARRAY_ELEMENT_FIRST: // expect value or end-array
            return _startValue(ch);

        case MAJOR_ARRAY_ELEMENT_NEXT: // expect leading comma + value or end-array
            return _startValueExpectComma(ch);

        default:
        }
        VersionUtil.throwInternal();
        return null;
    }

    /**
     * @return next signed byte from the buffer
     * @since v2.14
     */
    protected abstract byte getNextSignedByteFromBuffer();

    /**
     * @return next unsigned byte from the buffer
     * @since v2.14
     */
    protected abstract int getNextUnsignedByteFromBuffer();

    /**
     * @param ptr pointer to byte that is required
     * @return byte from the buffer at the given pointer
     * @since v2.14
     */
    protected abstract byte getByteFromBuffer(final int ptr);

    /**
     * Method called when decoding of a token has been started, but not yet completed due
     * to missing input; method is to continue decoding due to at least one more byte
     * being made available to decode.
     *
     * @return Token decoded, if complete; {@link JsonToken#NOT_AVAILABLE} if not
     *
     * @throws IOException (generally {@link JsonParseException}) for decoding problems
     */
    protected final JsonToken _finishToken() throws IOException
    {
        // NOTE: caller ensures there's input available...
        switch (_minorState) {
        case MINOR_ROOT_BOM:
            return _finishBOM(_pending32);
        case MINOR_FIELD_LEADING_WS:
            return _startFieldName(getNextUnsignedByteFromBuffer());
        case MINOR_FIELD_LEADING_COMMA:
            return _startFieldNameAfterComma(getNextUnsignedByteFromBuffer());

        // Field name states
        case MINOR_FIELD_NAME:
            return _parseEscapedName(_quadLength,  _pending32, _pendingBytes);
        case MINOR_FIELD_NAME_ESCAPE:
            return _finishFieldWithEscape();
        case MINOR_FIELD_APOS_NAME:
            return _finishAposName(_quadLength,  _pending32, _pendingBytes);
        case MINOR_FIELD_UNQUOTED_NAME:
            return _finishUnquotedName(_quadLength,  _pending32, _pendingBytes);

        // Value states

        case MINOR_VALUE_LEADING_WS:
            return _startValue(getNextUnsignedByteFromBuffer());
        case MINOR_VALUE_WS_AFTER_COMMA:
            return _startValueAfterComma(getNextUnsignedByteFromBuffer());
        case MINOR_VALUE_EXPECTING_COMMA:
            return _startValueExpectComma(getNextUnsignedByteFromBuffer());
        case MINOR_VALUE_EXPECTING_COLON:
            return _startValueExpectColon(getNextUnsignedByteFromBuffer());

        case MINOR_VALUE_TOKEN_NULL:
            return _finishKeywordToken("null", _pending32, JsonToken.VALUE_NULL);
        case MINOR_VALUE_TOKEN_TRUE:
            return _finishKeywordToken("true", _pending32, JsonToken.VALUE_TRUE);
        case MINOR_VALUE_TOKEN_FALSE:
            return _finishKeywordToken("false", _pending32, JsonToken.VALUE_FALSE);
        case MINOR_VALUE_TOKEN_NON_STD:
            return _finishNonStdToken(_nonStdTokenType, _pending32);

        case MINOR_NUMBER_PLUS:
            return _finishNumberPlus(getNextUnsignedByteFromBuffer());
        case MINOR_NUMBER_MINUS:
            return _finishNumberMinus(getNextUnsignedByteFromBuffer());
        case MINOR_NUMBER_ZERO:
            return _finishNumberLeadingZeroes();
        case MINOR_NUMBER_MINUSZERO:
            return _finishNumberLeadingNegZeroes();
        case MINOR_NUMBER_INTEGER_DIGITS:
            return _finishNumberIntegralPart(_textBuffer.getBufferWithoutReset(),
                    _textBuffer.getCurrentSegmentSize());
        case MINOR_NUMBER_FRACTION_DIGITS:
            return _finishFloatFraction();
        case MINOR_NUMBER_EXPONENT_MARKER:
            return _finishFloatExponent(true, getNextUnsignedByteFromBuffer());
        case MINOR_NUMBER_EXPONENT_DIGITS:
            return _finishFloatExponent(false, getNextUnsignedByteFromBuffer());

        case MINOR_VALUE_STRING:
            return _finishRegularString();
        case MINOR_VALUE_STRING_UTF8_2:
            _textBuffer.append((char) _decodeUTF8_2(_pending32, getNextSignedByteFromBuffer()));
            if (_minorStateAfterSplit == MINOR_VALUE_APOS_STRING) {
                return _finishAposString();
            }
            return _finishRegularString();
        case MINOR_VALUE_STRING_UTF8_3:
            if (!_decodeSplitUTF8_3(_pending32, _pendingBytes, getNextSignedByteFromBuffer())) {
                return JsonToken.NOT_AVAILABLE;
            }
            if (_minorStateAfterSplit == MINOR_VALUE_APOS_STRING) {
                return _finishAposString();
            }
            return _finishRegularString();
        case MINOR_VALUE_STRING_UTF8_4:
            if (!_decodeSplitUTF8_4(_pending32, _pendingBytes, getNextSignedByteFromBuffer())) {
                return JsonToken.NOT_AVAILABLE;
            }
            if (_minorStateAfterSplit == MINOR_VALUE_APOS_STRING) {
                return _finishAposString();
            }
            return _finishRegularString();

        case MINOR_VALUE_STRING_ESCAPE:
            {
                int c = _decodeSplitEscaped(_quoted32, _quotedDigits);
                if (c < 0) {
                    return JsonToken.NOT_AVAILABLE;
                }
                _textBuffer.append((char) c);
            }
            if (_minorStateAfterSplit == MINOR_VALUE_APOS_STRING) {
                return _finishAposString();
            }
            return _finishRegularString();

        case MINOR_VALUE_APOS_STRING:
            return _finishAposString();

        case MINOR_VALUE_TOKEN_ERROR: // case of "almost token", just need tokenize for error
            return _finishErrorToken();

        // Comments

        case MINOR_COMMENT_LEADING_SLASH:
            return _startSlashComment(_pending32);
        case MINOR_COMMENT_CLOSING_ASTERISK:
            return _finishCComment(_pending32, true);
        case MINOR_COMMENT_C:
            return _finishCComment(_pending32, false);
        case MINOR_COMMENT_CPP:
            return _finishCppComment(_pending32);
        case MINOR_COMMENT_YAML:
            return _finishHashComment(_pending32);
        }
        VersionUtil.throwInternal();
        return null;
    }

    /**
     * Method similar to {@link #_finishToken}, but called when no more input is
     * available, and end-of-input has been detected. This is usually problem
     * case, but not always: root-level values may be properly terminated by
     * this, and similarly trailing white-space may have been skipped.
     *
     * @return Token decoded, if complete; {@link JsonToken#NOT_AVAILABLE} if not
     *
     * @throws IOException (generally {@link JsonParseException}) for decoding problems
     */
    protected final JsonToken _finishTokenWithEOF() throws IOException
    {
        // NOTE: caller ensures there's input available...
        JsonToken t = _currToken;
        switch (_minorState) {
        case MINOR_ROOT_GOT_SEPARATOR: // fine, just skip some trailing space
            return _eofAsNextToken();
        case MINOR_VALUE_LEADING_WS: // finished at token boundary; probably fine
            return _eofAsNextToken();
//        case MINOR_VALUE_EXPECTING_COMMA: // not fine
//        case MINOR_VALUE_EXPECTING_COLON: // not fine
        case MINOR_VALUE_TOKEN_NULL:
            return _finishKeywordTokenWithEOF("null", _pending32, JsonToken.VALUE_NULL);
        case MINOR_VALUE_TOKEN_TRUE:
            return _finishKeywordTokenWithEOF("true", _pending32, JsonToken.VALUE_TRUE);
        case MINOR_VALUE_TOKEN_FALSE:
            return _finishKeywordTokenWithEOF("false", _pending32, JsonToken.VALUE_FALSE);
        case MINOR_VALUE_TOKEN_NON_STD:
            return _finishNonStdTokenWithEOF(_nonStdTokenType, _pending32);
        case MINOR_VALUE_TOKEN_ERROR: // case of "almost token", just need tokenize for error
            return _finishErrorTokenWithEOF();

        // Number-parsing states; valid stopping points, more explicit errors
        case MINOR_NUMBER_ZERO:
        case MINOR_NUMBER_MINUSZERO:
            // NOTE: does NOT retain possible leading minus-sign (can change if
            // absolutely needs be)
            return _valueCompleteInt(0, "0");
        case MINOR_NUMBER_INTEGER_DIGITS:
            // Fine: just need to ensure we have value fully defined
            {
                int len = _textBuffer.getCurrentSegmentSize();
                if (_numberNegative) {
                    --len;
                }
                _intLength = len;
            }
            return _valueComplete(JsonToken.VALUE_NUMBER_INT);

        case MINOR_NUMBER_FRACTION_DIGITS:
            _expLength = 0;
            // fall through
        case MINOR_NUMBER_EXPONENT_DIGITS:
            return _valueComplete(JsonToken.VALUE_NUMBER_FLOAT);

        case MINOR_NUMBER_EXPONENT_MARKER:
            _reportInvalidEOF(": was expecting fraction after exponent marker", JsonToken.VALUE_NUMBER_FLOAT);

            // How about comments?
            // Inside C-comments; not legal

//        case MINOR_COMMENT_LEADING_SLASH: // not legal, but use default error
        case MINOR_COMMENT_CLOSING_ASTERISK:
        case MINOR_COMMENT_C:
            _reportInvalidEOF(": was expecting closing '*/' for comment", JsonToken.NOT_AVAILABLE);

        case MINOR_COMMENT_CPP:
        case MINOR_COMMENT_YAML:
            // within C++/YAML comments, ok, as long as major state agrees...
            return _eofAsNextToken();

        default:
        }
        _reportInvalidEOF(": was expecting rest of token (internal state: "+_minorState+")", _currToken);
        return t; // never gets here
    }

    /*
    /**********************************************************************
    /* Second-level decoding, root level
    /**********************************************************************
     */

    private final JsonToken _startDocument(int ch) throws IOException
    {
        ch &= 0xFF;

        // Very first byte: could be BOM
        if ((ch == 0xEF) && (_minorState != MINOR_ROOT_BOM)) {
            return _finishBOM(1);
        }

        // If not BOM (or we got past it), could be whitespace or comment to skip
        while (ch <= 0x020) {
            if (ch != INT_SPACE) {
                if (ch == INT_LF) {
                    ++_currInputRow;
                    _currInputRowStart = _inputPtr;
                } else if (ch == INT_CR) {
                    ++_currInputRowAlt;
                    _currInputRowStart = _inputPtr;
                } else if (ch != INT_TAB) {
                    _throwInvalidSpace(ch);
                }
            }
            if (_inputPtr >= _inputEnd) {
                _minorState = MINOR_ROOT_GOT_SEPARATOR;
                if (_closed) {
                    return null;
                }
                // note: if so, do not even bother changing state
                if (_endOfInput) { // except for this special case
                    return _eofAsNextToken();
                }
                return JsonToken.NOT_AVAILABLE;
            }
            ch = getNextUnsignedByteFromBuffer();
        }
        return _startValue(ch);
    }

    private final JsonToken _finishBOM(int bytesHandled) throws IOException
    {
        // public final static byte UTF8_BOM_1 = (byte) 0xEF;
        // public final static byte UTF8_BOM_2 = (byte) 0xBB;
        // public final static byte UTF8_BOM_3 = (byte) 0xBF;

        while (_inputPtr < _inputEnd) {
            int ch = getNextUnsignedByteFromBuffer();
            switch (bytesHandled) {
            case 3:
                // got it all; go back to "start document" handling, without changing
                // minor state (to let it know we've done BOM)
                _currInputProcessed -= 3;
                return _startDocument(ch);
            case 2:
                if (ch != 0xBF) {
                    _reportError("Unexpected byte 0x%02x following 0xEF 0xBB; should get 0xBF as third byte of UTF-8 BOM", ch);
                }
                break;
            case 1:
                if (ch != 0xBB) {
                    _reportError("Unexpected byte 0x%02x following 0xEF; should get 0xBB as second byte UTF-8 BOM", ch);
                }
                break;
            }
            ++bytesHandled;
        }
        _pending32 = bytesHandled;
        _minorState = MINOR_ROOT_BOM;
        return (_currToken = JsonToken.NOT_AVAILABLE);
    }

    /*
    /**********************************************************************
    /* Second-level decoding, primary field name decoding
    /**********************************************************************
     */

    /**
     * Method that handles initial token type recognition for token
     * that has to be either FIELD_NAME or END_OBJECT.
     */
    private final JsonToken _startFieldName(int ch) throws IOException
    {
        // First: any leading white space?
        if (ch <= 0x0020) {
            ch = _skipWS(ch);
            if (ch <= 0) {
                _minorState = MINOR_FIELD_LEADING_WS;
                return _currToken;
            }
        }
        _updateTokenLocation();
        if (ch != INT_QUOTE) {
            if (ch == INT_RCURLY) {
                return _closeObjectScope();
            }
            return _handleOddName(ch);
        }
        // First: can we optimize out bounds checks?
        if ((_inputPtr + 13) <= _inputEnd) { // Need up to 12 chars, plus one trailing (quote)
            String n = _fastParseName();
            if (n != null) {
                return _fieldComplete(n);
            }
        }
        return _parseEscapedName(0, 0, 0);
    }

    private final JsonToken _startFieldNameAfterComma(int ch) throws IOException
    {
        // First: any leading white space?
        if (ch <= 0x0020) {
            ch = _skipWS(ch); // will skip through all available ws (and comments)
            if (ch <= 0) {
                _minorState = MINOR_FIELD_LEADING_COMMA;
                return _currToken;
            }
        }
        if (ch != INT_COMMA) { // either comma, separating entries, or closing right curly
            if (ch == INT_RCURLY) {
                return _closeObjectScope();
            }
            if (ch == INT_HASH) {
                return _finishHashComment(MINOR_FIELD_LEADING_COMMA);
            }
            if (ch == INT_SLASH) {
                return _startSlashComment(MINOR_FIELD_LEADING_COMMA);
            }
            _reportUnexpectedChar(ch, "was expecting comma to separate "+_parsingContext.typeDesc()+" entries");
        }
        int ptr = _inputPtr;
        if (ptr >= _inputEnd) {
            _minorState = MINOR_FIELD_LEADING_WS;
            return (_currToken = JsonToken.NOT_AVAILABLE);
        }
        ch = getByteFromBuffer(ptr);
        _inputPtr = ptr+1;
        if (ch <= 0x0020) {
            ch = _skipWS(ch);
            if (ch <= 0) {
                _minorState = MINOR_FIELD_LEADING_WS;
                return _currToken;
            }
        }
        _updateTokenLocation();
        if (ch != INT_QUOTE) {
            if (ch == INT_RCURLY) {
                if ((_features & FEAT_MASK_TRAILING_COMMA) != 0) {
                    return _closeObjectScope();
                }
            }
            return _handleOddName(ch);
        }
        // First: can we optimize out bounds checks?
        if ((_inputPtr + 13) <= _inputEnd) { // Need up to 12 chars, plus one trailing (quote)
            String n = _fastParseName();
            if (n != null) {
                return _fieldComplete(n);
            }
        }
        return _parseEscapedName(0, 0, 0);
    }

    /*
    /**********************************************************************
    /* Second-level decoding, value decoding
    /**********************************************************************
     */

    /**
     * Helper method called to detect type of a value token (at any level), and possibly
     * decode it if contained in input buffer.
     * Value may be preceded by leading white-space, but no separator (comma).
     */
    private final JsonToken _startValue(int ch) throws IOException
    {
        // First: any leading white space?
        if (ch <= 0x0020) {
            ch = _skipWS(ch);
            if (ch <= 0) {
                _minorState = MINOR_VALUE_LEADING_WS;
                return _currToken;
            }
        }
        _updateTokenLocation();
        // 17-Sep-2019, tatu: [core#563] Need to call this to update index within array
        _parsingContext.expectComma();

        if (ch == INT_QUOTE) {
            return _startString();
        }
        switch (ch) {
        case '#':
            return _finishHashComment(MINOR_VALUE_LEADING_WS);
        case '+':
            return _startPositiveNumber();
        case '-':
            return _startNegativeNumber();
        case '/': // c/c++ comments
            return _startSlashComment(MINOR_VALUE_LEADING_WS);

        // Should we have separate handling for plus? Although
        // it is not allowed per se, it may be erroneously used,
        // and could be indicate by a more specific error message.

        case '.': // [core#611]
            if (isEnabled(JsonReadFeature.ALLOW_LEADING_DECIMAL_POINT_FOR_NUMBERS.mappedFeature())) {
                return _startFloatThatStartsWithPeriod();
            }
            break;

        case '0':
            return _startNumberLeadingZero();
        case '1':
        case '2':
        case '3':
        case '4':
        case '5':
        case '6':
        case '7':
        case '8':
        case '9':
            return _startPositiveNumber(ch);
        case 'f':
            return _startFalseToken();
        case 'n':
            return _startNullToken();
        case 't':
            return _startTrueToken();
        case '[':
            return _startArrayScope();
        case INT_RBRACKET:
            return _closeArrayScope();
        case '{':
            return _startObjectScope();
        case INT_RCURLY:
            return _closeObjectScope();
        default:
        }
        return _startUnexpectedValue(false, ch);
    }

    // Helper method called to parse token that is either a value token in array
    // or end-array marker
    private final JsonToken _startValueExpectComma(int ch) throws IOException
    {
        // First: any leading white space?
        if (ch <= 0x0020) {
            ch = _skipWS(ch); // will skip through all available ws (and comments)
            if (ch <= 0) {
                _minorState = MINOR_VALUE_EXPECTING_COMMA;
                return _currToken;
            }
        }
        if (ch != INT_COMMA) {
            if (ch == INT_RBRACKET) {
                return _closeArrayScope();
            }
            if (ch == INT_RCURLY){
                return _closeObjectScope();
            }
            if (ch == INT_SLASH) {
                return _startSlashComment(MINOR_VALUE_EXPECTING_COMMA);
            }
            if (ch == INT_HASH) {
                return _finishHashComment(MINOR_VALUE_EXPECTING_COMMA);
            }
            _reportUnexpectedChar(ch, "was expecting comma to separate "+_parsingContext.typeDesc()+" entries");
        }

        // 17-Sep-2019, tatu: [core#563] Need to call this to update index within array
        _parsingContext.expectComma();

        int ptr = _inputPtr;
        if (ptr >= _inputEnd) {
            _minorState = MINOR_VALUE_WS_AFTER_COMMA;
            return (_currToken = JsonToken.NOT_AVAILABLE);
        }
        ch = getByteFromBuffer(ptr);
        _inputPtr = ptr+1;
        if (ch <= 0x0020) {
            ch = _skipWS(ch);
            if (ch <= 0) {
                _minorState = MINOR_VALUE_WS_AFTER_COMMA;
                return _currToken;
            }
        }
        _updateTokenLocation();
        if (ch == INT_QUOTE) {
            return _startString();
        }
        switch (ch) {
        case '#':
            return _finishHashComment(MINOR_VALUE_WS_AFTER_COMMA);
        case '+':
            return _startPositiveNumber();
        case '-':
            return _startNegativeNumber();
        case '/':
            return _startSlashComment(MINOR_VALUE_WS_AFTER_COMMA);

        // Should we have separate handling for plus? Although
        // it is not allowed per se, it may be erroneously used,
        // and could be indicate by a more specific error message.
        case '0':
            return _startNumberLeadingZero();

        case '1':
        case '2': case '3':
        case '4': case '5':
        case '6': case '7':
        case '8': case '9':
            return _startPositiveNumber(ch);
        case 'f':
            return _startFalseToken();
        case 'n':
            return _startNullToken();
        case 't':
            return _startTrueToken();
        case '[':
            return _startArrayScope();
        case INT_RBRACKET:
            // Was that a trailing comma?
            if ((_features & FEAT_MASK_TRAILING_COMMA) != 0) {
                return _closeArrayScope();
            }
            break;
        case '{':
            return _startObjectScope();
        case INT_RCURLY:
            // Was that a trailing comma?
            if ((_features & FEAT_MASK_TRAILING_COMMA) != 0) {
                return _closeObjectScope();
            }
            break;
        default:
        }
        return _startUnexpectedValue(true, ch);
    }

    // Helper method called to detect type of a value token (at any level), and possibly
    // decode it if contained in input buffer.
    // Value MUST be preceded by a semi-colon (which may be surrounded by white-space)
    private final JsonToken _startValueExpectColon(int ch) throws IOException
    {
        // First: any leading white space?
        if (ch <= 0x0020) {
            ch = _skipWS(ch); // will skip through all available ws (and comments)
            if (ch <= 0) {
                _minorState = MINOR_VALUE_EXPECTING_COLON;
                return _currToken;
            }
        }
        if (ch != INT_COLON) {
            if (ch == INT_SLASH) {
                return _startSlashComment(MINOR_VALUE_EXPECTING_COLON);
            }
            if (ch == INT_HASH) {
                return _finishHashComment(MINOR_VALUE_EXPECTING_COLON);
            }
            // can not omit colon here
            _reportUnexpectedChar(ch, "was expecting a colon to separate field name and value");
        }
        int ptr = _inputPtr;
        if (ptr >= _inputEnd) {
            _minorState = MINOR_VALUE_LEADING_WS;
            return (_currToken = JsonToken.NOT_AVAILABLE);
        }
        ch = getByteFromBuffer(ptr);
        _inputPtr = ptr+1;
        if (ch <= 0x0020) {
            ch = _skipWS(ch); // will skip through all available ws (and comments)
            if (ch <= 0) {
                _minorState = MINOR_VALUE_LEADING_WS;
                return _currToken;
            }
        }
        _updateTokenLocation();
        if (ch == INT_QUOTE) {
            return _startString();
        }
        switch (ch) {
        case '#':
            return _finishHashComment(MINOR_VALUE_LEADING_WS);
        case '+':
            return _startPositiveNumber();
        case '-':
            return _startNegativeNumber();
        case '/':
            return _startSlashComment(MINOR_VALUE_LEADING_WS);

        // Should we have separate handling for plus? Although
        // it is not allowed per se, it may be erroneously used,
        // and could be indicate by a more specific error message.
        case '0':
            return _startNumberLeadingZero();

        case '1':
        case '2': case '3':
        case '4': case '5':
        case '6': case '7':
        case '8': case '9':
            return _startPositiveNumber(ch);
        case 'f':
            return _startFalseToken();
        case 'n':
            return _startNullToken();
        case 't':
            return _startTrueToken();
        case '[':
            return _startArrayScope();
        case '{':
            return _startObjectScope();
        default:
        }
        return _startUnexpectedValue(false, ch);
    }

    // Method called when we have already gotten a comma (i.e. not the first value)
    private final JsonToken _startValueAfterComma(int ch) throws IOException
    {
        // First: any leading white space?
        if (ch <= 0x0020) {
            ch = _skipWS(ch);
            if (ch <= 0) {
                _minorState = MINOR_VALUE_WS_AFTER_COMMA;
                return _currToken;
            }
        }
        _updateTokenLocation();
        if (ch == INT_QUOTE) {
            return _startString();
        }
        switch (ch) {
        case '#':
            return _finishHashComment(MINOR_VALUE_WS_AFTER_COMMA);
        case '+':
            return _startPositiveNumber();
        case '-':
            return _startNegativeNumber();
        case '/':
            return _startSlashComment(MINOR_VALUE_WS_AFTER_COMMA);

        // Should we have separate handling for plus? Although
        // it is not allowed per se, it may be erroneously used,
        // and could be indicate by a more specific error message.
        case '0':
            return _startNumberLeadingZero();
        case '1':
        case '2':
        case '3':
        case '4':
        case '5':
        case '6':
        case '7':
        case '8':
        case '9':
            return _startPositiveNumber(ch);
        case 'f':
            return _startFalseToken();
        case 'n':
            return _startNullToken();
        case 't':
            return _startTrueToken();
        case '[':
            return _startArrayScope();
        case INT_RBRACKET:
            // Was that a trailing comma?
            if ((_features & FEAT_MASK_TRAILING_COMMA) != 0) {
                return _closeArrayScope();
            }
            break;
        case '{':
            return _startObjectScope();
        case INT_RCURLY:
            // Was that a trailing comma?
            if ((_features & FEAT_MASK_TRAILING_COMMA) != 0) {
                return _closeObjectScope();
            }
            break;
        default:
        }
        return _startUnexpectedValue(true, ch);
    }

    protected JsonToken _startUnexpectedValue(boolean leadingComma, int ch) throws IOException
    {
        switch (ch) {
        case INT_RBRACKET:
            if (!_parsingContext.inArray()) {
                break;
            }
            // fall through
        case ',':
            // 28-Mar-2016: [core#116]: If Feature.ALLOW_MISSING_VALUES is enabled
            //   we may allow "missing values", that is, encountering a trailing
            //   comma or closing marker where value would be expected
            // 11-May-2020, tatu: [core#616] No commas in root level
            if (!_parsingContext.inRoot()) {
                if ((_features & FEAT_MASK_ALLOW_MISSING) != 0) {
                    --_inputPtr;
                    return _valueComplete(JsonToken.VALUE_NULL);
                }
            }
            // fall through
        case INT_RCURLY:
            // Error: neither is valid at this point; valid closers have
            // been handled earlier
            break;
        case '\'':
            if ((_features & FEAT_MASK_ALLOW_SINGLE_QUOTES) != 0) {
                return _startAposString();
            }
            break;
        case '+':
            return _finishNonStdToken(NON_STD_TOKEN_PLUS_INFINITY, 1);
        case 'N':
            return _finishNonStdToken(NON_STD_TOKEN_NAN, 1);
        case 'I':
            return _finishNonStdToken(NON_STD_TOKEN_INFINITY, 1);
        }
        // !!! TODO: maybe try to collect more information for better diagnostics
        _reportUnexpectedChar(ch, "expected a valid value "+_validJsonValueList());
        return null;
    }

    /*
    /**********************************************************************
    /* Second-level decoding, skipping white-space, comments
    /**********************************************************************
     */

    private final int _skipWS(int ch) throws IOException
    {
        do {
            if (ch != INT_SPACE) {
                if (ch == INT_LF) {
                    ++_currInputRow;
                    _currInputRowStart = _inputPtr;
                } else if (ch == INT_CR) {
                    ++_currInputRowAlt;
                    _currInputRowStart = _inputPtr;
                } else if (ch != INT_TAB) {
                    _throwInvalidSpace(ch);
                }
            }
            if (_inputPtr >= _inputEnd) {
                _currToken = JsonToken.NOT_AVAILABLE;
                return 0;
            }
            ch = getNextUnsignedByteFromBuffer();
        } while (ch <= 0x0020);
        return ch;
    }

    private final JsonToken _startSlashComment(int fromMinorState) throws IOException
    {
        if ((_features & FEAT_MASK_ALLOW_JAVA_COMMENTS) == 0) {
            _reportUnexpectedChar('/', "maybe a (non-standard) comment? (not recognized as one since Feature 'ALLOW_COMMENTS' not enabled for parser)");
        }

        // After that, need to verify if we have c/c++ comment
        if (_inputPtr >= _inputEnd) {
            _pending32 = fromMinorState;
            _minorState = MINOR_COMMENT_LEADING_SLASH;
            return (_currToken = JsonToken.NOT_AVAILABLE);
        }
        int ch = getNextSignedByteFromBuffer();
        if (ch == INT_ASTERISK) { // c-style
            return _finishCComment(fromMinorState, false);
        }
        if (ch == INT_SLASH) { // c++-style
            return _finishCppComment(fromMinorState);
        }
        _reportUnexpectedChar(ch & 0xFF, "was expecting either '*' or '/' for a comment");
        return null;
    }

    private final JsonToken _finishHashComment(int fromMinorState) throws IOException
    {
        // Could by-pass this check by refactoring, but for now simplest way...
        if ((_features & FEAT_MASK_ALLOW_YAML_COMMENTS) == 0) {
            _reportUnexpectedChar('#', "maybe a (non-standard) comment? (not recognized as one since Feature 'ALLOW_YAML_COMMENTS' not enabled for parser)");
        }
        while (true) {
            if (_inputPtr >= _inputEnd) {
                _minorState = MINOR_COMMENT_YAML;
                _pending32 = fromMinorState;
                return (_currToken = JsonToken.NOT_AVAILABLE);
            }
            int ch = getNextUnsignedByteFromBuffer();
            if (ch < 0x020) {
                if (ch == INT_LF) {
                    ++_currInputRow;
                    _currInputRowStart = _inputPtr;
                    break;
                } else if (ch == INT_CR) {
                    ++_currInputRowAlt;
                    _currInputRowStart = _inputPtr;
                    break;
                } else if (ch != INT_TAB) {
                    _throwInvalidSpace(ch);
                }
            }
        }
        return _startAfterComment(fromMinorState);
    }

    private final JsonToken _finishCppComment(int fromMinorState) throws IOException
    {
        while (true) {
            if (_inputPtr >= _inputEnd) {
                _minorState = MINOR_COMMENT_CPP;
                _pending32 = fromMinorState;
                return (_currToken = JsonToken.NOT_AVAILABLE);
            }
            int ch = getNextUnsignedByteFromBuffer();
            if (ch < 0x020) {
                if (ch == INT_LF) {
                    ++_currInputRow;
                    _currInputRowStart = _inputPtr;
                    break;
                } else if (ch == INT_CR) {
                    ++_currInputRowAlt;
                    _currInputRowStart = _inputPtr;
                    break;
                } else if (ch != INT_TAB) {
                    _throwInvalidSpace(ch);
                }
            }
        }
        return _startAfterComment(fromMinorState);
    }

    private final JsonToken _finishCComment(int fromMinorState, boolean gotStar) throws IOException
    {
        while (true) {
            if (_inputPtr >= _inputEnd) {
                _minorState = gotStar ? MINOR_COMMENT_CLOSING_ASTERISK : MINOR_COMMENT_C;
                _pending32 = fromMinorState;
                return (_currToken = JsonToken.NOT_AVAILABLE);
            }
            int ch = getNextUnsignedByteFromBuffer();
            if (ch < 0x020) {
                if (ch == INT_LF) {
                    ++_currInputRow;
                    _currInputRowStart = _inputPtr;
                } else if (ch == INT_CR) {
                    ++_currInputRowAlt;
                    _currInputRowStart = _inputPtr;
                } else if (ch != INT_TAB) {
                    _throwInvalidSpace(ch);
                }
            } else if (ch == INT_ASTERISK) {
                gotStar = true;
                continue;
            } else if (ch == INT_SLASH) {
                if (gotStar) {
                    break;
                }
            }
            gotStar = false;
        }
        return _startAfterComment(fromMinorState);
    }

    private final JsonToken _startAfterComment(int fromMinorState) throws IOException
    {
        // Ok, then, need one more character...
        if (_inputPtr >= _inputEnd) {
            _minorState = fromMinorState;
            return (_currToken = JsonToken.NOT_AVAILABLE);
        }
        int ch = getNextUnsignedByteFromBuffer();
        switch (fromMinorState) {
        case MINOR_FIELD_LEADING_WS:
            return _startFieldName(ch);
        case MINOR_FIELD_LEADING_COMMA:
            return _startFieldNameAfterComma(ch);
        case MINOR_VALUE_LEADING_WS:
            return _startValue(ch);
        case MINOR_VALUE_EXPECTING_COMMA:
            return _startValueExpectComma(ch);
        case MINOR_VALUE_EXPECTING_COLON:
            return _startValueExpectColon(ch);
        case MINOR_VALUE_WS_AFTER_COMMA:
            return _startValueAfterComma(ch);
        default:
        }
        VersionUtil.throwInternal();
        return null;
    }

    /*
    /**********************************************************************
    /* Tertiary decoding, simple tokens
    /**********************************************************************
     */

    protected JsonToken _startFalseToken() throws IOException
    {
        int ptr = _inputPtr;
        if ((ptr + 4) < _inputEnd) { // yes, can determine efficiently
            if ((getByteFromBuffer(ptr++) == 'a')
                    && (getByteFromBuffer(ptr++) == 'l')
                    && (getByteFromBuffer(ptr++) == 's')
                    && (getByteFromBuffer(ptr++) == 'e')) {
                int ch = getByteFromBuffer(ptr) & 0xFF;
                if (ch < INT_0 || (ch | 0x20) == INT_RCURLY) { //  < '0' || ~ '}]' expected/allowed chars
                    _inputPtr = ptr;
                    return _valueComplete(JsonToken.VALUE_FALSE);
                }
            }
        }
        _minorState = MINOR_VALUE_TOKEN_FALSE;
        return _finishKeywordToken("false", 1, JsonToken.VALUE_FALSE);
    }

    protected JsonToken _startTrueToken() throws IOException
    {
        int ptr = _inputPtr;
        if ((ptr + 3) < _inputEnd) { // yes, can determine efficiently
            if ((getByteFromBuffer(ptr++) == 'r')
                    && (getByteFromBuffer(ptr++) == 'u')
                    && (getByteFromBuffer(ptr++) == 'e')) {
                int ch = getByteFromBuffer(ptr) & 0xFF;
                if (ch < INT_0 || (ch | 0x20) == INT_RCURLY) { //  < '0' || ~ '}]' expected/allowed chars
                    _inputPtr = ptr;
                    return _valueComplete(JsonToken.VALUE_TRUE);
                }
            }
        }
        _minorState = MINOR_VALUE_TOKEN_TRUE;
        return _finishKeywordToken("true", 1, JsonToken.VALUE_TRUE);
    }

    protected JsonToken _startNullToken() throws IOException
    {
        int ptr = _inputPtr;
        if ((ptr + 3) < _inputEnd) { // yes, can determine efficiently
            if ((getByteFromBuffer(ptr++) == 'u')
                    && (getByteFromBuffer(ptr++) == 'l')
                    && (getByteFromBuffer(ptr++) == 'l')) {
                int ch = getByteFromBuffer(ptr) & 0xFF;
                if (ch < INT_0 || (ch | 0x20) == INT_RCURLY) { //  < '0' || ~ '}]' expected/allowed chars
                    _inputPtr = ptr;
                    return _valueComplete(JsonToken.VALUE_NULL);
                }
            }
        }
        _minorState = MINOR_VALUE_TOKEN_NULL;
        return _finishKeywordToken("null", 1, JsonToken.VALUE_NULL);
    }

    protected JsonToken _finishKeywordToken(String expToken, int matched,
                                            JsonToken result) throws IOException
    {
        final int end = expToken.length();

        while (true) {
            if (_inputPtr >= _inputEnd) {
                _pending32 = matched;
                return (_currToken = JsonToken.NOT_AVAILABLE);
            }
            int ch = getByteFromBuffer(_inputPtr);
            if (matched == end) { // need to verify trailing separator
                if (ch < INT_0 || (ch | 0x20) == INT_RCURLY) { //  < '0' || ~ '}]' expected/allowed chars
                    return _valueComplete(result);
                }
                break;
            }
            if (ch != expToken.charAt(matched)) {
                break;
            }
            ++matched;
            ++_inputPtr;
        }
        _minorState = MINOR_VALUE_TOKEN_ERROR;
        _textBuffer.resetWithCopy(expToken, 0, matched);
        return _finishErrorToken();
    }

    protected JsonToken _finishKeywordTokenWithEOF(String expToken, int matched,
            JsonToken result) throws IOException
    {
        if (matched == expToken.length()) {
            return (_currToken = result);
        }
        _textBuffer.resetWithCopy(expToken, 0, matched);
        return _finishErrorTokenWithEOF();
    }

    protected JsonToken _finishNonStdToken(int type, int matched) throws IOException
    {
        final String expToken = _nonStdToken(type);
        final int end = expToken.length();

        while (true) {
            if (_inputPtr >= _inputEnd) {
                _nonStdTokenType = type;
                _pending32 = matched;
                _minorState = MINOR_VALUE_TOKEN_NON_STD;
                return (_currToken = JsonToken.NOT_AVAILABLE);
            }
            int ch = getByteFromBuffer(_inputPtr);
            if (matched == end) { // need to verify trailing separator
                if (ch < INT_0 || (ch | 0x20) == INT_RCURLY) { //  < '0' || ~ '}]' expected/allowed chars
                    return _valueNonStdNumberComplete(type);
                }
                break;
            }
            if (ch != expToken.charAt(matched)) {
                break;
            }
            ++matched;
            ++_inputPtr;
        }
        _minorState = MINOR_VALUE_TOKEN_ERROR;
        _textBuffer.resetWithCopy(expToken, 0, matched);
        return _finishErrorToken();
    }

    protected JsonToken _finishNonStdTokenWithEOF(int type, int matched) throws IOException
    {
        final String expToken = _nonStdToken(type);
        if (matched == expToken.length()) {
            return _valueNonStdNumberComplete(type);
        }
        _textBuffer.resetWithCopy(expToken, 0, matched);
        return _finishErrorTokenWithEOF();
    }

    protected JsonToken _finishErrorToken() throws IOException
    {
        while (_inputPtr < _inputEnd) {
            int i = getNextSignedByteFromBuffer();

// !!! TODO: Decode UTF-8 characters properly...
//            char c = (char) _decodeCharForError(i);

            char ch = (char) i;
            if (Character.isJavaIdentifierPart(ch)) {
                // 11-Jan-2016, tatu: note: we will fully consume the character,
                // included or not, so if recovery was possible, it'd be off-by-one...
                _textBuffer.append(ch);
                if (_textBuffer.size() < _ioContext.errorReportConfiguration().getMaxErrorTokenLength()) {
                    continue;
                }
            }
            return _reportErrorToken(_textBuffer.contentsAsString());
        }
        return (_currToken = JsonToken.NOT_AVAILABLE);
    }

    protected JsonToken _finishErrorTokenWithEOF() throws IOException
    {
        return _reportErrorToken(_textBuffer.contentsAsString());
    }

    protected JsonToken _reportErrorToken(String actualToken) throws IOException
    {
        // !!! TODO: Include non-standard ones if enabled
        _reportError("Unrecognized token '%s': was expecting %s", _textBuffer.contentsAsString(),
                _validJsonTokenList());
        return JsonToken.NOT_AVAILABLE; // never gets here
    }

    /*
    /**********************************************************************
    /* Second-level decoding, Number decoding
    /**********************************************************************
     */

    // [core#611]: allow non-standard floats like ".125"
    protected JsonToken _startFloatThatStartsWithPeriod() throws IOException
    {
        _numberNegative = false;
        _intLength = 0;
        char[] outBuf = _textBuffer.emptyAndGetCurrentSegment();
        return _startFloat(outBuf, 0, INT_PERIOD);
    }

    protected JsonToken _startPositiveNumber(int ch) throws IOException
    {
        _numberNegative = false;
        char[] outBuf = _textBuffer.emptyAndGetCurrentSegment();
        outBuf[0] = (char) ch;
        // in unlikely event of not having more input, denote location
        if (_inputPtr >= _inputEnd) {
            _minorState = MINOR_NUMBER_INTEGER_DIGITS;
            _textBuffer.setCurrentLength(1);
            return (_currToken = JsonToken.NOT_AVAILABLE);
        }

        int outPtr = 1;

        ch = getByteFromBuffer(_inputPtr) & 0xFF;
        while (true) {
            if (ch < INT_0) {
                if (ch == INT_PERIOD) {
                    _intLength = outPtr;
                    ++_inputPtr;
                    return _startFloat(outBuf, outPtr, ch);
                }
                break;
            }
            if (ch > INT_9) {
                if ((ch | 0x20) == INT_e) { // ~ 'eE'
                    _intLength = outPtr;
                    ++_inputPtr;
                    return _startFloat(outBuf, outPtr, ch);
                }
                break;
            }
            if (outPtr >= outBuf.length) {
                // NOTE: must expand to ensure contents all in a single buffer (to keep
                // other parts of parsing simpler)
                outBuf = _textBuffer.expandCurrentSegment();
            }
            outBuf[outPtr++] = (char) ch;
            if (++_inputPtr >= _inputEnd) {
                _minorState = MINOR_NUMBER_INTEGER_DIGITS;
                _textBuffer.setCurrentLength(outPtr);
                return (_currToken = JsonToken.NOT_AVAILABLE);
            }
            ch = getByteFromBuffer(_inputPtr) & 0xFF;
        }
        _intLength = outPtr;
        _textBuffer.setCurrentLength(outPtr);
        return _valueComplete(JsonToken.VALUE_NUMBER_INT);
    }

    protected JsonToken _startNegativeNumber() throws IOException
    {
        _numberNegative = true;
        if (_inputPtr >= _inputEnd) {
            _minorState = MINOR_NUMBER_MINUS;
            return (_currToken = JsonToken.NOT_AVAILABLE);
        }
        int ch = getNextUnsignedByteFromBuffer();
        if (ch <= INT_0) {
            if (ch == INT_0) {
                return _finishNumberLeadingNegZeroes();
            }
            // One special case: if first char is 0, must not be followed by a digit
            _reportUnexpectedNumberChar(ch, "expected digit (0-9) to follow minus sign, for valid numeric value");
        } else if (ch > INT_9) {
            if (ch == 'I') {
                return _finishNonStdToken(NON_STD_TOKEN_MINUS_INFINITY, 2);
            }
            _reportUnexpectedNumberChar(ch, "expected digit (0-9) to follow minus sign, for valid numeric value");
        }
        char[] outBuf = _textBuffer.emptyAndGetCurrentSegment();
        outBuf[0] = '-';
        outBuf[1] = (char) ch;
        if (_inputPtr >= _inputEnd) {
            _minorState = MINOR_NUMBER_INTEGER_DIGITS;
            _textBuffer.setCurrentLength(2);
            _intLength = 1;
            return (_currToken = JsonToken.NOT_AVAILABLE);
        }
        ch = getByteFromBuffer(_inputPtr);
        int outPtr = 2;

        while (true) {
            if (ch < INT_0) {
                if (ch == INT_PERIOD) {
                    _intLength = outPtr-1;
                    ++_inputPtr;
                    return _startFloat(outBuf, outPtr, ch);
                }
                break;
            }
            if (ch > INT_9) {
                if ((ch | 0x20) == INT_e) { // ~ 'eE'
                    _intLength = outPtr-1;
                    ++_inputPtr;
                    return _startFloat(outBuf, outPtr, ch);
                }
                break;
            }
            if (outPtr >= outBuf.length) {
                // NOTE: must expand, to ensure contiguous buffer, outPtr is the length
                outBuf = _textBuffer.expandCurrentSegment();
            }
            outBuf[outPtr++] = (char) ch;
            if (++_inputPtr >= _inputEnd) {
                _minorState = MINOR_NUMBER_INTEGER_DIGITS;
                _textBuffer.setCurrentLength(outPtr);
                return (_currToken = JsonToken.NOT_AVAILABLE);
            }
            ch = getByteFromBuffer(_inputPtr) & 0xFF;
        }
        _intLength = outPtr-1;
        _textBuffer.setCurrentLength(outPtr);
        return _valueComplete(JsonToken.VALUE_NUMBER_INT);
    }

    protected JsonToken _startPositiveNumber() throws IOException
    {
        _numberNegative = false;
        if (_inputPtr >= _inputEnd) {
            _minorState = MINOR_NUMBER_PLUS;
            return (_currToken = JsonToken.NOT_AVAILABLE);
        }
        int ch = getNextUnsignedByteFromBuffer();
        if (ch <= INT_0) {
            if (ch == INT_0) {
                if (!isEnabled(JsonReadFeature.ALLOW_LEADING_PLUS_SIGN_FOR_NUMBERS.mappedFeature())) {
                    _reportUnexpectedNumberChar('+', "JSON spec does not allow numbers to have plus signs: enable `JsonReadFeature.ALLOW_LEADING_PLUS_SIGN_FOR_NUMBERS` to allow");
                }
                return _finishNumberLeadingPosZeroes();
            }
            // One special case: if first char is 0, must not be followed by a digit
            _reportUnexpectedNumberChar(ch, "expected digit (0-9) to follow plus sign, for valid numeric value");
        } else if (ch > INT_9) {
            if (ch == 'I') {
                return _finishNonStdToken(NON_STD_TOKEN_PLUS_INFINITY, 2);
            }
            _reportUnexpectedNumberChar(ch, "expected digit (0-9) to follow plus sign, for valid numeric value");
        }
        if (!isEnabled(JsonReadFeature.ALLOW_LEADING_PLUS_SIGN_FOR_NUMBERS.mappedFeature())) {
            _reportUnexpectedNumberChar('+', "JSON spec does not allow numbers to have plus signs: enable `JsonReadFeature.ALLOW_LEADING_PLUS_SIGN_FOR_NUMBERS` to allow");
        }
        char[] outBuf = _textBuffer.emptyAndGetCurrentSegment();
        outBuf[0] = '+';
        outBuf[1] = (char) ch;
        if (_inputPtr >= _inputEnd) {
            _minorState = MINOR_NUMBER_INTEGER_DIGITS;
            _textBuffer.setCurrentLength(2);
            _intLength = 1;
            return (_currToken = JsonToken.NOT_AVAILABLE);
        }
        ch = getByteFromBuffer(_inputPtr);
        int outPtr = 2;

        while (true) {
            if (ch < INT_0) {
                if (ch == INT_PERIOD) {
                    _intLength = outPtr-1;
                    ++_inputPtr;
                    return _startFloat(outBuf, outPtr, ch);
                }
                break;
            }
            if (ch > INT_9) {
                if ((ch | 0x20) == INT_e) { // ~ 'eE'
                    _intLength = outPtr-1;
                    ++_inputPtr;
                    return _startFloat(outBuf, outPtr, ch);
                }
                break;
            }
            if (outPtr >= outBuf.length) {
                // NOTE: must expand, to ensure contiguous buffer, outPtr is the length
                outBuf = _textBuffer.expandCurrentSegment();
            }
            outBuf[outPtr++] = (char) ch;
            if (++_inputPtr >= _inputEnd) {
                _minorState = MINOR_NUMBER_INTEGER_DIGITS;
                _textBuffer.setCurrentLength(outPtr);
                return (_currToken = JsonToken.NOT_AVAILABLE);
            }
            ch = getByteFromBuffer(_inputPtr) & 0xFF;
        }
        _intLength = outPtr-1;
        _textBuffer.setCurrentLength(outPtr);
        return _valueComplete(JsonToken.VALUE_NUMBER_INT);
    }

    protected JsonToken _startNumberLeadingZero() throws IOException
    {
        int ptr = _inputPtr;
        if (ptr >= _inputEnd) {
            _minorState = MINOR_NUMBER_ZERO;
            return (_currToken = JsonToken.NOT_AVAILABLE);
        }

        // While we could call `_finishNumberLeadingZeroes()`, let's try checking
        // the very first char after first zero since the most common case is that
        // there is a separator

        int ch = getByteFromBuffer(ptr++) & 0xFF;
        // one early check: leading zeroes may or may not be allowed
        if (ch < INT_0) {
            if (ch == INT_PERIOD) {
                _inputPtr = ptr;
                _intLength = 1;
                char[] outBuf = _textBuffer.emptyAndGetCurrentSegment();
                outBuf[0] = '0';
                return _startFloat(outBuf, 1, ch);
            }
        } else if (ch > INT_9) {
            if ((ch | 0x20) == INT_e) { // ~ 'eE'
                _inputPtr = ptr;
                _intLength = 1;
                char[] outBuf = _textBuffer.emptyAndGetCurrentSegment();
                outBuf[0] = '0';
                return _startFloat(outBuf, 1, ch);
            }
            // Ok; unfortunately we have closing bracket/curly that are valid so need
            // (colon not possible since this is within value, not after key)
            //
<<<<<<< HEAD
            if ((ch != INT_RBRACKET) && (ch != INT_RCURLY)) {
=======
            if ((ch | 0x20) != INT_RCURLY) { // ~ '}]'
                --_inputPtr; // for correct error reporting
>>>>>>> 9bcffbb3
                _reportUnexpectedNumberChar(ch,
                        "expected digit (0-9), decimal point (.) or exponent indicator (e/E) to follow '0'");
            }
        } else { // leading zero case (zero followed by a digit)
            // leave inputPtr as is (i.e. "push back" digit)
            return _finishNumberLeadingZeroes();
        }
        // leave _inputPtr as-is, to push back byte we checked
        return _valueCompleteInt(0, "0");
    }

    protected JsonToken _finishNumberMinus(int ch) throws IOException
    {
        return _finishNumberPlusMinus(ch, true);
    }

    protected JsonToken _finishNumberPlus(int ch) throws IOException
    {
        return _finishNumberPlusMinus(ch, false);
    }

    protected JsonToken _finishNumberPlusMinus(final int ch, final boolean negative) throws IOException
    {
        if (ch <= INT_0) {
            if (ch == INT_0) {
                if (negative) {
                    return _finishNumberLeadingNegZeroes();
                } else {
                    if (!isEnabled(JsonReadFeature.ALLOW_LEADING_PLUS_SIGN_FOR_NUMBERS.mappedFeature())) {
                        _reportUnexpectedNumberChar('+', "JSON spec does not allow numbers to have plus signs: enable `JsonReadFeature.ALLOW_LEADING_PLUS_SIGN_FOR_NUMBERS` to allow");
                    }
                    return _finishNumberLeadingPosZeroes();
                }
            } else if (ch == INT_PERIOD && isEnabled(JsonReadFeature.ALLOW_LEADING_DECIMAL_POINT_FOR_NUMBERS.mappedFeature())) {
                if (negative) {
                    _inputPtr--;
                    return _finishNumberLeadingNegZeroes();
                } else {
                    if (!isEnabled(JsonReadFeature.ALLOW_LEADING_PLUS_SIGN_FOR_NUMBERS.mappedFeature())) {
                        _reportUnexpectedNumberChar('+', "JSON spec does not allow numbers to have plus signs: enable `JsonReadFeature.ALLOW_LEADING_PLUS_SIGN_FOR_NUMBERS` to allow");
                    }
                    _inputPtr--;
                    return _finishNumberLeadingPosZeroes();
                }
            }
            final String message = negative ?
                    "expected digit (0-9) to follow minus sign, for valid numeric value" :
                    "expected digit (0-9) for valid numeric value";
            _reportUnexpectedNumberChar(ch, message);
        } else if (ch > INT_9) {
            if (ch == 'I') {
                final int token = negative ? NON_STD_TOKEN_MINUS_INFINITY : NON_STD_TOKEN_PLUS_INFINITY;
                return _finishNonStdToken(token, 2);
            }
            final String message = negative ?
                    "expected digit (0-9) to follow minus sign, for valid numeric value" :
                    "expected digit (0-9) for valid numeric value";
            _reportUnexpectedNumberChar(ch, message);
        }
        if (!negative && !isEnabled(JsonReadFeature.ALLOW_LEADING_PLUS_SIGN_FOR_NUMBERS.mappedFeature())) {
            _reportUnexpectedNumberChar('+', "JSON spec does not allow numbers to have plus signs: enable `JsonReadFeature.ALLOW_LEADING_PLUS_SIGN_FOR_NUMBERS` to allow");
        }
        char[] outBuf = _textBuffer.emptyAndGetCurrentSegment();
        outBuf[0] = negative ? '-' : '+';
        outBuf[1] = (char) ch;
        _intLength = 1;
        return _finishNumberIntegralPart(outBuf, 2);
    }

    protected JsonToken _finishNumberLeadingZeroes() throws IOException
    {
        // In general, skip further zeroes (if allowed), look for legal follow-up
        // numeric characters; likely legal separators, or, known illegal (letters).
        while (true) {
            if (_inputPtr >= _inputEnd) {
                _minorState = MINOR_NUMBER_ZERO;
                return (_currToken = JsonToken.NOT_AVAILABLE);
            }
            int ch = getNextUnsignedByteFromBuffer();
            if (ch < INT_0) {
                if (ch == INT_PERIOD) {
                    char[] outBuf = _textBuffer.emptyAndGetCurrentSegment();
                    outBuf[0] = '0';
                    _intLength = 1;
                    return _startFloat(outBuf, 1, ch);
                }
            } else if (ch > INT_9) {
                if ((ch | 0x20) == INT_e) { // ~ 'eE'
                    char[] outBuf = _textBuffer.emptyAndGetCurrentSegment();
                    outBuf[0] = '0';
                    _intLength = 1;
                    return _startFloat(outBuf, 1, ch);
                }
                // Ok; unfortunately we have closing bracket/curly that are valid so need
                // (colon not possible since this is within value, not after key)
                //
<<<<<<< HEAD
                if ((ch != INT_RBRACKET) && (ch != INT_RCURLY)) {
=======
                if ((ch | 0x20) != INT_RCURLY) { // ~ '}]'
                    --_inputPtr; // for correct error reporting
>>>>>>> 9bcffbb3
                    _reportUnexpectedNumberChar(ch,
                            "expected digit (0-9), decimal point (.) or exponent indicator (e/E) to follow '0'");
                }
            } else { // Number between 0 and 9
                // although not guaranteed, seems likely valid separator (white space,
                // comma, end bracket/curly); next time token needed will verify
                if ((_features & FEAT_MASK_LEADING_ZEROS) == 0) {
                    reportInvalidNumber("Leading zeroes not allowed");
                }
                if (ch == INT_0) { // coalesce multiple leading zeroes into just one
                    continue;
                }
                char[] outBuf = _textBuffer.emptyAndGetCurrentSegment();
                // trim out leading zero
                outBuf[0] = (char) ch;
                _intLength = 1;
                return _finishNumberIntegralPart(outBuf, 1);
            }
            --_inputPtr;
            return _valueCompleteInt(0, "0");
        }
    }

    protected JsonToken _finishNumberLeadingNegZeroes() throws IOException {
        return _finishNumberLeadingPosNegZeroes(true);
    }

    protected JsonToken _finishNumberLeadingPosZeroes() throws IOException {
        return _finishNumberLeadingPosNegZeroes(false);
    }

    protected JsonToken _finishNumberLeadingPosNegZeroes(final boolean negative) throws IOException {
        // In general, skip further zeroes (if allowed), look for legal follow-up
        // numeric characters; likely legal separators, or, known illegal (letters).
        while (true) {
            if (_inputPtr >= _inputEnd) {
                _minorState = negative ? MINOR_NUMBER_MINUSZERO : MINOR_NUMBER_ZERO;
                return (_currToken = JsonToken.NOT_AVAILABLE);
            }
            int ch = getNextUnsignedByteFromBuffer();
            if (ch < INT_0) {
                if (ch == INT_PERIOD) {
                    char[] outBuf = _textBuffer.emptyAndGetCurrentSegment();
                    outBuf[0] = negative ? '-' : '+';
                    outBuf[1] = '0';
                    _intLength = 1;
                    return _startFloat(outBuf, 2, ch);
                }
            } else if (ch > INT_9) {
                if ((ch | 0x20) == INT_e) { // ~ 'eE'
                    char[] outBuf = _textBuffer.emptyAndGetCurrentSegment();
                    outBuf[0] = negative ? '-' : '+';
                    outBuf[1] = '0';
                    _intLength = 1;
                    return _startFloat(outBuf, 2, ch);
                }
                // Ok; unfortunately we have closing bracket/curly that are valid so need
                // (colon not possible since this is within value, not after key)
                //
<<<<<<< HEAD
                if ((ch != INT_RBRACKET) && (ch != INT_RCURLY)) {
=======
                if ((ch | 0x20) != INT_RCURLY) { // ~ '}]'
                    --_inputPtr; // for correct error reporting
>>>>>>> 9bcffbb3
                    _reportUnexpectedNumberChar(ch,
                            "expected digit (0-9), decimal point (.) or exponent indicator (e/E) to follow '0'");
                }
            } else { // Number between 1 and 9; go integral
                // although not guaranteed, seems likely valid separator (white space,
                // comma, end bracket/curly); next time token needed will verify
                if ((_features & FEAT_MASK_LEADING_ZEROS) == 0) {
                    reportInvalidNumber("Leading zeroes not allowed");
                }
                if (ch == INT_0) { // coalesce multiple leading zeroes into just one
                    continue;
                }
                char[] outBuf = _textBuffer.emptyAndGetCurrentSegment();
                // trim out leading zero
                outBuf[0] = negative ? '-' : '+';
                outBuf[1] = (char) ch;
                _intLength = 1;
                return _finishNumberIntegralPart(outBuf, 2);
            }
            --_inputPtr;
            return _valueCompleteInt(0, "0");
        }
    }

    protected JsonToken _finishNumberIntegralPart(char[] outBuf, int outPtr) throws IOException {
        int negMod = _numberNegative ? -1 : 0;

        while (true) {
            if (_inputPtr >= _inputEnd) {
                _minorState = MINOR_NUMBER_INTEGER_DIGITS;
                _textBuffer.setCurrentLength(outPtr);
                return (_currToken = JsonToken.NOT_AVAILABLE);
            }
            int ch = getByteFromBuffer(_inputPtr) & 0xFF;
            if (ch < INT_0) {
                if (ch == INT_PERIOD) {
                    _intLength = outPtr+negMod;
                    ++_inputPtr;
                    return _startFloat(outBuf, outPtr, ch);
                }
                break;
            }
            if (ch > INT_9) {
                if ((ch | 0x20) == INT_e) { // ~ 'eE'
                    _intLength = outPtr+negMod;
                    ++_inputPtr;
                    return _startFloat(outBuf, outPtr, ch);
                }
                break;
            }
            ++_inputPtr;
            if (outPtr >= outBuf.length) {
                // NOTE: must expand to ensure contents all in a single buffer (to keep
                // other parts of parsing simpler)
                outBuf = _textBuffer.expandCurrentSegment();
            }
            outBuf[outPtr++] = (char) ch;
        }
        _intLength = outPtr+negMod;
        _textBuffer.setCurrentLength(outPtr);
        return _valueComplete(JsonToken.VALUE_NUMBER_INT);
    }

    protected JsonToken _startFloat(char[] outBuf, int outPtr, int ch) throws IOException
    {
        int fractLen = 0;
        if (ch == INT_PERIOD) {
            if (outPtr >= outBuf.length) {
                outBuf = _textBuffer.expandCurrentSegment();
            }
            outBuf[outPtr++] = '.';
            while (true) {
                if (_inputPtr >= _inputEnd) {
                    _textBuffer.setCurrentLength(outPtr);
                    _minorState = MINOR_NUMBER_FRACTION_DIGITS;
                    _fractLength = fractLen;
                    return (_currToken = JsonToken.NOT_AVAILABLE);
                }
                ch = getNextSignedByteFromBuffer(); // ok to have sign extension for now
                if (ch < INT_0 || ch > INT_9) {
                    ch &= 0xFF; // but here we'll want to mask it to unsigned 8-bit
                    // must be followed by sequence of ints, one minimum
                    if (fractLen == 0) {
                        if (!isEnabled(JsonReadFeature.ALLOW_TRAILING_DECIMAL_POINT_FOR_NUMBERS.mappedFeature())) {
                            _reportUnexpectedNumberChar(ch, "Decimal point not followed by a digit");
                        }
                    }
                    break;
                }
                if (outPtr >= outBuf.length) {
                    outBuf = _textBuffer.expandCurrentSegment();
                }
                outBuf[outPtr++] = (char) ch;
                ++fractLen;
            }
        }
        _fractLength = fractLen;
        int expLen = 0;
        if ((ch | 0x20) == INT_e) { // ~ 'eE' exponent?
            if (outPtr >= outBuf.length) {
                outBuf = _textBuffer.expandCurrentSegment();
            }
            outBuf[outPtr++] = (char) ch;
            if (_inputPtr >= _inputEnd) {
                _textBuffer.setCurrentLength(outPtr);
                _minorState = MINOR_NUMBER_EXPONENT_MARKER;
                _expLength = 0;
                return (_currToken = JsonToken.NOT_AVAILABLE);
            }
            ch = getNextSignedByteFromBuffer(); // ok to have sign extension for now
            if (ch == INT_MINUS || ch == INT_PLUS) {
                if (outPtr >= outBuf.length) {
                    outBuf = _textBuffer.expandCurrentSegment();
                }
                outBuf[outPtr++] = (char) ch;
                if (_inputPtr >= _inputEnd) {
                    _textBuffer.setCurrentLength(outPtr);
                    _minorState = MINOR_NUMBER_EXPONENT_DIGITS;
                    _expLength = 0;
                    return (_currToken = JsonToken.NOT_AVAILABLE);
                }
                ch = getNextSignedByteFromBuffer();
            }
            while (ch >= INT_0 && ch <= INT_9) {
                ++expLen;
                if (outPtr >= outBuf.length) {
                    outBuf = _textBuffer.expandCurrentSegment();
                }
                outBuf[outPtr++] = (char) ch;
                if (_inputPtr >= _inputEnd) {
                    _textBuffer.setCurrentLength(outPtr);
                    _minorState = MINOR_NUMBER_EXPONENT_DIGITS;
                    _expLength = expLen;
                    return (_currToken = JsonToken.NOT_AVAILABLE);
                }
                ch = getNextSignedByteFromBuffer();
            }
            // must be followed by sequence of ints, one minimum
            ch &= 0xFF;
            if (expLen == 0) {
                _reportUnexpectedNumberChar(ch, "Exponent indicator not followed by a digit");
            }
        }
        // push back the last char
        --_inputPtr;
        _textBuffer.setCurrentLength(outPtr);
        // negative, int-length, fract-length already set, so...
        _expLength = expLen;
        return _valueComplete(JsonToken.VALUE_NUMBER_FLOAT);
    }

    protected JsonToken _finishFloatFraction() throws IOException
    {
        int fractLen = _fractLength;
        char[] outBuf = _textBuffer.getBufferWithoutReset();
        int outPtr = _textBuffer.getCurrentSegmentSize();

        // caller guarantees at least one char; also, sign-extension not needed here
        int ch = getNextSignedByteFromBuffer();
        boolean loop = true;
        while (loop) {
            if (ch >= INT_0 && ch <= INT_9) {
                ++fractLen;
                if (outPtr >= outBuf.length) {
                    outBuf = _textBuffer.expandCurrentSegment();
                }
                outBuf[outPtr++] = (char) ch;
                if (_inputPtr >= _inputEnd) {
                    _textBuffer.setCurrentLength(outPtr);
                    _fractLength = fractLen;
                    return JsonToken.NOT_AVAILABLE;
                }
                ch = getNextSignedByteFromBuffer();
<<<<<<< HEAD
            } else if (ch == 'f' || ch == 'd' || ch == 'F' || ch == 'D') {
=======
            } else if ((ch | 0x22) == 'f') { // ~ fFdD
                --_inputPtr; // for correct error reporting
>>>>>>> 9bcffbb3
                _reportUnexpectedNumberChar(ch, "JSON does not support parsing numbers that have 'f' or 'd' suffixes");
            } else if (ch == INT_PERIOD) {
                _reportUnexpectedNumberChar(ch, "Cannot parse number with more than one decimal point");
            } else {
                loop = false;
            }
        }

        // Ok, fraction done; what have we got next?
        // must be followed by sequence of ints, one minimum
        if (fractLen == 0) {
            if (!isEnabled(JsonReadFeature.ALLOW_TRAILING_DECIMAL_POINT_FOR_NUMBERS.mappedFeature())) {
                _reportUnexpectedNumberChar(ch, "Decimal point not followed by a digit");
            }
        }
        _fractLength = fractLen;
        _textBuffer.setCurrentLength(outPtr);

        // Ok: end of floating point number or exponent?
        if ((ch | 0x20) == INT_e) { // ~ 'eE' exponent?
            _textBuffer.append((char) ch);
            _expLength = 0;
            if (_inputPtr >= _inputEnd) {
                _minorState = MINOR_NUMBER_EXPONENT_MARKER;
                return JsonToken.NOT_AVAILABLE;
            }
            _minorState = MINOR_NUMBER_EXPONENT_DIGITS;
            return _finishFloatExponent(true, getNextUnsignedByteFromBuffer());
        }

        // push back the last char
        --_inputPtr;
        _textBuffer.setCurrentLength(outPtr);
        // negative, int-length, fract-length already set, so...
        _expLength = 0;
        return _valueComplete(JsonToken.VALUE_NUMBER_FLOAT);
    }

    protected JsonToken _finishFloatExponent(boolean checkSign, int ch) throws IOException
    {
        if (checkSign) {
            _minorState = MINOR_NUMBER_EXPONENT_DIGITS;
            if (ch == INT_MINUS || ch == INT_PLUS) {
                _textBuffer.append((char) ch);
                if (_inputPtr >= _inputEnd) {
                    _minorState = MINOR_NUMBER_EXPONENT_DIGITS;
                    _expLength = 0;
                    return JsonToken.NOT_AVAILABLE;
                }
                ch = getNextSignedByteFromBuffer();
            }
        }

        char[] outBuf = _textBuffer.getBufferWithoutReset();
        int outPtr = _textBuffer.getCurrentSegmentSize();
        int expLen = _expLength;

        while (ch >= INT_0 && ch <= INT_9) {
            ++expLen;
            if (outPtr >= outBuf.length) {
                outBuf = _textBuffer.expandCurrentSegment();
            }
            outBuf[outPtr++] = (char) ch;
            if (_inputPtr >= _inputEnd) {
                _textBuffer.setCurrentLength(outPtr);
                _expLength = expLen;
                return JsonToken.NOT_AVAILABLE;
            }
            ch = getNextSignedByteFromBuffer();
        }
        // must be followed by sequence of ints, one minimum
        ch &= 0xFF;
        if (expLen == 0) {
            _reportUnexpectedNumberChar(ch, "Exponent indicator not followed by a digit");
        }
        // push back the last char
        --_inputPtr;
        _textBuffer.setCurrentLength(outPtr);
        // negative, int-length, fract-length already set, so...
        _expLength = expLen;
        return _valueComplete(JsonToken.VALUE_NUMBER_FLOAT);
    }

    /*
    /**********************************************************************
    /* Name-decoding, tertiary decoding
    /**********************************************************************
     */

    private final String _fastParseName() throws IOException
    {
        // If so, can also unroll loops nicely
        // This may seem weird, but here we do NOT want to worry about UTF-8
        // decoding. Rather, we'll assume that part is ok (if not it will be
        // caught later on), and just handle quotes and backslashes here.

        final int[] codes = _icLatin1;
        int ptr = _inputPtr;

        int q0 = getByteFromBuffer(ptr++) & 0xFF;
        if (codes[q0] == 0) {
            int i = getByteFromBuffer(ptr++) & 0xFF;
            if (codes[i] == 0) {
                int q = (q0 << 8) | i;
                i = getByteFromBuffer(ptr++) & 0xFF;
                if (codes[i] == 0) {
                    q = (q << 8) | i;
                    i = getByteFromBuffer(ptr++) & 0xFF;
                    if (codes[i] == 0) {
                        q = (q << 8) | i;
                        i = getByteFromBuffer(ptr++) & 0xFF;
                        if (codes[i] == 0) {
                            _quad1 = q;
                            return _parseMediumName(ptr, i);
                        }
                        if (i == INT_QUOTE) { // 4 byte/char case or broken
                            _inputPtr = ptr;
                            return _findName(q, 4);
                        }
                        return null;
                    }
                    if (i == INT_QUOTE) { // 3 byte/char case or broken
                        _inputPtr = ptr;
                        return _findName(q, 3);
                    }
                    return null;
                }
                if (i == INT_QUOTE) { // 2 byte/char case or broken
                    _inputPtr = ptr;
                    return _findName(q, 2);
                }
                return null;
            }
            if (i == INT_QUOTE) { // one byte/char case or broken
                _inputPtr = ptr;
                return _findName(q0, 1);
            }
            return null;
        }
        if (q0 == INT_QUOTE) {
            _inputPtr = ptr;
            return "";
        }
        return null;
    }

    private final String _parseMediumName(int ptr, int q2) throws IOException
    {
        final int[] codes = _icLatin1;

        // Ok, got 5 name bytes so far
        int i = getByteFromBuffer(ptr++) & 0xFF;
        if (codes[i] == 0) {
            q2 = (q2 << 8) | i;
            i = getByteFromBuffer(ptr++) & 0xFF;
            if (codes[i] == 0) {
                q2 = (q2 << 8) | i;
                i = getByteFromBuffer(ptr++) & 0xFF;
                if (codes[i] == 0) {
                    q2 = (q2 << 8) | i;
                    i = getByteFromBuffer(ptr++) & 0xFF;
                    if (codes[i] == 0) {
                        return _parseMediumName2(ptr, i, q2);
                    }
                    if (i == INT_QUOTE) { // 8 bytes
                        _inputPtr = ptr;
                        return _findName(_quad1, q2, 4);
                    }
                    return null;
                }
                if (i == INT_QUOTE) { // 7 bytes
                    _inputPtr = ptr;
                    return _findName(_quad1, q2, 3);
                }
                return null;
            }
            if (i == INT_QUOTE) { // 6 bytes
                _inputPtr = ptr;
                return _findName(_quad1, q2, 2);
            }
            return null;
        }
        if (i == INT_QUOTE) { // 5 bytes
            _inputPtr = ptr;
            return _findName(_quad1, q2, 1);
        }
        return null;
    }

    private final String _parseMediumName2(int ptr, int q3, final int q2) throws IOException
    {
        final int[] codes = _icLatin1;

        // Got 9 name bytes so far
        int i = getByteFromBuffer(ptr++) & 0xFF;
        if (codes[i] != 0) {
            if (i == INT_QUOTE) { // 9 bytes
                _inputPtr = ptr;
                return _findName(_quad1, q2, q3, 1);
            }
            return null;
        }
        q3 = (q3 << 8) | i;
        i = getByteFromBuffer(ptr++) & 0xFF;
        if (codes[i] != 0) {
            if (i == INT_QUOTE) { // 10 bytes
                _inputPtr = ptr;
                return _findName(_quad1, q2, q3, 2);
            }
            return null;
        }
        q3 = (q3 << 8) | i;
        i = getByteFromBuffer(ptr++) & 0xFF;
        if (codes[i] != 0) {
            if (i == INT_QUOTE) { // 11 bytes
                _inputPtr = ptr;
                return _findName(_quad1, q2, q3, 3);
            }
            return null;
        }
        q3 = (q3 << 8) | i;
        i = getByteFromBuffer(ptr++) & 0xFF;
        if (i == INT_QUOTE) { // 12 bytes
            _inputPtr = ptr;
            return _findName(_quad1, q2, q3, 4);
        }
        // Could continue
        return null;
    }

    /**
     * Slower parsing method which is generally branched to when
     * an escape sequence is detected (or alternatively for long
     * names, one crossing input buffer boundary).
     * Needs to be able to handle more exceptional cases, gets slower,
     * and hence is offlined to a separate method.
     */
    private final JsonToken _parseEscapedName(int qlen, int currQuad, int currQuadBytes)
        throws IOException
    {
        // This may seem weird, but here we do not want to worry about
        // UTF-8 decoding yet. Rather, we'll assume that part is ok (if not it will get
        // caught later on), and just handle quotes and backslashes here.
        int[] quads = _quadBuffer;
        final int[] codes = _icLatin1;

        while (true) {
            if (_inputPtr >= _inputEnd) {
                _quadLength = qlen;
                _pending32 = currQuad;
                _pendingBytes = currQuadBytes;
                _minorState = MINOR_FIELD_NAME;
                return (_currToken = JsonToken.NOT_AVAILABLE);
            }
            int ch = getNextUnsignedByteFromBuffer();
            if (codes[ch] == 0) {
                if (currQuadBytes < 4) {
                    ++currQuadBytes;
                    currQuad = (currQuad << 8) | ch;
                    continue;
                }
                if (qlen >= quads.length) {
                    _quadBuffer = quads = _growNameDecodeBuffer(quads, quads.length);
                }
                quads[qlen++] = currQuad;
                currQuad = ch;
                currQuadBytes = 1;
                continue;
            }

            // Otherwise bit longer handling
            if (ch == INT_QUOTE) { // we are done
                break;
            }
            // Unquoted white space?
            if (ch != INT_BACKSLASH) {
                // Call can actually now return (if unquoted linefeeds allowed)
                _throwUnquotedSpace(ch, "name");
            } else {
                // Nope, escape sequence
                ch = _decodeCharEscape();
                if (ch < 0) { // method has set up state about escape sequence
                    _minorState = MINOR_FIELD_NAME_ESCAPE;
                    _minorStateAfterSplit = MINOR_FIELD_NAME;
                    _quadLength = qlen;
                    _pending32 = currQuad;
                    _pendingBytes = currQuadBytes;
                    return (_currToken = JsonToken.NOT_AVAILABLE);
                }
            }

            // May need to UTF-8 (re-)encode it, if it's beyond
            // 7-bit ASCII. Gets pretty messy. If this happens often, may
            // want to use different name canonicalization to avoid these hits.
            if (qlen >= quads.length) {
                _quadBuffer = quads = _growNameDecodeBuffer(quads, quads.length);
            }
            if (ch > 127) {
                // Ok, we'll need room for first byte right away
                if (currQuadBytes >= 4) {
                    quads[qlen++] = currQuad;
                    currQuad = 0;
                    currQuadBytes = 0;
                }
                if (ch < 0x800) { // 2-byte
                    currQuad = (currQuad << 8) | (0xc0 | (ch >> 6));
                    ++currQuadBytes;
                    // Second byte gets output below:
                } else { // 3 bytes; no need to worry about surrogates here
                    currQuad = (currQuad << 8) | (0xe0 | (ch >> 12));
                    ++currQuadBytes;
                    // need room for middle byte?
                    if (currQuadBytes >= 4) {
                        quads[qlen++] = currQuad;
                        currQuad = 0;
                        currQuadBytes = 0;
                    }
                    currQuad = (currQuad << 8) | (0x80 | ((ch >> 6) & 0x3f));
                    ++currQuadBytes;
                }
                // And same last byte in both cases, gets output below:
                ch = 0x80 | (ch & 0x3f);
            }
            if (currQuadBytes < 4) {
                ++currQuadBytes;
                currQuad = (currQuad << 8) | ch;
                continue;
            }
            quads[qlen++] = currQuad;
            currQuad = ch;
            currQuadBytes = 1;
        }

        if (currQuadBytes > 0) {
            if (qlen >= quads.length) {
                _quadBuffer = quads = _growNameDecodeBuffer(quads, quads.length);
            }
            quads[qlen++] = _padLastQuad(currQuad, currQuadBytes);
        } else if (qlen == 0) { // rare, but may happen
            return _fieldComplete("");
        }
        String name = _symbols.findName(quads, qlen);
        if (name == null) {
            name = _addName(quads, qlen, currQuadBytes);
        }
        return _fieldComplete(name);
    }

    /**
     * Method called when we see non-white space character other
     * than double quote, when expecting a field name.
     * In standard mode will just throw an exception; but
     * in non-standard modes may be able to parse name.
     */
    private JsonToken _handleOddName(int ch) throws IOException
    {
        // First: may allow single quotes
        switch (ch) {
        case '#':
            // Careful, since this may alternatively be leading char of
            // unquoted name...
            if ((_features & FEAT_MASK_ALLOW_YAML_COMMENTS) != 0) {
                return _finishHashComment(MINOR_FIELD_LEADING_WS);
            }
            break;
        case '/':
            return _startSlashComment(MINOR_FIELD_LEADING_WS);
        case '\'':
            if ((_features & FEAT_MASK_ALLOW_SINGLE_QUOTES) != 0) {
                return _finishAposName(0, 0, 0);
            }
            break;
        case INT_RBRACKET: // for better error reporting...
            return _closeArrayScope();
        }
        // allow unquoted names if feature enabled:
        if ((_features & FEAT_MASK_ALLOW_UNQUOTED_NAMES) == 0) {
         // !!! TODO: Decode UTF-8 characters properly...
//            char c = (char) _decodeCharForError(ch);
            char c = (char) ch;
            _reportUnexpectedChar(c, "was expecting double-quote to start field name");
        }
        // Also: note that although we use a different table here, it does NOT handle UTF-8
        // decoding. It'll just pass those high-bit codes as acceptable for later decoding.
        final int[] codes = CharTypes.getInputCodeUtf8JsNames();
        // Also: must start with a valid character...
        if (codes[ch] != 0) {
            _reportUnexpectedChar(ch, "was expecting either valid name character (for unquoted name) or double-quote (for quoted) to start field name");
        }

        return _finishUnquotedName(0, ch, 1);
    }

    /**
     * Parsing of optionally supported non-standard "unquoted" names: names without
     * either double-quotes or apostrophes surrounding them.
     * Unlike other
     */
    private JsonToken _finishUnquotedName(int qlen, int currQuad, int currQuadBytes)
        throws IOException
    {
        int[] quads = _quadBuffer;
        final int[] codes = CharTypes.getInputCodeUtf8JsNames();

        // Ok, now; instead of ultra-optimizing parsing here (as with regular JSON names),
        // let's just use the generic "slow" variant. Can measure its impact later on if need be.
        while (true) {
            if (_inputPtr >= _inputEnd) {
                _quadLength = qlen;
                _pending32 = currQuad;
                _pendingBytes = currQuadBytes;
                _minorState = MINOR_FIELD_UNQUOTED_NAME;
                return (_currToken = JsonToken.NOT_AVAILABLE);
            }
            int ch = getByteFromBuffer(_inputPtr) & 0xFF;
            if (codes[ch] != 0) {
                break;
            }
            ++_inputPtr;
            // Ok, we have one more byte to add at any rate:
            if (currQuadBytes < 4) {
                ++currQuadBytes;
                currQuad = (currQuad << 8) | ch;
            } else {
                if (qlen >= quads.length) {
                    _quadBuffer = quads = _growNameDecodeBuffer(quads, quads.length);
                }
                quads[qlen++] = currQuad;
                currQuad = ch;
                currQuadBytes = 1;
            }
        }

        if (currQuadBytes > 0) {
            if (qlen >= quads.length) {
                _quadBuffer = quads = _growNameDecodeBuffer(quads, quads.length);
            }
            quads[qlen++] = currQuad;
        }
        String name = _symbols.findName(quads, qlen);
        if (name == null) {
            name = _addName(quads, qlen, currQuadBytes);
        }
        return _fieldComplete(name);
    }

    private JsonToken _finishAposName(int qlen, int currQuad, int currQuadBytes)
        throws IOException
    {
        int[] quads = _quadBuffer;
        final int[] codes = _icLatin1;

        while (true) {
            if (_inputPtr >= _inputEnd) {
                _quadLength = qlen;
                _pending32 = currQuad;
                _pendingBytes = currQuadBytes;
                _minorState = MINOR_FIELD_APOS_NAME;
                return (_currToken = JsonToken.NOT_AVAILABLE);
            }
            int ch = getNextUnsignedByteFromBuffer();
            if (ch == INT_APOS) {
                break;
            }
            // additional check to skip handling of double-quotes
            if (ch != '"' && codes[ch] != 0) {
                if (ch != '\\') {
                    // Unquoted white space?
                    _throwUnquotedSpace(ch, "name");
                } else {
                    // Nope, escape sequence
                    ch = _decodeCharEscape();
                    if (ch < 0) { // method has set up state about escape sequence
                        _minorState = MINOR_FIELD_NAME_ESCAPE;
                        _minorStateAfterSplit = MINOR_FIELD_APOS_NAME;
                        _quadLength = qlen;
                        _pending32 = currQuad;
                        _pendingBytes = currQuadBytes;
                        return (_currToken = JsonToken.NOT_AVAILABLE);
                    }
                }
                if (ch > 127) {
                    // Ok, we'll need room for first byte right away
                    if (currQuadBytes >= 4) {
                        if (qlen >= quads.length) {
                            _quadBuffer = quads = _growNameDecodeBuffer(quads, quads.length);
                        }
                        quads[qlen++] = currQuad;
                        currQuad = 0;
                        currQuadBytes = 0;
                    }
                    if (ch < 0x800) { // 2-byte
                        currQuad = (currQuad << 8) | (0xc0 | (ch >> 6));
                        ++currQuadBytes;
                        // Second byte gets output below:
                    } else { // 3 bytes; no need to worry about surrogates here
                        currQuad = (currQuad << 8) | (0xe0 | (ch >> 12));
                        ++currQuadBytes;
                        // need room for middle byte?
                        if (currQuadBytes >= 4) {
                            if (qlen >= quads.length) {
                                _quadBuffer = quads = _growNameDecodeBuffer(quads, quads.length);
                            }
                            quads[qlen++] = currQuad;
                            currQuad = 0;
                            currQuadBytes = 0;
                        }
                        currQuad = (currQuad << 8) | (0x80 | ((ch >> 6) & 0x3f));
                        ++currQuadBytes;
                    }
                    // And same last byte in both cases, gets output below:
                    ch = 0x80 | (ch & 0x3f);
                }
            }
            // Ok, we have one more byte to add at any rate:
            if (currQuadBytes < 4) {
                ++currQuadBytes;
                currQuad = (currQuad << 8) | ch;
            } else {
                if (qlen >= quads.length) {
                    _quadBuffer = quads = _growNameDecodeBuffer(quads, quads.length);
                }
                quads[qlen++] = currQuad;
                currQuad = ch;
                currQuadBytes = 1;
            }
        }

        if (currQuadBytes > 0) {
            if (qlen >= quads.length) {
                _quadBuffer = quads = _growNameDecodeBuffer(quads, quads.length);
            }
            quads[qlen++] = _padLastQuad(currQuad, currQuadBytes);
        } else if (qlen == 0) { // rare case but possible
            return _fieldComplete("");
        }
        String name = _symbols.findName(quads, qlen);
        if (name == null) {
            name = _addName(quads, qlen, currQuadBytes);
        }
        return _fieldComplete(name);
    }

    protected final JsonToken _finishFieldWithEscape() throws IOException
    {
        // First: try finishing what wasn't yet:
        int ch = _decodeSplitEscaped(_quoted32, _quotedDigits);
        if (ch < 0) { // ... if possible
            _minorState = MINOR_FIELD_NAME_ESCAPE;
            return JsonToken.NOT_AVAILABLE;
        }
        if (_quadLength >= _quadBuffer.length) {
            _quadBuffer = _growNameDecodeBuffer(_quadBuffer, 32);
        }
        int currQuad = _pending32;
        int currQuadBytes = _pendingBytes;
        if (ch > 127) {
            // Ok, we'll need room for first byte right away
            if (currQuadBytes >= 4) {
                _quadBuffer[_quadLength++] = currQuad;
                currQuad = 0;
                currQuadBytes = 0;
            }
            if (ch < 0x800) { // 2-byte
                currQuad = (currQuad << 8) | (0xc0 | (ch >> 6));
                ++currQuadBytes;
                // Second byte gets output below:
            } else { // 3 bytes; no need to worry about surrogates here
                currQuad = (currQuad << 8) | (0xe0 | (ch >> 12));
                // need room for middle byte?
                if (++currQuadBytes >= 4) {
                    _quadBuffer[_quadLength++] = currQuad;
                    currQuad = 0;
                    currQuadBytes = 0;
                }
                currQuad = (currQuad << 8) | (0x80 | ((ch >> 6) & 0x3f));
                ++currQuadBytes;
            }
            // And same last byte in both cases, gets output below:
            ch = 0x80 | (ch & 0x3f);
        }
        if (currQuadBytes < 4) {
            ++currQuadBytes;
            currQuad = (currQuad << 8) | ch;
        } else {
            _quadBuffer[_quadLength++] = currQuad;
            currQuad = ch;
            currQuadBytes = 1;
        }
        if (_minorStateAfterSplit == MINOR_FIELD_APOS_NAME) {
            return _finishAposName(_quadLength, currQuad, currQuadBytes);
        }
        return _parseEscapedName(_quadLength, currQuad, currQuadBytes);
    }

    private int _decodeSplitEscaped(int value, int bytesRead) throws IOException
    {
        if (_inputPtr >= _inputEnd) {
            _quoted32 = value;
            _quotedDigits = bytesRead;
            return -1;
        }
        int c = getNextSignedByteFromBuffer();
        if (bytesRead == -1) { // expecting first char after backslash
            switch (c) {
                // First, ones that are mapped
            case 'b':
                return '\b';
            case 't':
                return '\t';
            case 'n':
                return '\n';
            case 'f':
                return '\f';
            case 'r':
                return '\r';

                // And these are to be returned as they are
            case '"':
            case '/':
            case '\\':
                return c;

            case 'u': // and finally hex-escaped
                break;

            default:
                {
                 // !!! TODO: Decode UTF-8 characters properly...
    //              char ch = (char) _decodeCharForError(c);
                    char ch = (char) c;
                    return _handleUnrecognizedCharacterEscape(ch);
                }
            }
            if (_inputPtr >= _inputEnd) {
                _quotedDigits = 0;
                _quoted32 = 0;
                return -1;
            }
            c = getNextSignedByteFromBuffer();
            bytesRead = 0;
        }
        c &= 0xFF;
        while (true) {
            int digit = CharTypes.charToHex(c);
            if (digit < 0) {
                _reportUnexpectedChar(c & 0xFF, "expected a hex-digit for character escape sequence");
            }
            value = (value << 4) | digit;
            if (++bytesRead == 4) {
                return value;
            }
            if (_inputPtr >= _inputEnd) {
                _quotedDigits = bytesRead;
                _quoted32 = value;
                return -1;
            }
            c = getNextUnsignedByteFromBuffer();
        }
    }

    /*
    /**********************************************************************
    /* Second-level decoding, String decoding
    /**********************************************************************
     */

    protected JsonToken _startString() throws IOException
    {
        int ptr = _inputPtr;
        int outPtr = 0;
        char[] outBuf = _textBuffer.emptyAndGetCurrentSegment();
        final int[] codes = _icUTF8;

        final int max = Math.min(_inputEnd, (ptr + outBuf.length));
        while (ptr < max) {
            int c = getByteFromBuffer(ptr) & 0xFF;
            if (codes[c] != 0) {
                if (c == INT_QUOTE) {
                    _inputPtr = ptr+1;
                    _textBuffer.setCurrentLength(outPtr);
                    return _valueComplete(JsonToken.VALUE_STRING);
                }
                break;
            }
            ++ptr;
            outBuf[outPtr++] = (char) c;
        }
        _textBuffer.setCurrentLength(outPtr);
        _inputPtr = ptr;
        return _finishRegularString();
    }

    private final JsonToken _finishRegularString() throws IOException
    {
        int c;

        // Here we do want to do full decoding, hence:
        final int[] codes = _icUTF8;

        char[] outBuf = _textBuffer.getBufferWithoutReset();
        int outPtr = _textBuffer.getCurrentSegmentSize();
        int ptr = _inputPtr;
        final int safeEnd = _inputEnd - 5; // longest escape is 6 chars

        main_loop:
        while (true) {
            // Then the tight ASCII non-funny-char loop:
            ascii_loop:
            while (true) {
                if (ptr >= _inputEnd) {
                    _inputPtr = ptr;
                    _minorState = MINOR_VALUE_STRING;
                    _textBuffer.setCurrentLength(outPtr);
                    return (_currToken = JsonToken.NOT_AVAILABLE);
                }
                if (outPtr >= outBuf.length) {
                    outBuf = _textBuffer.finishCurrentSegment();
                    outPtr = 0;
                }
                final int max = Math.min(_inputEnd, (ptr + (outBuf.length - outPtr)));
                while (ptr < max) {
                    c = getByteFromBuffer(ptr++) & 0xFF;
                    if (codes[c] != 0) {
                        break ascii_loop;
                    }
                    outBuf[outPtr++] = (char) c;
                }
            }
            // Ok: end marker, escape or multi-byte?
            if (c == INT_QUOTE) {
                _inputPtr = ptr;
                _textBuffer.setCurrentLength(outPtr);
                return _valueComplete(JsonToken.VALUE_STRING);
            }
            // If possibly split, use off-lined longer version
            if (ptr >= safeEnd) {
                _inputPtr = ptr;
                _textBuffer.setCurrentLength(outPtr);
                if (!_decodeSplitMultiByte(c, codes[c], ptr < _inputEnd)) {
                    _minorStateAfterSplit = MINOR_VALUE_STRING;
                    return (_currToken = JsonToken.NOT_AVAILABLE);
                }
                outBuf = _textBuffer.getBufferWithoutReset();
                outPtr = _textBuffer.getCurrentSegmentSize();
                ptr = _inputPtr;
                continue main_loop;
            }
            // otherwise use inlined
            switch (codes[c]) {
                case 1: // backslash
                    _inputPtr = ptr;
                    c = _decodeFastCharEscape(); // since we know it's not split
                    ptr = _inputPtr;
                    break;
                case 2: // 2-byte UTF
                    c = _decodeUTF8_2(c, getByteFromBuffer(ptr++));
                    break;
                case 3: // 3-byte UTF
                    c = _decodeUTF8_3(c, getByteFromBuffer(ptr++), getByteFromBuffer(ptr++));
                    break;
                case 4: // 4-byte UTF
                    c = _decodeUTF8_4(c, getByteFromBuffer(ptr++), getByteFromBuffer(ptr++),
                            getByteFromBuffer(ptr++));
                    // Let's add first part right away:
                    outBuf[outPtr++] = (char) (0xD800 | (c >> 10));
                    if (outPtr >= outBuf.length) {
                        outBuf = _textBuffer.finishCurrentSegment();
                        outPtr = 0;
                    }
                    c = 0xDC00 | (c & 0x3FF);
                    // And let the other char output down below
                    break;
                default:
                    if (c < INT_SPACE) {
                        // Note: call can now actually return (to allow unquoted linefeeds)
                        _throwUnquotedSpace(c, "string value");
                    } else {
                        // Is this good enough error message?
                        _reportInvalidChar(c);
                    }
            }
            // Need more room?
            if (outPtr >= outBuf.length) {
                outBuf = _textBuffer.finishCurrentSegment();
                outPtr = 0;
            }
            // Ok, let's add char to output:
            outBuf[outPtr++] = (char) c;
        }
    }

    protected JsonToken _startAposString() throws IOException
    {
        int ptr = _inputPtr;
        int outPtr = 0;
        char[] outBuf = _textBuffer.emptyAndGetCurrentSegment();
        final int[] codes = _icUTF8;

        final int max = Math.min(_inputEnd, (ptr + outBuf.length));
        while (ptr < max) {
            int c = getByteFromBuffer(ptr) & 0xFF;
            if (c == INT_APOS) {
                _inputPtr = ptr+1;
                _textBuffer.setCurrentLength(outPtr);
                return _valueComplete(JsonToken.VALUE_STRING);
            }

            if (codes[c] != 0) {
                break;
            }
            ++ptr;
            outBuf[outPtr++] = (char) c;
        }
        _textBuffer.setCurrentLength(outPtr);
        _inputPtr = ptr;
        return _finishAposString();
    }

    private final JsonToken _finishAposString() throws IOException
    {
        int c;
        final int[] codes = _icUTF8;

        char[] outBuf = _textBuffer.getBufferWithoutReset();
        int outPtr = _textBuffer.getCurrentSegmentSize();
        int ptr = _inputPtr;
        final int safeEnd = _inputEnd - 5; // longest escape is 6 chars

        main_loop:
        while (true) {
            ascii_loop:
            while (true) {
                if (ptr >= _inputEnd) {
                    _inputPtr = ptr;
                    _minorState = MINOR_VALUE_APOS_STRING;
                    _textBuffer.setCurrentLength(outPtr);
                    return (_currToken = JsonToken.NOT_AVAILABLE);
                }
                if (outPtr >= outBuf.length) {
                    outBuf = _textBuffer.finishCurrentSegment();
                    outPtr = 0;
                }
                final int max = Math.min(_inputEnd, (ptr + (outBuf.length - outPtr)));
                while (ptr < max) {
                    c = getByteFromBuffer(ptr++) & 0xFF;
                    if ((codes[c] != 0) && (c != INT_QUOTE)) {
                        break ascii_loop;
                    }
                    if (c == INT_APOS) {
                        _inputPtr = ptr;
                        _textBuffer.setCurrentLength(outPtr);
                        return _valueComplete(JsonToken.VALUE_STRING);
                    }
                    outBuf[outPtr++] = (char) c;
                }
            }
            // Escape or multi-byte?
            // If possibly split, use off-lined longer version
            if (ptr >= safeEnd) {
                _inputPtr = ptr;
                _textBuffer.setCurrentLength(outPtr);
                if (!_decodeSplitMultiByte(c, codes[c], ptr < _inputEnd)) {
                    _minorStateAfterSplit = MINOR_VALUE_APOS_STRING;
                    return (_currToken = JsonToken.NOT_AVAILABLE);
                }
                outBuf = _textBuffer.getBufferWithoutReset();
                outPtr = _textBuffer.getCurrentSegmentSize();
                ptr = _inputPtr;
                continue main_loop;
            }
            // otherwise use inlined
            switch (codes[c]) {
                case 1: // backslash
                    _inputPtr = ptr;
                    c = _decodeFastCharEscape(); // since we know it's not split
                    ptr = _inputPtr;
                    break;
                case 2: // 2-byte UTF
                    c = _decodeUTF8_2(c, getByteFromBuffer(ptr++));
                    break;
                case 3: // 3-byte UTF
                    c = _decodeUTF8_3(c, getByteFromBuffer(ptr++), getByteFromBuffer(ptr++));
                    break;
                case 4: // 4-byte UTF
                    c = _decodeUTF8_4(c, getByteFromBuffer(ptr++), getByteFromBuffer(ptr++),
                            getByteFromBuffer(ptr++));
                    // Let's add first part right away:
                    outBuf[outPtr++] = (char) (0xD800 | (c >> 10));
                    if (outPtr >= outBuf.length) {
                        outBuf = _textBuffer.finishCurrentSegment();
                        outPtr = 0;
                    }
                    c = 0xDC00 | (c & 0x3FF);
                    // And let the other char output down below
                    break;
                default:
                    if (c < INT_SPACE) {
                        // Note: call can now actually return (to allow unquoted linefeeds)
                        _throwUnquotedSpace(c, "string value");
                    } else {
                        // Is this good enough error message?
                        _reportInvalidChar(c);
                    }
            }
            // Need more room?
            if (outPtr >= outBuf.length) {
                outBuf = _textBuffer.finishCurrentSegment();
                outPtr = 0;
            }
            // Ok, let's add char to output:
            outBuf[outPtr++] = (char) c;
        }
    }

    private final boolean _decodeSplitMultiByte(int c, int type, boolean gotNext)
            throws IOException
    {
        switch (type) {
        case 1:
            c = _decodeSplitEscaped(0, -1);
            if (c < 0) {
                _minorState = MINOR_VALUE_STRING_ESCAPE;
                return false;
            }
            _textBuffer.append((char) c);
            return true;
        case 2: // 2-byte UTF; easy, either got both, or just miss one
            if (gotNext) {
                // NOTE: always succeeds, no need to check
                c = _decodeUTF8_2(c, getNextSignedByteFromBuffer());
                _textBuffer.append((char) c);
                return true;
            }
            _minorState = MINOR_VALUE_STRING_UTF8_2;
            _pending32 = c;
            return false;
        case 3: // 3-byte UTF
            c &= 0x0F;
            if (gotNext) {
                return _decodeSplitUTF8_3(c, 1, getNextSignedByteFromBuffer());
            }
            _minorState = MINOR_VALUE_STRING_UTF8_3;
            _pending32 = c;
            _pendingBytes = 1;
            return false;
        case 4: // 4-byte UTF
            c &= 0x07;
            if (gotNext) {
                return _decodeSplitUTF8_4(c, 1, getNextSignedByteFromBuffer());
            }
            _pending32 = c;
            _pendingBytes = 1;
            _minorState = MINOR_VALUE_STRING_UTF8_4;
            return false;
        default:
            if (c < INT_SPACE) {
                // Note: call can now actually return (to allow unquoted linefeeds)
                _throwUnquotedSpace(c, "string value");
            } else {
                // Is this good enough error message?
                _reportInvalidChar(c);
            }
            _textBuffer.append((char) c);
            return true;
        }
    }

    private final boolean _decodeSplitUTF8_3(int prev, int prevCount, int next)
        throws IOException
    {
        if (prevCount == 1) {
            if ((next & 0xC0) != 0x080) {
                _reportInvalidOther(next & 0xFF, _inputPtr);
            }
            prev = (prev << 6) | (next & 0x3F);
            if (_inputPtr >= _inputEnd) {
                _minorState = MINOR_VALUE_STRING_UTF8_3;
                _pending32 = prev;
                _pendingBytes = 2;
                return false;
            }
            next = getNextSignedByteFromBuffer();
        }
        if ((next & 0xC0) != 0x080) {
            _reportInvalidOther(next & 0xFF, _inputPtr);
        }
        _textBuffer.append((char) ((prev << 6) | (next & 0x3F)));
        return true;
    }

    // @return Character value <b>minus 0x10000</c>; this so that caller
    //    can readily expand it to actual surrogates
    private final boolean _decodeSplitUTF8_4(int prev, int prevCount, int next)
        throws IOException
    {
        if (prevCount == 1) {
            if ((next & 0xC0) != 0x080) {
                _reportInvalidOther(next & 0xFF, _inputPtr);
            }
            prev = (prev << 6) | (next & 0x3F);
            if (_inputPtr >= _inputEnd) {
                _minorState = MINOR_VALUE_STRING_UTF8_4;
                _pending32 = prev;
                _pendingBytes = 2;
                return false;
            }
            prevCount = 2;
            next = getNextSignedByteFromBuffer();
        }
        if (prevCount == 2) {
            if ((next & 0xC0) != 0x080) {
                _reportInvalidOther(next & 0xFF, _inputPtr);
            }
            prev = (prev << 6) | (next & 0x3F);
            if (_inputPtr >= _inputEnd) {
                _minorState = MINOR_VALUE_STRING_UTF8_4;
                _pending32 = prev;
                _pendingBytes = 3;
                return false;
            }
            next = getNextSignedByteFromBuffer();
        }
        if ((next & 0xC0) != 0x080) {
            _reportInvalidOther(next & 0xFF, _inputPtr);
        }
        int c = ((prev << 6) | (next & 0x3F)) - 0x10000;
        // Let's add first part right away:
        _textBuffer.append((char) (0xD800 | (c >> 10)));
        c = 0xDC00 | (c & 0x3FF);
        // And let the other char output down below
        _textBuffer.append((char) c);
        return true;
    }

    /*
    /**********************************************************************
    /* Internal methods, UTF8 decoding
    /**********************************************************************
     */

    private final int _decodeCharEscape() throws IOException
    {
        int left = _inputEnd - _inputPtr;
        if (left < 5) { // offline boundary-checking case:
            return _decodeSplitEscaped(0, -1);
        }
        return _decodeFastCharEscape();
    }

    private final int _decodeFastCharEscape() throws IOException
    {
        int c = getNextSignedByteFromBuffer();
        switch (c) {
            // First, ones that are mapped
        case 'b':
            return '\b';
        case 't':
            return '\t';
        case 'n':
            return '\n';
        case 'f':
            return '\f';
        case 'r':
            return '\r';

            // And these are to be returned as they are
        case '"':
        case '/':
        case '\\':
            return (char) c;

        case 'u': // and finally hex-escaped
            break;

        default:
            {
             // !!! TODO: Decode UTF-8 characters properly...
//              char ch = (char) _decodeCharForError(c);
                char ch = (char) c;
                return _handleUnrecognizedCharacterEscape(ch);
            }
        }

        int ch = getNextSignedByteFromBuffer();
        int digit = CharTypes.charToHex(ch);
        int result = digit;

        if (digit >= 0) {
            ch = getNextSignedByteFromBuffer();
            digit = CharTypes.charToHex(ch);
            if (digit >= 0) {
                result = (result << 4) | digit;
                ch = getNextSignedByteFromBuffer();
                digit = CharTypes.charToHex(ch);
                if (digit >= 0) {
                    result = (result << 4) | digit;
                    ch = getNextSignedByteFromBuffer();
                    digit = CharTypes.charToHex(ch);
                    if (digit >= 0) {
                        return (result << 4) | digit;
                    }
                }
            }
        }
        _reportUnexpectedChar(ch & 0xFF, "expected a hex-digit for character escape sequence");
        return -1;
    }

    /*
    /**********************************************************************
    /* Internal methods, UTF8 decoding
    /**********************************************************************
     */

    private final int _decodeUTF8_2(int c, int d) throws IOException
    {
        if ((d & 0xC0) != 0x080) {
            _reportInvalidOther(d & 0xFF, _inputPtr);
        }
        return ((c & 0x1F) << 6) | (d & 0x3F);
    }

    private final int _decodeUTF8_3(int c, int d, int e) throws IOException
    {
        c &= 0x0F;
        if ((d & 0xC0) != 0x080) {
            _reportInvalidOther(d & 0xFF, _inputPtr);
        }
        c = (c << 6) | (d & 0x3F);
        if ((e & 0xC0) != 0x080) {
            _reportInvalidOther(e & 0xFF, _inputPtr);
        }
        return (c << 6) | (e & 0x3F);
    }

    // @return Character value <b>minus 0x10000</c>; this so that caller
    //    can readily expand it to actual surrogates
    private final int _decodeUTF8_4(int c, int d, int e, int f) throws IOException
    {
        if ((d & 0xC0) != 0x080) {
            _reportInvalidOther(d & 0xFF, _inputPtr);
        }
        c = ((c & 0x07) << 6) | (d & 0x3F);
        if ((e & 0xC0) != 0x080) {
            _reportInvalidOther(e & 0xFF, _inputPtr);
        }
        c = (c << 6) | (e & 0x3F);
        if ((f & 0xC0) != 0x080) {
            _reportInvalidOther(f & 0xFF, _inputPtr);
        }
        return ((c << 6) | (f & 0x3F)) - 0x10000;
    }

    /*
    /**********************************************************************
    /* Internal methods, other
    /**********************************************************************
     */
}<|MERGE_RESOLUTION|>--- conflicted
+++ resolved
@@ -1502,12 +1502,7 @@
             // Ok; unfortunately we have closing bracket/curly that are valid so need
             // (colon not possible since this is within value, not after key)
             //
-<<<<<<< HEAD
-            if ((ch != INT_RBRACKET) && (ch != INT_RCURLY)) {
-=======
             if ((ch | 0x20) != INT_RCURLY) { // ~ '}]'
-                --_inputPtr; // for correct error reporting
->>>>>>> 9bcffbb3
                 _reportUnexpectedNumberChar(ch,
                         "expected digit (0-9), decimal point (.) or exponent indicator (e/E) to follow '0'");
             }
@@ -1604,12 +1599,7 @@
                 // Ok; unfortunately we have closing bracket/curly that are valid so need
                 // (colon not possible since this is within value, not after key)
                 //
-<<<<<<< HEAD
-                if ((ch != INT_RBRACKET) && (ch != INT_RCURLY)) {
-=======
                 if ((ch | 0x20) != INT_RCURLY) { // ~ '}]'
-                    --_inputPtr; // for correct error reporting
->>>>>>> 9bcffbb3
                     _reportUnexpectedNumberChar(ch,
                             "expected digit (0-9), decimal point (.) or exponent indicator (e/E) to follow '0'");
                 }
@@ -1669,12 +1659,7 @@
                 // Ok; unfortunately we have closing bracket/curly that are valid so need
                 // (colon not possible since this is within value, not after key)
                 //
-<<<<<<< HEAD
-                if ((ch != INT_RBRACKET) && (ch != INT_RCURLY)) {
-=======
                 if ((ch | 0x20) != INT_RCURLY) { // ~ '}]'
-                    --_inputPtr; // for correct error reporting
->>>>>>> 9bcffbb3
                     _reportUnexpectedNumberChar(ch,
                             "expected digit (0-9), decimal point (.) or exponent indicator (e/E) to follow '0'");
                 }
@@ -1848,12 +1833,7 @@
                     return JsonToken.NOT_AVAILABLE;
                 }
                 ch = getNextSignedByteFromBuffer();
-<<<<<<< HEAD
-            } else if (ch == 'f' || ch == 'd' || ch == 'F' || ch == 'D') {
-=======
             } else if ((ch | 0x22) == 'f') { // ~ fFdD
-                --_inputPtr; // for correct error reporting
->>>>>>> 9bcffbb3
                 _reportUnexpectedNumberChar(ch, "JSON does not support parsing numbers that have 'f' or 'd' suffixes");
             } else if (ch == INT_PERIOD) {
                 _reportUnexpectedNumberChar(ch, "Cannot parse number with more than one decimal point");
